--- conflicted
+++ resolved
@@ -17,11 +17,7 @@
         node-version: [14.x]
     
     env:
-<<<<<<< HEAD
-      BRANCH_NUMBER: github.event.number
-=======
       BRANCH_NUMBER: ${{ github.event.number }}
->>>>>>> f5c05dd3
 
     # Steps represent a sequence of tasks that will be executed as part of the job
     steps:
