--- conflicted
+++ resolved
@@ -171,27 +171,15 @@
 
         if ord_ids.issubset(table_ids):
             extra = table_ids - ord_ids
-<<<<<<< HEAD
             if extra:
                 if not filter_extra_samples:
                     raise DataMatchingError(
                         "The feature table has more samples than the "
                         "ordination. These are the problematic sample "
                         "identifiers: %s. You can override this error by using"
-                        " the --p-filter-extra-samples flag" %
+                        " the --p-filter-extra-samples flag." %
                         (', '.join(sorted(extra)))
                     )
-=======
-            if extra and not filter_extra_samples:
-                raise DataMatchingError(
-                    "The feature table has more samples than the ordination. "
-                    "These are the problematic sample identifiers: %s. You can"
-                    " override this error by using the "
-                    "--p-filter-extra-samples flag." %
-                    (', '.join(sorted(extra)))
-                )
-            elif extra:
->>>>>>> a6308ea4
                 ff_table = ff_table[ord_ids]
                 ff_table = ff_table.loc[ff_table.sum(axis=1) > 0]
         else:
