define(["EnableDisableTab"], function (EnableDisableTab) {
    /**
     * @class EnableDisableSidePanelTab
     *
     * Adds the the ability to enable and disable a side panel tab by
     * encapsulating a side-panel tab in an enabled/disabled container.
     * Two new containers will be created:
<<<<<<< HEAD
     *      - an enable container that holds the original content of tab
     *      - a disable container that will display a message describing why the
     *        tab has been disabled an how to re-enable it.
=======
     * 		- an "enable container" that holds the original content of tab
     * 		- a "disable container" that will display a message describing why the
     *        tab has been disabled and how to re-enable it.
>>>>>>> 288a1403
     *
     * @param{String} tabName The name of the tab
     * @param{object} tab The div container to encapsulate
     * @param{Boolean} isEmpirePlot true if we should show info about Empire
     *                              plot animations, false otherwise
     *
     * @returns{EnableDisableSidePanelTab}
     * @constructs EnableDisableSidePanelTab
     */
    function EnableDisableSidePanelTab(tabName, tab, isEmpirePlot) {
        // call EnableDisableTab constructor
        EnableDisableTab.call(this, tab);

        // add disable text message
        this.disableContainer.innerHTML =
            '<p class="side-panel-notes">' +
            'This tab is disabled while an " +
            'animation is active. ' +
            'To re-enable this tab, stop the animation." +
            "</p>";

        // add instructions to disable animations from empress
        this.disableContainer.innerHTML +=
            '<p class="side-panel-notes">' +
            '<span style="font-weight: bold;">If this animation was started by Empress,</span> ' +
            "you can stop the animation by going to the " +
            '"Animation" ' +
            "tab and clicking on the " +
            '"Stop Animation"' +
            "button." +
            "</p>";

<<<<<<< HEAD
        if (isEmpirePlot) {
            // add instructions to disable animations from emperor
            this.disableContainer.innerHTML +=
                '<p class="side-panel-notes">' +
                '<span style="font-weight: bold;">Note</span> ' +
                "if the animation was triggered using the " +
                '<span style="font-style: italic;">Emperor</span> ' +
                "interface of an Empire plot, it can be stop by clicking " +
                'on the <span style="font-style: italic;">Restart the ' +
                "animation</span> button located within the " +
                '<span style="font-style: italic;">Animations</span> ' +
                "tab of Emperor." +
                "</p>";
        }
=======
        // add instructions to disable animations from emperor
        this.disableContainer.innerHTML +=
            '<p class="side-panel-notes">' +
            '<span style="font-weight: bold;">If this animation was started ' +
            'by the Emperor interface of an Empire plot,</span> ' +
            'you can stop the animation by clicking on the "Restart the ' +
            'animation" button located within the "Animations" tab of Emperor.' +
            "</p>";
>>>>>>> 288a1403
    }

    // inherit EnableDisableTab functions
    EnableDisableSidePanelTab.prototype = Object.create(
        EnableDisableTab.prototype
    );

    // set EnableDisableSidePanelTab's constructor
    EnableDisableSidePanelTab.prototype.constructor = EnableDisableSidePanelTab;

    return EnableDisableSidePanelTab;
});<|MERGE_RESOLUTION|>--- conflicted
+++ resolved
@@ -5,15 +5,9 @@
      * Adds the the ability to enable and disable a side panel tab by
      * encapsulating a side-panel tab in an enabled/disabled container.
      * Two new containers will be created:
-<<<<<<< HEAD
-     *      - an enable container that holds the original content of tab
-     *      - a disable container that will display a message describing why the
-     *        tab has been disabled an how to re-enable it.
-=======
      * 		- an "enable container" that holds the original content of tab
      * 		- a "disable container" that will display a message describing why the
      *        tab has been disabled and how to re-enable it.
->>>>>>> 288a1403
      *
      * @param{String} tabName The name of the tab
      * @param{object} tab The div container to encapsulate
@@ -30,9 +24,9 @@
         // add disable text message
         this.disableContainer.innerHTML =
             '<p class="side-panel-notes">' +
-            'This tab is disabled while an " +
-            'animation is active. ' +
-            'To re-enable this tab, stop the animation." +
+            'This tab is disabled while an "' +
+            "animation is active. " +
+            'To re-enable this tab, stop the animation."' +
             "</p>";
 
         // add instructions to disable animations from empress
@@ -46,31 +40,16 @@
             "button." +
             "</p>";
 
-<<<<<<< HEAD
         if (isEmpirePlot) {
             // add instructions to disable animations from emperor
             this.disableContainer.innerHTML +=
                 '<p class="side-panel-notes">' +
-                '<span style="font-weight: bold;">Note</span> ' +
-                "if the animation was triggered using the " +
-                '<span style="font-style: italic;">Emperor</span> ' +
-                "interface of an Empire plot, it can be stop by clicking " +
-                'on the <span style="font-style: italic;">Restart the ' +
-                "animation</span> button located within the " +
-                '<span style="font-style: italic;">Animations</span> ' +
-                "tab of Emperor." +
+                '<span style="font-weight: bold;">If this animation was started ' +
+                "by the Emperor interface of an Empire plot,</span> " +
+                'you can stop the animation by clicking on the "Restart the ' +
+                'animation" button located within the "Animations" tab of Emperor.' +
                 "</p>";
         }
-=======
-        // add instructions to disable animations from emperor
-        this.disableContainer.innerHTML +=
-            '<p class="side-panel-notes">' +
-            '<span style="font-weight: bold;">If this animation was started ' +
-            'by the Emperor interface of an Empire plot,</span> ' +
-            'you can stop the animation by clicking on the "Restart the ' +
-            'animation" button located within the "Animations" tab of Emperor.' +
-            "</p>";
->>>>>>> 288a1403
     }
 
     // inherit EnableDisableTab functions
