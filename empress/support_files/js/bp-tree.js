define(["ByteArray"], function(ByteArray) {
    /**
     *
     * @class BPTree
     *
     * Initialzes a new BP tree.
     *
     * @param {Uint8Array} b The array that represents the tree structure
     * @param {Array} names The names of each node stored in preorder
     * @param {Array} lengths The lengths of each node stored in preorder
     *
     * @return {BPTree}
     * @constructs BPTree
     */
    function BPTree(b, names = null, lengths = null) {
        /**
         * @type {Uint8Array}
         * Used to store the structure of the tree
         * @private
         */
        this.b_ = b;

        /**
         * @type {Number}
         * Number of nodes in tree
         */
        this.size = this.b_.length / 2;

        /**
         * @type {Array}
         * @private
         * stores the name of each node in preorder. If names are not provided
         * then the names will be set to null by default.
         * Note: if memory becomes an issue this could be converted into a
         *       Uint16Array
         */
        this.names_ = names ? names : null;

        /**
         * @type{Float32Array}
         * @private
         * stores the length of the nodes in preorder. If lengths are not
         * provided then lengths will be set to 0.
         * Note: lengths are assumed to be smaller that 3.4 * 10^38
         */
        this.lengths_ = lengths ? new Float32Array(lengths) : null;

        /**
         * @type {Uint32Array}
         * @private
         * r0Cache[i] represents rank(0,i) in this.b
         * Note: rank(0,i) = number of 0's between indices [0,i] in this.b
         * TODO: implement a rmM tree and calculate this on the fly
         */
        this.r0Cache_ = ByteArray.sumVal(this.b_, Uint32Array, 0);

        /**
         * @type {Uint32Array}
         * @private
         * r1Cache[i] represents rank(1,i) in this.b
         * TODO: implement a rmM tree and calculate this on the fly
         */
        this.r1Cache_ = ByteArray.sumVal(this.b_, Uint32Array, 1);

        /**
         * @type {Uint32Array}
         * @private
         * s0Cache[i] represents select(0,i) in this.b
         * Note: select(0,i) = the index of the ith 0 in this.b
         * TODO: implement a rmM tree and calculate this on the fly
         */
        this.s0Cache_ = ByteArray.seqUniqueIndx(this.r0Cache_, Uint32Array);

        /**
         * @type {Uint32Array}
         * @private
         * s1Cache[i] represents select(1,i) in this.b
         * TODO: implement a rmM tree and calculate this on the fly
         */
        this.s1Cache_ = ByteArray.seqUniqueIndx(this.r1Cache_, Uint32Array);

        /**
         * @type {Uint32Array}
         * @private
         * excess is used frequently so we can cache it to get a slight
         * performance boost
         */
        var eCache = [];
        for (var i = 0; i < this.b_.length; i++) {
            eCache.push(2 * this.r1Cache_[i] - i - 1);
        }
        this.eCache_ = new Uint32Array(eCache);

        /**
         *
         * @type {Uint32Array}
         * @private
         * open/close cache to boost performance but at cost of memory. This can
         * be optimized with use of rrm-tre
         */
        this.ocCache_ = new Uint32Array(this.b_.length);
        var openInx = 0;
        var oc = [];
        // We don't declare "var i" since it was already declared above
        for (i = 0; i < this.b_.length; i++) {
            if (this.b_[i]) {
                oc.push(i);
            } else {
                openInx = oc.pop();
                this.ocCache_[openInx] = i;
                this.ocCache_[i] = openInx;
            }
        }
    }

    /**
     *
     * Returns the number of times bit t was observed leading upto bit t
     *
     * @param{Number} t Bit value, 0 is an close paraenthesis and 1 is an
     *      open parenthesis.
     * @param{Number} i Position to evaluate
     *
     * @return{Number}
     */
    BPTree.prototype.rank = function(t, i) {
        var rCache = t ? this.r1Cache_ : this.r0Cache_;
        return rCache[i];
    };

    /**
     *
     * Returns the position of the kth occurance of bit t
     *
     * @param{Number} t Bit value, 0 is an close paraenthesis and 1 is an
     *      open parenthesis.
     * @param{Number} k The rank of bit t to find
     *
     * @return{Number}
     */
    BPTree.prototype.select = function(t, k) {
        var sCache = t ? this.s1Cache_ : this.s0Cache_;
        return sCache[k - 1];
    };

    /**
     *
     * The excess at position i is the number of 1's - 0's.
     * i.e. rank(1,i) - rank(0,i)
     *
     * @oaram{Number} i The position to calculate the excess
     *
     * @return{Number} The excess at position i
     * @private
     */
    BPTree.prototype.excess_ = function(i) {
        // need to subtract 1 since i starts at 0
        // Note: rank(1,i) - rank(0,i) = (2*(rank(1,i)) - i
        return 2 * this.r1Cache_[i] - i - 1;
    };

    /**
     *
     * The depth of the ith node in preorder
     *
     * @param{Number} i Node i in preorder
     *
     * @return{Number} Depth of node i
     */
    BPTree.prototype.depth = function(i) {
        //depth is same as excess
        return this.eCache_[i];
    };

    /**
     *
     * The name of the ith node in bp tree
     *
<<<<<<< HEAD
     * @param{Number} i Node i in preorder
     *                Note: i starts at 1
=======
     * @param{Number} i Node i in bp tree
>>>>>>> d97e4bc8
     *
     * @return{String}
     */
    BPTree.prototype.name = function(i) {
<<<<<<< HEAD
        return this.names_[i - 1];
    };

    /**
     *
     * The number of leaf noes in tree
     *
     * @return {Number}
     */
    BPTree.prototype.numleafs = function() {
        var total = 0;
        for (var i = 0; i < this.b_.length - 1; i++) {
            total = this.isleaf(i) ? total + 1 : total;
        }
        return total;
=======
        return this.names_[this.preorder(i) - 1];
>>>>>>> d97e4bc8
    };

    /**
     *
     * The number of leaf noes in tree
     *
<<<<<<< HEAD
     * @param{Number} i Node i in preorder
     *                Note i starts at 1
=======
     * @return {Number}
     */
    BPTree.prototype.numleafs = function() {
        var total = 0;
        for (var i = 0; i < this.b_.length - 1; i++) {
            total = this.isleaf(i) ? total + 1 : total;
        }
        return total;
    };

    /**
     *
     * The length of the ith node in bp tree
     *
     * @param{Number} i Node i in bp tree
>>>>>>> d97e4bc8
     *
     * @return{Number}
     */
    BPTree.prototype.length = function(i) {
<<<<<<< HEAD
        return this.lengths_[i - 1];
=======
        return this.lengths_[this.preorder(i) - 1];
>>>>>>> d97e4bc8
    };

    /**
     * Forward search finds the next jth index that has d more excess than i
     *
     * @param {Number} i The index to start the search
     *                 Note: i is the absolue index into this.b and does not
     *                 represent a nodes position unlike other function.
     * @param {Number} d Returns the jth index with d more excess than i
     *
     * @return {Number}
     */
    BPTree.prototype.fwdsearchNaive = function(i, d) {
        var b = this.eCache_[i] + d;
        for (var j = i + 1; i < this.b_.length; j++) {
            if (this.eCache_[j] === b) {
                return j;
            }
        }

        // an index could not be found that satisfies the conditions
        return -1;
    };

    /**
     * Currently this is just place holder
     */
    BPTree.prototype.fwdsearch = function(i, d) {
        return this.fwdsearchNaive(i, d);
    };

    /**
     * Backward search find the previous jth index with d more excess than i
     *
     * @param {Number} i The index to start the search
     *                 Note: i is the absolue index into this.b and does not
     *                 represent a nodes position unlike other function.
     * @param {Number} d Returns the jth index with d more excess than i
     *
     * @return {Number}
     */
    BPTree.prototype.bwdsearchNaive = function(i, d) {
        var b = this.eCache_[i] + d;
        for (var j = i - 1; j >= 0; j--) {
            if (this.eCache_[j] === b) {
                return j;
            }
        }

        // an index could not be found
        return -1;
    };

    /**
     * Currently this is just a place holder
     */
    BPTree.prototype.bwdsearch = function(i, d) {
        return this.bwdsearchNaive(i, d);
    };

    /**
     * Finds the position of the opening parenthesis that matches b[i]
     *
     * @param {Number} i Index to open. i is returned if i is an open paraen
     *                 i can be either an open or close parenthesis
     *
     * @return {Number}
     */
    BPTree.prototype.open = function(i) {
        return this.b_[i] ? i : this.ocCache_[i];
    };

    /**
     * Find the position of the closing parenthesis that matches b[i]
     *
     * @param {Number} i Index to close. i is returned if i is an close paraen
     *                 i can be either an open or close parenthesis
     *
     * @return {Number}
     */
    BPTree.prototype.close = function(i) {
        return this.b_[i] ? this.ocCache_[i] : i;
    };

    /**
     * Returns the opening index of the smallest matching pair that contains i
     *
     * @param {Number} i Index to enclose.
     *                 i can be either an open or close parenthesis
     *
     * @return {Number}
     */
    BPTree.prototype.enclose = function(i) {
        // i is an open paren
        if (this.b_[i]) {
            return this.bwdsearch(i, -2) + 1;
        }

        // i is a close paren
        return this.bwdsearch(i - 1, -2) + 1;
    };

    /**
     * The opening index of the smallest matching pair that contains the node
     * represented by i
     *
     * @param{Number} i Current node
     *                i can be either an open or close parenthesis
     *
     * @return {Number}
     */
    BPTree.prototype.parent = function(i) {
        // i represents the root node
        if (i === this.root() || i === this.b_.length - 1) {
            return -1;
        }

        return this.enclose(i);
    };

    /**
     * returns the index of the opening index of the root node
     *
     * @return {Number}
     */
    BPTree.prototype.root = function() {
        return 0;
    };

    /**
     * Return true if i represents a leaf node
     *
     * @return {boolean}
     */
    BPTree.prototype.isleaf = function(i) {
        return this.b_[i] && !this.b_[i + 1];
    };

    /**
     * returns the opening index the first child of the node represented by i
     *
     * @param {Number} i Current node
     *                 i can be either an open or close parenthesis
     *
     * @return {Number} return 0 if i is a leaf node
     */
    BPTree.prototype.fchild = function(i) {
        if (this.isleaf(i)) {
            return 0;
        }

        if (this.b_[i]) {
            return i + 1;
        } else {
            return this.fchild(this.open(i));
        }
    };

    /**
     * returns the opening index the last child of the node represented by i
     *
     * @param {Number} i Current node
     *                 i can be either an open or close parenthesis
     * @return {Number} return 0 if i is a leaf node
     */
    BPTree.prototype.lchild = function(i) {
        if (this.isleaf(i)) {
            return 0;
        }

        if (this.b_[i]) {
            return this.open(this.close(i) - 1);
        } else {
            return this.lchild(this.open(i));
        }
    };

    /**
     * returns the opening index of the next sibling of i
     *
     * @param {Number} i Current node.
     *                 i can be either an open or close parenthesis
     *
     * @return {Number}
     */
    BPTree.prototype.nsibling = function(i) {
        // i is a close parenthesis
        if (!this.b_[i]) {
            return this.nsibling(this.open(i));
        }

        var pos = this.close(i) + 1;
        if (pos >= this.b_.length) {
            // i is the root node
            return 0;
        } else if (this.b_[pos]) {
            return pos;
        }

        // i does not have a next sibling
        return 0;
    };

    /**
     * returns the opening index of the previous sibling of i
     *
     * @param {Number} i Current node.
     *                 i can be either an open or close parenthesis
     *
     * @return {Number} returns 0 if no previous sibling
     */
    BPTree.prototype.psibling = function(i) {
        var pos = 0;

        // check to see if i is root
        if (i === this.root()) {
            return 0;
        }

        // i is close paren
        if (!this.b_[i]) {
            return this.psibling(this.open(i));
        }

        // check to see if i open paren
        if (this.b_[i]) {
            // i is fchild
            if (this.b_[i - 1]) {
                return 0;
            }

            pos = this.open(i - 1);
        }

        if (pos < 0) {
            return 0;
        } else if (this.b_[pos]) {
            return pos;
        }

        // no previous found
        return 0;
    };

    /**
     * Finds postorder rank of node i
     *
     * @param {Number} i The node index to asses postorder rank
     *
     * @return {Number} The postorder rank of node i
     */
    BPTree.prototype.postorder = function(i) {
        if (this.b_[i]) {
            return this.rank(0, this.close(i));
        } else {
            return this.rank(0, i);
        }
    };

    /**
     * Find the index of the node with postorder k
     *
     * @param {Number} k The postorder to search for
     *                 Note: k starts at 1
     *
     * @return {Number} The index position of the node in the tree
     */
    BPTree.prototype.postorderselect = function(k) {
        return this.open(this.select(0, k));
    };

    /**
     * Finds preorder rank of node i
     *
     * @param {Number} i The node index to asses preorder rank
     *
     * @return {Number} The preorder rank of node i
     */
    BPTree.prototype.preorder = function(i) {
        if (this.b_[i]) {
            return this.rank(1, i);
        } else {
            return this.preorder(this.open(i));
        }
    };

    /**
     * Find the index of the node with preorder k
     *
     * @param {Number} k The preorder to search for.
     *                 Note: k starts at 1.
     *
     * @return {Number} The index position of the node in the tree
     */
    BPTree.prototype.preorderselect = function(k) {
        return this.select(1, k);
    };

    return BPTree;
});<|MERGE_RESOLUTION|>--- conflicted
+++ resolved
@@ -176,18 +176,12 @@
      *
      * The name of the ith node in bp tree
      *
-<<<<<<< HEAD
-     * @param{Number} i Node i in preorder
-     *                Note: i starts at 1
-=======
      * @param{Number} i Node i in bp tree
->>>>>>> d97e4bc8
      *
      * @return{String}
      */
     BPTree.prototype.name = function(i) {
-<<<<<<< HEAD
-        return this.names_[i - 1];
+        return this.names_[this.preorder(i) - 1];
     };
 
     /**
@@ -202,27 +196,6 @@
             total = this.isleaf(i) ? total + 1 : total;
         }
         return total;
-=======
-        return this.names_[this.preorder(i) - 1];
->>>>>>> d97e4bc8
-    };
-
-    /**
-     *
-     * The number of leaf noes in tree
-     *
-<<<<<<< HEAD
-     * @param{Number} i Node i in preorder
-     *                Note i starts at 1
-=======
-     * @return {Number}
-     */
-    BPTree.prototype.numleafs = function() {
-        var total = 0;
-        for (var i = 0; i < this.b_.length - 1; i++) {
-            total = this.isleaf(i) ? total + 1 : total;
-        }
-        return total;
     };
 
     /**
@@ -230,16 +203,11 @@
      * The length of the ith node in bp tree
      *
      * @param{Number} i Node i in bp tree
->>>>>>> d97e4bc8
      *
      * @return{Number}
      */
     BPTree.prototype.length = function(i) {
-<<<<<<< HEAD
-        return this.lengths_[i - 1];
-=======
         return this.lengths_[this.preorder(i) - 1];
->>>>>>> d97e4bc8
     };
 
     /**
