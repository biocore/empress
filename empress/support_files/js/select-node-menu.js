define(["underscore", "util"], function (_, util) {
    function SelectedNodeMenu(empress, drawer) {
        this.empress = empress;
        this.drawer = drawer;
        this.fields = [];
        this.smTable = document.getElementById("menu-sm-table");
        this.smSection = document.getElementById("menu-sm-section");
        this.box = document.getElementById("menu-box");
        this.sel = document.getElementById("menu-select");
        this.addBtn = document.getElementById("menu-add-btn");
        this.nodeNameLabel = document.getElementById("menu-box-node-id");
        this.notes = document.getElementById("menu-box-notes");
        this.warning = document.getElementById("menu-box-warning");
        this.fmTable = document.getElementById("menu-fm-table");
        this.fmHeader = document.getElementById("menu-fm-header");
        this.smHeader = document.getElementById("menu-sm-header");
        this.nodeKeys = null;

        this.hiddenCallback = null;
        this.visibleCallback = null;
        this._samplesInSelection = [];
    }

    /**
     * Initializes the state machine. Adds metadata field options to drop down
     * menu, and creates the add button click event.
     */
    SelectedNodeMenu.prototype.initialize = function () {
        var scope = this;

        // add items to select
        var selOpts = this.empress.getSampleCategories();
        for (var i = 0; i < selOpts.length; i++) {
            var opt = document.createElement("option");
            opt.value = selOpts[i];
            opt.innerHTML = selOpts[i];
            this.sel.appendChild(opt);
        }

        // add event to add button
        var selectMenu = this;
        var click = function () {
            var val = selectMenu.sel.value;
            selectMenu.sel.options[selectMenu.sel.selectedIndex].remove();
            selectMenu.fields.push(val);
            selectMenu.smHeader.classList.remove("hidden");
            selectMenu.showNodeMenu();
        };
        this.addBtn.onclick = click;
    };

    /*
     * Creates a HTML table describing sample presence info for a feature.
     *
     * This is set up as a static method
     * (https://stackoverflow.com/a/1635143/10730311) to make testing easier
     * (and also because it really doesn't need to depend on the state of this
     * object).
     *
     * @param{Object} ctData Two-dimensional mapping: The keys are the
     *                       sample metadata fields to include in the table,
     *                       and the values are Objects mapping unique values
     *                       in these fields to numbers describing this
     *                       feature's presence for these values.
     *                       e.g. {"body-site": {"gut": 5, "tongue": 2}}
     * @param{HTMLElement} tableEle A reference to the <table> element to
     *                              which this method will insert HTML.
     *                              This can just be the return value of
     *                              document.getElementById(). This element's
     *                              innerHTML will be cleared at the start of
     *                              this method.
     */
    SelectedNodeMenu.makeSampleMetadataTable = function (ctData, tableEle) {
        tableEle.innerHTML = "";
        // loop over all metadata fields the user has decided to show
        var sortedFields = util.naturalSort(_.keys(ctData));
        for (var i = 0; i < sortedFields.length; i++) {
            var field = sortedFields[i];

            // Create new rows in menu-table: the first row is for this
            // metadata field's "headers" (the unique values in the field,
            // e.g. "gut", "tongue", etc. for a field like body site), and
            // the second row is for the sample presence data for
            // the selected tree node within these unique values.
            //
            // Each group of two rows additionally has a header cell
            // on its leftmost side which spans both the header and data
            // rows; this header cell contains the name of the selected
            // metadata field, and has some fancy CSS that keeps it frozen
            // in place as the user scrolls the table horizontally.
            var fieldHeaderRow = tableEle.insertRow(-1);
            var fieldHeaderCell = fieldHeaderRow.insertCell(-1);
            fieldHeaderCell.innerHTML = "<strong>" + field + "</strong>";
            fieldHeaderCell.rowSpan = 2;
            fieldHeaderCell.classList.add("menu-box-header-cell");

            var fieldDataRow = tableEle.insertRow(-1);

            // add row values for this metadata field, one column at a time
            var categories = util.naturalSort(_.keys(ctData[field]));
            for (var j = 0; j < categories.length; j++) {
                var categoryHeaderCell = fieldHeaderRow.insertCell(-1);
                categoryHeaderCell.innerHTML =
                    "<strong>" + categories[j] + "</strong>";
                var categoryDataCell = fieldDataRow.insertCell(-1);
                categoryDataCell.innerHTML = ctData[field][categories[j]];
            }
        }
    };

    /*
     * Creates a HTML table (and a header) describing feature metadata.
     *
     * This checks to make sure that there actually is feature metadata (and
     * that the requested node has feature metadata) before creating things --
     * unlike makeSampleMetadataTable(), it's expected that some nodes may not
     * have any feature metadata information, or that feature metadata may not
     * have even been provided in the first place. (If this is the case, this
     * function will hide the fmHeader and fmTable elements.)
     *
     * @param{String} nodeName Name of the node to create this table for.
     *                         Duplicate names (for internal nodes) are ok.
     * @param{Array} mdCols Array of metadata columns present in each entry in
     *                      mdObj. If this is an empty array, this function
     *                      won't create anything, and will hide the fmHeader
     *                      and fmTable elements -- see above for details.
     * @param{Object} mdObj Object describing feature metadata. The keys should
     *                      be node names, and the value for a node name N
     *                      should be another Object mapping the metadata
     *                      columns (in mdCols) to the metadata values for
     *                      the node name N.
     * @param{HTMLElement} fmHeader A reference to a header HTML element to
     *                              hide / unhide depending on whether or not
     *                              feature metadata will be shown for this
     *                              node name.
     * @param{HTMLElement} fmTable A reference to the <table> element to
     *                             which this method will insert HTML.
     *                             This element's innerHTML will be cleared at
     *                             the start of this method.
     */
    SelectedNodeMenu.makeFeatureMetadataTable = function (
        nodeName,
        mdCols,
        mdObj,
        fmHeader,
        fmTable
    ) {
        fmTable.innerHTML = "";
        // If there is feature metadata, and if this node name is present as a
        // key in the feature metadata, then show this information.
        // (This uses boolean short-circuiting, so the _.has() should only be
        // evaluated if mdCols has a length of > 0.)
        if (mdCols.length > 0 && _.has(mdObj, nodeName)) {
            var headerRow = fmTable.insertRow(-1);
            var featureRow = fmTable.insertRow(-1);
            for (var x = 0; x < mdCols.length; x++) {
                var colName = mdCols[x];
                var colCell = headerRow.insertCell(-1);
                colCell.innerHTML = "<strong>" + colName + "</strong>";
                var dataCell = featureRow.insertCell(-1);
                dataCell.innerHTML = mdObj[nodeName][x];
            }
            fmHeader.classList.remove("hidden");
            fmTable.classList.remove("hidden");
        } else {
            fmHeader.classList.add("hidden");
            fmTable.classList.add("hidden");
        }
    };

    /**
     * Displays the node selection menu. nodeKeys must be set in order to use
     * this method.
     */
    SelectedNodeMenu.prototype.showNodeMenu = function () {
        // make sure the state machine is set
        if (this.nodeKeys === null) {
            throw "showNodeMenu(): Nodes have not be set in the state machine!";
        }

        // grab the name of the node
        var emp = this.empress;
        var nodeKeys = this.nodeKeys;
        var node = emp._treeData[nodeKeys[0]];
        var name = node.name;

        this.nodeNameLabel.textContent = "Name: " + node.name;

        this.notes.textContent = "";
        this.warning.textContent = "";

        // show either leaf or internal node
        var t = emp._tree;
        if (t.isleaf(t.postorderselect(this.nodeKeys[0]))) {
            this.showLeafNode();
        } else {
            this.showInternalNode();
        }

        // place menu-node menu next to node
        // otherwise place the (aggregated) node-menu over the root of the tree
        this.updateMenuPosition();

        // show table
        this.box.classList.remove("hidden");

        if (this.visibleCallback !== null) {
            this.visibleCallback(this._samplesInSelection);
        }
    };

    /**
     * Creates the node menu-table for a tip node. nodeKeys must be set in
     * before this function is called.
     */
    SelectedNodeMenu.prototype.showLeafNode = function () {
        // test to make sure nodeKeys is set
        if (this.nodeKeys === null) {
            throw "showLeafNode(): nodeKeys is not set!";
        }

        // test to make sure the leaf node is unique
        // (This should already be enforced in the Python side of things, but
        // we may as well be extra cautious.)
        if (this.nodeKeys.length > 1) {
            throw "showLeafNode(): Leaf nodes must be unique!";
        }

        // get the name of the tip
        var name = this.empress._treeData[this.nodeKeys[0]].name;

        // 1. Add feature metadata information (if present for this tip; if
        // there isn't feature metadata for this tip, the f.m. UI elements in
        // the selected node menu will be hidden)
        SelectedNodeMenu.makeFeatureMetadataTable(
            name,
            this.empress._featureMetadataColumns,
            this.empress._tipMetadata,
            this.fmHeader,
            this.fmTable
        );

        // 2. Add sample presence information for this tip
        var ctData = {};

        // 2.1 The samples represented by this tip are sent to Emperor
        this._samplesInSelection = this.empress._biom.getSamplesByObservations([
            name,
        ]);

        for (var f = 0; f < this.fields.length; f++) {
            var field = this.fields[f];
            var obs = this.empress._biom.getObsCountsBy(field, name);
            var categories = _.keys(obs);
            ctData[field] = {};
            for (var c = 0; c < categories.length; c++) {
                var cat = categories[c];
                ctData[field][cat] = obs[cat];
            }
        }
        SelectedNodeMenu.makeSampleMetadataTable(ctData, this.smTable);
        if (this.fields.length > 0) {
            this.notes.textContent =
                "This node is a tip in the tree. These values represent the " +
                "number of unique samples that contain this node.";
        }
        this.smSection.classList.remove("hidden");
        this.smTable.classList.remove("hidden");
    };

    /**
     * Creates the node menu-table for internal nodes. nodeKeys must be set in
     * before this function is called. Furthermore, if there are more than key
     * in nodeKeys, then the keys must represent internal nodes with the same
     * name in the newick tree.
     */
    SelectedNodeMenu.prototype.showInternalNode = function () {
        // test to make sure nodeKeys is set
        if (this.nodeKeys === null) {
            throw "showInternalNode(): nodeKeys is not set!";
        }

        var name = this.empress._treeData[this.nodeKeys[0]].name;

        // Figure out whether or not we know the actual node in the tree (for
        // example, if the user searched for a node with a duplicate name, then
        // we don't know which node the user was referring to). This impacts
        // whether or not we show the sample presence info for this node.
        var isUnambiguous = this.nodeKeys.length === 1;

        // This is not necessarily equal to this.nodeKeys. If an internal node
        // with a duplicate name was clicked on then this.nodeKeys will only
        // have a single entry (the node that was clicked on): but
        // keysOfNodesWithThisName will accordingly have multiple entries.
        // The reason we try to figure this out here is so that we can
        // determine whether or not to show a warning about duplicate names
        // in the menu.
        var keysOfNodesWithThisName = this.empress._nameToKeys[name];
        if (keysOfNodesWithThisName.length > 1) {
            this.warning.textContent =
                "Warning: " +
                keysOfNodesWithThisName.length +
                " nodes exist with the " +
                "above name.";
        }

        // 1. Add feature metadata information (if present) for this node
        // (Note that we allow duplicate-name internal nodes to have
        // feature metadata; this isn't a problem)
        SelectedNodeMenu.makeFeatureMetadataTable(
            name,
            this.empress._featureMetadataColumns,
            this.empress._intMetadata,
            this.fmHeader,
            this.fmTable
        );

        // 2. Compute sample presence information for this node.
        // (NOTE: this does not prevent "double-counting" samples, so the
        // aggregation for duplicate names should be fixed.)

        // create object that will map fields to all of their possible values
        var field,
            fieldValues,
            fieldValue,
            fieldsMap = {},
            i,
            j,
            k;
        for (i = 0; i < this.fields.length; i++) {
            field = this.fields[i];
            var possibleValues = this.empress._biom.getUniqueSampleValues(
                field
            );
            for (j = 0; j < possibleValues.length; j++) {
                var possibleValue = possibleValues[j];
                if (!(field in fieldsMap)) fieldsMap[field] = {};
                fieldsMap[field][possibleValue] = 0;
            }
        }

<<<<<<< HEAD
        // force-reset the selection buffer
        this._samplesInSelection = [];

        // iterate over all keys
        for (i = 0; i < this.nodeKeys.length; i++) {
            var nodeKey = this.nodeKeys[i];
=======
        if (isUnambiguous) {
            // this.nodeKeys has a length of 1
            var nodeKey = this.nodeKeys[0];
>>>>>>> 852e3993

            // find first and last preorder positions of the subtree spanned
            // by the current internal node
            var emp = this.empress;
            var t = emp._tree;
            var n = t.postorderselect(nodeKey);
            var start = t.preorder(t.fchild(n));
            var end = t.preorder(t.lchild(n));
            while (!t.isleaf(t.preorderselect(end))) {
                end = t.preorder(t.lchild(t.preorderselect(end)));
            }

            // find all tips within the subtree
            var tips = [];
            for (j = start; j <= end; j++) {
                var node = t.preorderselect(j);
                if (t.isleaf(node)) {
                    tips.push(t.name(node));
                }
            }

            // retrive the sample data for the tips
            var samples = emp._biom.getSamplesByObservations(tips);

            // used for the emperor callback
            this._samplesInSelection = this._samplesInSelection.concat(samples);

            // iterate over the samples and extract the field values
            for (j = 0; j < this.fields.length; j++) {
                field = this.fields[j];

                // update fields mapping object
                var result = emp._biom.getSampleValuesCount(samples, field);
                fieldValues = Object.keys(result);
                for (k = 0; k < fieldValues.length; k++) {
                    fieldValue = fieldValues[k];
                    fieldsMap[field][fieldValue] += result[fieldValue];
                }
            }
            SelectedNodeMenu.makeSampleMetadataTable(fieldsMap, this.smTable);
            this.smSection.classList.remove("hidden");
            this.smTable.classList.remove("hidden");
        } else {
            this.smSection.classList.add("hidden");
            this.smTable.classList.add("hidden");
        }

        // If isUnambiguous is false, no notes will be shown and the sample
        // presence info (including the table and notes) will be hidden
        if (this.fields.length > 0 && isUnambiguous) {
            this.notes.textContent =
                "This node is an internal node in the tree. These " +
                "values represent the number of unique samples that " +
                "contain any of this node's descendant tips.";
        }
    };

    /**
     * Resets the state machine.
     */
    SelectedNodeMenu.prototype.clearSelectedNode = function () {
        this.smTable.innerHTML = "";
        this.nodeKeys = null;
        this.box.classList.add("hidden");
        this.fmHeader.classList.add("hidden");
        this.fmTable.classList.add("hidden");
        this.fmTable.innerHTML = "";
        this.drawer.loadSelectedNodeBuff([]);
        this.empress.drawTree();

        if (this.hiddenCallback !== null) {
            this.hiddenCallback(this._samplesInSelection);
        }
        this._samplesInSelection = [];
    };

    /**
     * Sets the nodeKeys parameter of the state machine. This method will also
     * set the buffer to highlight the selected nodes.
     *
     * @param {Array} nodeKeys An array of node keys representing the
     *                         nodes to be selected. The keys should be the
     *                         post order position of the nodes. If this array
     *                         has multiple entries (i.e. multiple nodes are
     *                         selected), the node selection menu will be
     *                         positioned at the first node in this array.
     */
    SelectedNodeMenu.prototype.setSelectedNodes = function (nodeKeys) {
        // test to make sure nodeKeys represents nodes with the same name
        var emp = this.empress;
        var name = emp._treeData[nodeKeys[0]].name;
        for (var i = 1; i < nodeKeys.length; i++) {
            if (emp._treeData[nodeKeys[i]].name !== name) {
                throw "setSelectedNodes(): keys do not represent the same node!";
            }
        }

        // test if nodeKeys represents tips then only one key should exist i.e.
        // tips must be unique
        var t = emp._tree;
        if (t.isleaf(t.postorderselect(nodeKeys[0])) && nodeKeys.length > 1) {
            throw (
                "setSelectedNodes(): " +
                this.empress._treeData[nodeKeys[0]].name +
                " matches multiple tips!"
            );
        }

        /* the buffer that holds the information to highlight the tree nodes
         * on the canvas.
         * format [x,y,r,g,b,...] where x,y is the coorindates of the
         * highlighted nodes
         */
        var highlightedNodes = [];
        for (i = 0; i < nodeKeys.length; i++) {
            var node = this.empress._treeData[nodeKeys[i]];
            var x = this.empress.getX(node);
            var y = this.empress.getY(node);
            highlightedNodes.push(...[x, y, 0, 1, 0]);
        }

        // send the buffer array to the drawer
        this.drawer.loadSelectedNodeBuff(highlightedNodes);

        // save the node keys to the selected node menu state machine
        this.nodeKeys = nodeKeys;
    };

    /**
     * Set the coordinates of the node menu box at the first node in nodeKeys.
     * This means that, if only a single node is selected, the menu will be
     * placed at this node's position; if multiple nodes are selected, the menu
     * will be placed at the first node's position.
     */
    SelectedNodeMenu.prototype.updateMenuPosition = function () {
        if (this.nodeKeys === null) {
            return;
        }

        var nodeToPositionAt = this.empress._treeData[this.nodeKeys[0]];
        // get table coords
        var x = this.empress.getX(nodeToPositionAt);
        var y = this.empress.getY(nodeToPositionAt);
        var tableLoc = this.drawer.toScreenSpace(x, y);

        // set table location. add slight offset to location so menu appears
        // next to the node instead of on top of it.
        this.box.style.left = Math.floor(tableLoc.x + 23) + "px";
        this.box.style.top = Math.floor(tableLoc.y - 43) + "px";
    };

    return SelectedNodeMenu;
});<|MERGE_RESOLUTION|>--- conflicted
+++ resolved
@@ -339,18 +339,12 @@
             }
         }
 
-<<<<<<< HEAD
         // force-reset the selection buffer
         this._samplesInSelection = [];
 
-        // iterate over all keys
-        for (i = 0; i < this.nodeKeys.length; i++) {
-            var nodeKey = this.nodeKeys[i];
-=======
         if (isUnambiguous) {
             // this.nodeKeys has a length of 1
             var nodeKey = this.nodeKeys[0];
->>>>>>> 852e3993
 
             // find first and last preorder positions of the subtree spanned
             // by the current internal node
