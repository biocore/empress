--- conflicted
+++ resolved
@@ -244,17 +244,7 @@
         var ctData = this.empress.computeTipSamplePresence(name, this.fields);
 
         // 2.1 The samples represented by this tip are sent to Emperor
-<<<<<<< HEAD
-        if (this.empress._biom.getObsIDsDifference([name]).length == 0) {
-            this._samplesInSelection =
-                this.empress._biom.getSamplesByObservations([
-                    name,
-                ]);
-        } else {
-            this._samplesInSelection = [];
-        }
-        this._checkTips(this.empress._biom.getObsIDsDifference([name]));
-=======
+
         // check if this tip is present in the BIOM table. The array returned
         // by BIOMTable.getObsIDsDifference() contains the feature IDs present
         // in the input array but not in the BIOM table -- so if the length of
@@ -268,7 +258,6 @@
             this._samplesInSelection = [];
         }
         this._checkTips(diff);
->>>>>>> 69996378
 
         SelectedNodeMenu.makeSampleMetadataTable(ctData, this.smTable);
         if (this.fields.length > 0) {
