"use strict";

function fillDropDownMenu(headers) {
  $("#highlight-menu").show(); // dont need?

  let menu = $("#highlight-options").empty()[0];
  for (let header of headers) {
    let option = document.createElement("option");
      option.text = header;
      option.label = header;
      menu.add(option);
  }
}

function fillTable(color) {
  let tableValues;
  $.getJSON(urls.tableURL, {color : color}, function(data) {
    tableValues = data;
  }).done(function() {
    let templateMetadata = tableValues[0];
    let grid;

    // add the header row to the table
    let columns = [];
    for (let property in templateMetadata) {
      let col = {
        id  : property,
        name : property,
        field : property,
        sortable: true
      };
      columns.push(col);
    }

    let datarows = [];
    for(let i = 0; i < tableValues.length; i++) {
      let dr = {};
      for(let property in templateMetadata) {
        dr[property] = (tableValues[i])[property];
      }
      datarows.push(dr);
    }
<<<<<<< HEAD

=======
>>>>>>> f4816987
    let options = {
      enableCellNavigation: true,
      enableColumnReorder: false,
      topPanelHeight : 0,
      multiColumnSort: true
    };
    grid = new Slick.Grid("#scrolltable", datarows, columns, options);

    // taken from https://github.com/mleibman/SlickGrid/blob/gh-pages/examples/example-multi-column-sort.html
    grid.onSort.subscribe(function (e, args) {
      let cols = args.sortCols;
      let field, sign, value1, value2, result;
      datarows.sort(function (dataRow1, dataRow2) {
        for (let i = 0, l = cols.length; i < l; i++) {
          field = cols[i].sortCol.field;
          sign = cols[i].sortAsc ? 1 : -1;
          value1 = dataRow1[field];
          value2 = dataRow2[field];
          result = (value1 == value2 ? 0 : (value1 <= value2 ? 1 : -1)) * sign;
          if (result != 0) {
            return result;
          }
        }
        return 0;
      });
      grid.invalidate();
      grid.render();
      extractLabels(grid.getData(), field);
    });
  });
}

/*
 * Extracts the coordinates/color info from metadata and format it for webgl
 */
function extractInfo(metaData, fields) {
  // create an array containing all entries that belong to a "field" and ignore the rest
  let extractedFields = metaData.map(function(edge) {
    let extracted = [];
    for (let prop of fields) {
      extracted.push(edge[prop]);
    };
    return extracted;
  });

  // flatten array
  extractedFields = [].concat.apply([], extractedFields);

  // convert convert color hex string into three floats
  extractedFields = extractColor(extractedFields);

  return extractedFields;
}

/*
 * takes an array contain color info represented as a hex string and converts the
 * hex string in place to three floating point numbers between 0 and 1 for rgb
 */
function extractColor(data) {
  // cut the 6 digit hex string into groups of 2
  data = data.map(function(element) {
      return (typeof element === "string" ? element.match(/.{1,2}/g) : element)
  });

  // convert to array
  data = [].concat.apply([], data);

  // convert the 2 digit hex string into a float
  data = data.map(function(element) {
    return (typeof element === "string" ? parseInt("0x" + element) / 255 : element)
  });

  return data;
}

/*
 * creates a sector composed of triangles. Each triangle is made out of three vertices.
 * The first vertice is always center and the other two vertices with line on the arc
 * starting from startTheta and ending of totalTheta. Here is an example of what a triangle
 * will look like [cx, cy, r, g, b, sx, sy, r, g, b, ex, ey, r, g, b].
 * cx, cy, sx, sy, ex, ey represent the first, second, and third verties respectifully.
 * r, g, b represent the color of the vertice.
 */
function createArcSector(center, arcLength, startTheta, totalTheta, color) {
  const TRI_PER_CIRCLE = 100;
  let sector = [];
  let NUM_TRI = 100;
  let theta = totalTheta / NUM_TRI;
  let rad = startTheta;
  let c = extractColor([color]);

  // creating the sector
  for (let i = 0; i < NUM_TRI; i++) {

    // first vertice of triangle
    sector.push(center[0]);
    sector.push(center[1]);
    sector.push(c[0]);
    sector.push(c[1]);
    sector.push(c[2]);

    // second vertice of triangle
    sector.push(Math.cos(rad) * arcLength + center[0]);
    sector.push(Math.sin(rad) * arcLength + center[1]);
    sector.push(c[0]);
    sector.push(c[1]);
    sector.push(c[2]);

    rad += theta;

    // third vertice of triangle
    sector.push(Math.cos(rad) * arcLength + center[0]);
    sector.push(Math.sin(rad) * arcLength + center[1]);
    sector.push(c[0]);
    sector.push(c[1]);
    sector.push(c[2]);
  }
  return sector;
}

/*
 * Find length along the x or y axis of the tree so webgl can fit tree into a 1x1 square
 */
function normalizeTree(edgeMeta) {
  const xCoords = edgeMeta.map(edge => edge.x);
  const yCoords = edgeMeta.map(edge => edge.y);
  let maxX, maxY, minX, minY;
  [maxX, minX] = [Math.abs(Math.max(...xCoords)), Math.abs(Math.min(...xCoords))];
  [maxY, minY] = [Math.abs(Math.max(...yCoords)), Math.abs(Math.min(...yCoords))];
  const [xDim, yDim] = [Math.max(maxX, minX), Math.max(maxY, minY)];
  drawingData.initZoom = Math.max(xDim, yDim);
}<|MERGE_RESOLUTION|>--- conflicted
+++ resolved
@@ -1,7 +1,7 @@
 "use strict";
 
 function fillDropDownMenu(headers) {
-  $("#highlight-menu").show(); // dont need?
+  $("#highlight-menu").show();
 
   let menu = $("#highlight-options").empty()[0];
   for (let header of headers) {
@@ -40,10 +40,6 @@
       }
       datarows.push(dr);
     }
-<<<<<<< HEAD
-
-=======
->>>>>>> f4816987
     let options = {
       enableCellNavigation: true,
       enableColumnReorder: false,
