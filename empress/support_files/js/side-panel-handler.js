--- conflicted
+++ resolved
@@ -333,19 +333,12 @@
      */
     SidePanel.prototype._colorSampleTree = function () {
         var colBy = this.sSel.value;
-<<<<<<< HEAD
         var colorOptions = this.sColorOptions.getOptions();
         var keyInfo = this.empress.colorBySampleCat(
             colBy,
             colorOptions.color,
             colorOptions.reverse
         );
-=======
-        var col = this.sColor.value;
-        var reverse = this.sReverseColor.checked;
-        var keyInfo = this.empress.colorBySampleCat(colBy, col, reverse);
-
->>>>>>> bf6f755c
         if (keyInfo === null) {
             util.toastMsg(
                 "Sample metadata coloring error",
@@ -362,13 +355,8 @@
     SidePanel.prototype._colorFeatureTree = function () {
         var colBy = this.fSel.value;
         var coloringMethod = this.fMethodChk.checked ? "tip" : "all";
-<<<<<<< HEAD
         var colorOptions = this.fColorOptions.getOptions();
         this.empress.colorByFeatureMetadata(
-=======
-        var reverse = this.fReverseColor.checked;
-        var keyInfo = this.empress.colorByFeatureMetadata(
->>>>>>> bf6f755c
             colBy,
             colorOptions.color,
             coloringMethod,
@@ -576,16 +564,11 @@
             }
         };
 
-<<<<<<< HEAD
         this.sSel.onchange = () => {
             scope.showUpdateBtn();
         };
         this.sLineWidth.onchange = () => {
             scope.showUpdateBtn();
-=======
-        var showUpdateBtn = function () {
-            scope.sUpdateBtnP.classList.remove("hidden");
->>>>>>> bf6f755c
         };
 
         this.sUpdateBtn.onclick = function () {
@@ -668,16 +651,11 @@
             }
         };
 
-<<<<<<< HEAD
         this.fSel.onchange = () => {
             scope.showUpdateBtn();
         };
         this.fLineWidth.onchange = () => {
             scope.showUpdateBtn();
-=======
-        var showUpdateBtn = function () {
-            scope.fUpdateBtnP.classList.remove("hidden");
->>>>>>> bf6f755c
         };
         this.fMethodChk.onchange = function () {
             scope.updateFeatureMethodDesc();
