define(["underscore", "Colorer", "util"], function (_, Colorer, util) {
    /**
     *
     * @class SidePanel
     *
     * Creates table for the side panel and handles their events. This
     * class will init a side panel with the search bar and collapse button.
     * Additional tabs such as Sample Metadata can be added by calling their
     * initialization function.
     *
     * @param {div} container Container where the side panel will live.
     * @param {Empress} empress The empress tree
     * @param {div} legend Container that holds the legend
     *
     * @return {SidePanel}
     * @constructs SidePanel
     */
    function SidePanel(container, empress, legend) {
        // the container for the side menu
        this.container = container;
        this.SIDE_PANEL_ID = container.id;

        // names of header components
        this.HEADER_CLASS = "side-header";
        this.COLLAPSE_ID = "hide-ctrl";
        this.SHOW_ID = "show-ctrl";

        // used to event triggers
        this.empress = empress;

        this.legend = legend;

        // tree properties components
        this.treeNodesChk = document.getElementById("display-nodes-chk");
        this.recenterBtn = document.getElementById("center-tree-btn");

        // sample GUI components
        this.sChk = document.getElementById("sample-chk");
        this.sSel = document.getElementById("sample-options");
        this.sAddOpts = document.getElementById("sample-add");
        this.sColor = document.getElementById("sample-color");
        this.sHideChk = document.getElementById("sample-hide-non-feature");
        this.sLineWidth = document.getElementById("sample-line-width");
        this.sUpdateBtn = document.getElementById("sample-update");

        // feature metadata GUI components
        this.fChk = document.getElementById("feature-chk");
        this.fSel = document.getElementById("feature-options");
        this.fAddOpts = document.getElementById("feature-add");
        this.fColor = document.getElementById("feature-color");
        this.fLineWidth = document.getElementById("feature-line-width");
        this.fUpdateBtn = document.getElementById("feature-update");
        this.fMethodChk = document.getElementById("fm-method-chk");
        this.fMethodDesc = document.getElementById("fm-method-desc");

        // layout GUI components
        this.layoutDiv = document.getElementById("layout-div");

        // export GUI components
        this.eExportSvgBtn = document.getElementById("export-btn-svg");

        // uncheck button
        this.sHideChk.checked = false;

        // used in event closures
        var scope = this;

        // hides the side menu
        var collapse = document.getElementById(this.COLLAPSE_ID);
        collapse.onclick = function () {
            document
                .getElementById(scope.SIDE_PANEL_ID)
                .classList.add("hidden");
            document.getElementById(scope.SHOW_ID).classList.remove("hidden");
        };

        // // shows the side menu
        var show = document.getElementById(this.SHOW_ID);
        show.onclick = function () {
            document.getElementById(scope.SHOW_ID).classList.add("hidden");
            document
                .getElementById(scope.SIDE_PANEL_ID)
                .classList.remove("hidden");
        };
    }

    /**
     * Utility function that resets various HTML elements, then resets the
     * tree and its legends.
     *
     * This is intended to be used when the user un-checks the "Color by..."
     * checkbox for sample / feature metadata coloring.
     *
     * @param{Object} eleNameToProperties Maps strings (defining the name of a
     *                                    HTMLElement which is saved as an
     *                                    attribute of SidePanel, e.g. "sChk")
     *                                    to another Object, which maps
     *                                    property names of this attribute to
     *                                    the desired value to which this
     *                                    element's property should be set.
     *                                    e.g. {sChk: {checked: false}}
     * @param{Array} elesToHide Array of HTMLElements to hide. Each of the
     *                          elements in this array will have "hidden" added
     *                          to its classList.
     */
    SidePanel.prototype._resetTab = function (eleNameToProperties, elesToHide) {
        var scope = this;
        _.each(eleNameToProperties, function (properties, eleName) {
            _.each(properties, function (propVal, prop) {
                scope[eleName][prop] = propVal;
            });
        });
        _.each(elesToHide, function (ele) {
            ele.classList.add("hidden");
        });
        // Reset tree and then clear legends
        this.empress.resetTree();
        this.empress.drawTree();
        this.legend.clearAllLegends();
    };

    /* Resets the sample metadata coloring tab. */
    SidePanel.prototype._resetSampleTab = function () {
        this._resetTab(
            {
                sChk: { checked: false },
                sSel: { disabled: true },
                sColor: { value: "discrete-coloring-qiime" },
                sHideChk: { checked: false },
                sLineWidth: { value: 0 },
            },
            [this.sAddOpts, this.sUpdateBtn]
        );
    };

    /* Resets the feature metadata coloring tab. */
    SidePanel.prototype._resetFeatureTab = function () {
        this._resetTab(
            {
                fChk: { checked: false },
                fSel: { disabled: true },
                fColor: { value: "discrete-coloring-qiime" },
                fLineWidth: { value: 0 },
                fMethodChk: { checked: true },
            },
            [this.fAddOpts, this.fUpdateBtn]
        );
        // Since we reset fMethodChk above to its "default" of being checked,
        // we also update fMethodDesc to be consistent. Note that updating
        // fMethodDesc here is technically unnecessary, since
        // updateFeatureMethodDesc() will be called anyway when expanding the
        // feature metadata coloring tab again. However, we do this here just
        // so the state of the page can remain consistent, even if the user
        // won't notice due to most of the feature tab (everything under
        // fAddOpts) being hidden.
        this.updateFeatureMethodDesc();
    };

    /**
     * Resets and then re-colors the tree, using an arbitrary "coloring
     * function" as well as a few other configurable things.
     *
     * This function was designed to encapsulate shared code between the sample
     * and feature metadata coloring settings. (There is definitely more work
     * to be done on removing shared code, but this is a start.)
     *
     * @param {String} colorMethodName The name of a method of SidePanel to
     *                                 call to re-color the tree: for example,
     *                                 "_colorSampleTree". (Passing the actual
     *                                 method as an argument seems to cause
     *                                 problems due to "this" not working
     *                                 properly. This was the easiest
     *                                 solution.)
     * @param {HTMLElement} lwInput An <input> with type="number" from which
     *                              we'll get the .value indicating the line
     *                              width to use when thickening lines.
     * @param {HTMLElement} updateBtn This element will be hidden at the end of
     *                                this function. It should correspond to
     *                                the "Update" button for the sample or
     *                                feature metadata coloring tab.
     */
    SidePanel.prototype._updateColoring = function (
        colorMethodName,
        lwInput,
        updateBtn
    ) {
        this.empress.resetTree();

        // clear legends
        this.legend.clearAllLegends();

        // hide update button
        updateBtn.classList.add("hidden");

        // color tree
        this[colorMethodName]();

<<<<<<< HEAD
        var lw = util.parseAndValidateNum(lwInput);
        this.empress.thickenSameSampleLines(lw);
=======
        var lw = util.parseAndValidateLineWidth(lwInput);
        this.empress.thickenColoredNodes(lw);
>>>>>>> a32c60cd
        this.empress.drawTree();
    };

    /**
     * Colors the tree based on the sample metadata coloring settings.
     */
    SidePanel.prototype._colorSampleTree = function () {
        var colBy = this.sSel.value;
        var col = this.sColor.value;
        var hide = this.sHideChk.checked;
        var keyInfo = this.empress.colorBySampleCat(colBy, col);
        if (keyInfo === null) {
            util.toastMsg(
                "No unique branches found for this metadata category"
            );
            this.sUpdateBtn.classList.remove("hidden");
            return;
        }
        this.empress.setNonSampleBranchVisibility(hide);
        this.legend.addColorKey(colBy, keyInfo, "node", false);
    };

    /**
     * Colors the tree based on the feature metadata coloring settings.
     */
    SidePanel.prototype._colorFeatureTree = function () {
        var colBy = this.fSel.value;
        var col = this.fColor.value;
        var coloringMethod = this.fMethodChk.checked ? "tip" : "all";
        var keyInfo = this.empress.colorByFeatureMetadata(
            colBy,
            col,
            coloringMethod
        );
        this.legend.addColorKey(colBy, keyInfo, "node", false);
    };

    /**
     * Redraws the tree with a different layout.
     */
    SidePanel.prototype._updateLayout = function () {
        this.empress.resetTree();
        this.empress.drawTree();
    };

    /**
     * Initializes layout options.
     * (These are pretty simple compared to the sample metadata options.)
     */
    SidePanel.prototype.addLayoutTab = function () {
        var scope = this;
        var LAYOUT_RADIO_BUTTON_NAME = "layoutoptions";
        // Get layout info from the Empress instance
        var layouts = this.empress.getAvailableLayouts();
        var default_layout = this.empress.getDefaultLayout();
        // Placeholder variables to be used when creating elements
        var pele, lele, iele;

        var radioBtnOnClickFunc = function () {
            scope.empress.updateLayout(this.value);
        };

        for (var i = 0; i < layouts.length; i++) {
            // Each layout option is represented by three tags:
            // <p>
            //    <label></label>
            //    <input></input>
            // </p>
            // The <p> breaks lines in a way that looks nice, and the
            // label/input just define the radio buttons as is normal in HTML:
            // see https://www.w3schools.com/tags/att_input_type_radio.asp.
            pele = document.createElement("p");
            lele = document.createElement("label");
            iele = document.createElement("input");
            iele.classList.add("empress-input");

            // Initialize the radio button for this layout
            iele.value = layouts[i];
            iele.type = "radio";
            iele.name = LAYOUT_RADIO_BUTTON_NAME;
            iele.id = "layoutRadioBtn" + layouts[i];
            if (layouts[i] === default_layout) {
                iele.checked = true;
            }

            // Initialize the label pointing to that radio button
            // https://stackoverflow.com/a/15750291
            lele.htmlFor = iele.id;
            lele.innerHTML = layouts[i];

            // Use of onclick based on
            // https://www.dyn-web.com/tutorials/forms/radio/onclick-onchange.php.
            // Long story short, either onchange or onclick works for most
            // browsers, but IE 9 is inconsistent with onchange -- hence our
            // use of onclick here. (That being said, you probably shouldn't
            // use IE 9 with Empress anyway...)
            // Anyway, if the same layout button is clicked a bunch of times,
            // nothing will change -- Empress.updateLayout() stores the current
            // layout name.
            iele.onclick = radioBtnOnClickFunc;
            // Now that we've created these three elements, add them!
            pele.appendChild(lele);
            pele.appendChild(iele);
            this.layoutDiv.appendChild(pele);
        }
    };

    /**
     * Initializes export components
     */
    SidePanel.prototype.addExportTab = function () {
        // for use in closures
        var scope = this;

        this.eExportSvgBtn.onclick = function () {
            // create SVG tags to draw the tree and determine viewbox for whole figure
            [svg_tree, svg_viewbox] = scope.empress.exportSvg();
            // create SVG tags for legend, collected from the HTML document
            svg_legend = scope.empress.exportSVG_legend(document);
            // add all SVG elements into one string ...
            svg =
                '<svg xmlns="http://www.w3.org/2000/svg" ' +
                svg_viewbox +
                " >\n" +
                svg_tree +
                "\n" +
                svg_legend +
                "</svg>\n";
            // ... and present user as a downloadable file
            var blob = new Blob([svg], { type: "image/svg+xml" });
            saveAs(blob, "empress-tree.svg");
        };
    };

    /**
     * Initializes sample components
     */
    SidePanel.prototype.addSampleTab = function () {
        // for use in closures
        var scope = this;

        var i, opt;
        // add sample categories
        var selOpts = this.empress.getSampleCategories();
        for (i = 0; i < selOpts.length; i++) {
            opt = document.createElement("option");
            opt.value = selOpts[i];
            opt.innerHTML = selOpts[i];
            this.sSel.appendChild(opt);
        }

        // The color map selector
        Colorer.addColorsToSelect(this.sColor);

        // toggle the sample/color map selectors
        this.sChk.onclick = function () {
            if (scope.sChk.checked) {
                scope._resetFeatureTab();
                scope.sSel.disabled = false;
                scope.sAddOpts.classList.remove("hidden");
                scope.sUpdateBtn.classList.remove("hidden");
            } else {
                scope._resetSampleTab();
            }
        };

        var showUpdateBtn = function () {
            scope.sUpdateBtn.classList.remove("hidden");
        };
        this.sSel.onchange = showUpdateBtn;
        this.sColor.onchange = showUpdateBtn;
        this.sLineWidth.onchange = showUpdateBtn;

        // deterines whether to show features not in samples
        this.sHideChk.onclick = function () {
            scope.empress.setNonSampleBranchVisibility(this.checked);
            scope.empress.drawTree();
        };

        this.sUpdateBtn.onclick = function () {
            scope._updateColoring(
                "_colorSampleTree",
                scope.sLineWidth,
                scope.sUpdateBtn
            );
        };
    };

    /**
     * Add the callback events for the global tree properties tab. The callback
     * events include things like centering the tree and showing tree nodes.
     *
     * Other things such as changing the defualt color of the tree will be
     * added.
     */
    SidePanel.prototype.addTreePropertiesTab = function () {
        var scope = this;
        this.treeNodesChk.onchange = function () {
            scope.empress.setTreeNodeVisibility(scope.treeNodesChk.checked);
        };
        this.recenterBtn.onclick = function () {
            scope.empress.centerLayoutAvgPoint();
        };
    };

    SidePanel.prototype.updateFeatureMethodDesc = function () {
        if (this.fMethodChk.checked) {
            this.fMethodDesc.textContent =
                "With this checkbox setting, only tip metadata will be " +
                "used: internal nodes where all descendants have the same " +
                "feature metadata value are themselves considered to have " +
                "that value.";
        } else {
            this.fMethodDesc.textContent =
                "With this checkbox setting, both tip and internal node " +
                "metadata will be used, without any sort of upwards " +
                '"propagation."';
        }
    };

    /**
     * Initializes feature metadata coloring components
     */
    SidePanel.prototype.addFeatureTab = function () {
        var scope = this;

        var i, opt;
        // add feature metadata categories / "columns"
        var selOpts = this.empress.getFeatureMetadataCategories();
        for (i = 0; i < selOpts.length; i++) {
            opt = document.createElement("option");
            opt.innerHTML = selOpts[i];
            opt.value = selOpts[i];
            this.fSel.appendChild(opt);
        }

        // The color map selector
        Colorer.addColorsToSelect(this.fColor);

        // toggle the sample/color map selectors
        this.fChk.onclick = function () {
            if (scope.fChk.checked) {
                scope._resetSampleTab();
                scope.updateFeatureMethodDesc();
                scope.fSel.disabled = false;
                scope.fAddOpts.classList.remove("hidden");
                scope.fUpdateBtn.classList.remove("hidden");
            } else {
                scope._resetFeatureTab();
            }
        };

        var showUpdateBtn = function () {
            scope.fUpdateBtn.classList.remove("hidden");
        };
        this.fSel.onchange = showUpdateBtn;
        this.fColor.onchange = showUpdateBtn;
        this.fLineWidth.onchange = showUpdateBtn;
        this.fMethodChk.onchange = function () {
            scope.updateFeatureMethodDesc();
            showUpdateBtn();
        };

        this.fUpdateBtn.onclick = function () {
            scope._updateColoring(
                "_colorFeatureTree",
                scope.fLineWidth,
                scope.fUpdateBtn
            );
        };
    };

    return SidePanel;
});<|MERGE_RESOLUTION|>--- conflicted
+++ resolved
@@ -195,13 +195,8 @@
         // color tree
         this[colorMethodName]();
 
-<<<<<<< HEAD
         var lw = util.parseAndValidateNum(lwInput);
-        this.empress.thickenSameSampleLines(lw);
-=======
-        var lw = util.parseAndValidateLineWidth(lwInput);
         this.empress.thickenColoredNodes(lw);
->>>>>>> a32c60cd
         this.empress.drawTree();
     };
 
