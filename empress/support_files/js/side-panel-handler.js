define(["underscore", "Colorer", "util"], function (_, Colorer, util) {
    /**
     *
     * @class SidePanel
     *
     * Creates table for the side panel and handles their events. This
     * class will init a side panel with the search bar and collapse button.
     * Additional tabs such as Sample Metadata can be added by calling their
     * initialization function.
     *
     * @param {div} container Container where the side panel will live.
     * @param {Empress} empress The empress tree
     * @param {div} legend Container that holds the legend
     *
     * @return {SidePanel}
     * @constructs SidePanel
     */
    function SidePanel(container, empress, legend) {
        // used in event closures
        var scope = this;

        // the container for the side menu
        this.container = container;
        this.SIDE_PANEL_ID = container.id;

        // names of header components
        this.HEADER_CLASS = "side-header";
        this.COLLAPSE_ID = "hide-ctrl";
        this.SHOW_ID = "show-ctrl";

        // used to event triggers
        this.empress = empress;

        this.legend = legend;

        // tree properties components
        this.treeNodesChk = document.getElementById("display-nodes-chk");
        this.recenterBtn = document.getElementById("center-tree-btn");
        this.focusOnNodeChk = document.getElementById("focus-on-node-chk");
        this.absentTipChk = document.getElementById("absent-tip-chk");

        this.focusOnNodeChk.onclick = function () {
            empress.focusOnSelectedNode = this.checked;
        };
        this.absentTipChk.onclick = function () {
            empress.ignoreAbsentTips = this.checked;

            // only update the tree if sample selection is enabled
            if (scope.sChk.checked) {
                scope.sUpdateBtn.click();
            }
        };

        // sample GUI components
        this.sChk = document.getElementById("sample-chk");
        this.sSel = document.getElementById("sample-options");
        this.sAddOpts = document.getElementById("sample-add");
        this.sColor = document.getElementById("sample-color");
        this.sCollapseCladesChk = document.getElementById(
            "sample-collapse-chk"
        );
        this.sLineWidth = document.getElementById("sample-line-width");
        this.sUpdateBtn = document.getElementById("sample-update");

        // feature metadata GUI components
        this.fChk = document.getElementById("feature-chk");
        this.fSel = document.getElementById("feature-options");
        this.fAddOpts = document.getElementById("feature-add");
        this.fColor = document.getElementById("feature-color");
        this.fCollapseCladesChk = document.getElementById(
            "feature-collapse-chk"
        );
        this.fLineWidth = document.getElementById("feature-line-width");
        this.fUpdateBtn = document.getElementById("feature-update");
        this.fMethodChk = document.getElementById("fm-method-chk");
        this.fMethodDesc = document.getElementById("fm-method-desc");

        // layout GUI components
        this.layoutDiv = document.getElementById("layout-div");

        // global clade collapse GUI
        this.normalCladeMethod = document.getElementById("normal");
        this.symmetricCladeMethod = document.getElementById("symmetric");

        // export GUI components
        this.eExportSvgBtn = document.getElementById("export-btn-svg");

<<<<<<< HEAD
        // used in event closures
        var scope = this;
=======
        // uncheck button
        this.sHideChk.checked = false;
>>>>>>> dfcd8ba7

        // hides the side menu
        var collapse = document.getElementById(this.COLLAPSE_ID);
        collapse.onclick = function () {
            document
                .getElementById(scope.SIDE_PANEL_ID)
                .classList.add("hidden");
            document.getElementById(scope.SHOW_ID).classList.remove("hidden");
        };

        // // shows the side menu
        var show = document.getElementById(this.SHOW_ID);
        show.onclick = function () {
            document.getElementById(scope.SHOW_ID).classList.add("hidden");
            document
                .getElementById(scope.SIDE_PANEL_ID)
                .classList.remove("hidden");
        };
    }

    /**
     * Utility function that resets various HTML elements, then resets the
     * tree and its legends.
     *
     * This is intended to be used when the user un-checks the "Color by..."
     * checkbox for sample / feature metadata coloring.
     *
     * @param{Object} eleNameToProperties Maps strings (defining the name of a
     *                                    HTMLElement which is saved as an
     *                                    attribute of SidePanel, e.g. "sChk")
     *                                    to another Object, which maps
     *                                    property names of this attribute to
     *                                    the desired value to which this
     *                                    element's property should be set.
     *                                    e.g. {sChk: {checked: false}}
     * @param{Array} elesToHide Array of HTMLElements to hide. Each of the
     *                          elements in this array will have "hidden" added
     *                          to its classList.
     */
    SidePanel.prototype._resetTab = function (eleNameToProperties, elesToHide) {
        var scope = this;
        _.each(eleNameToProperties, function (properties, eleName) {
            _.each(properties, function (propVal, prop) {
                scope[eleName][prop] = propVal;
            });
        });
        _.each(elesToHide, function (ele) {
            ele.classList.add("hidden");
        });
        // Reset tree and then clear legends
        this.empress.resetTree();
        this.empress.drawTree();
        this.legend.clearAllLegends();
    };

    /* Resets the sample metadata coloring tab. */
    SidePanel.prototype._resetSampleTab = function () {
        this._resetTab(
            {
                sChk: { checked: false },
                sSel: { disabled: true },
                sColor: { value: "discrete-coloring-qiime" },
                sLineWidth: { value: 0 },
                sCollapseCladesChk: { checked: false },
            },
            [this.sAddOpts, this.sUpdateBtn]
        );
    };

    /* Resets the feature metadata coloring tab. */
    SidePanel.prototype._resetFeatureTab = function () {
        this._resetTab(
            {
                fChk: { checked: false },
                fSel: { disabled: true },
                fColor: { value: "discrete-coloring-qiime" },
                fLineWidth: { value: 0 },
                fMethodChk: { checked: true },
                fCollapseCladesChk: { checked: false },
            },
            [this.fAddOpts, this.fUpdateBtn]
        );
        // Since we reset fMethodChk above to its "default" of being checked,
        // we also update fMethodDesc to be consistent. Note that updating
        // fMethodDesc here is technically unnecessary, since
        // updateFeatureMethodDesc() will be called anyway when expanding the
        // feature metadata coloring tab again. However, we do this here just
        // so the state of the page can remain consistent, even if the user
        // won't notice due to most of the feature tab (everything under
        // fAddOpts) being hidden.
        this.updateFeatureMethodDesc();
    };

    /**
     * Resets and then re-colors the tree, using an arbitrary "coloring
     * function" as well as a few other configurable things.
     *
     * This function was designed to encapsulate shared code between the sample
     * and feature metadata coloring settings. (There is definitely more work
     * to be done on removing shared code, but this is a start.)
     *
     * @param {String} colorMethodName The name of a method of SidePanel to
     *                                 call to re-color the tree: for example,
     *                                 "_colorSampleTree". (Passing the actual
     *                                 method as an argument seems to cause
     *                                 problems due to "this" not working
     *                                 properly. This was the easiest
     *                                 solution.)
     * @param {HTMLElement} lwInput An <input> with type="number" from which
     *                              we'll get the .value indicating the line
     *                              width to use when thickening lines.
     * @param {HTMLElement} updateBtn This element will be hidden at the end of
     *                                this function. It should correspond to
     *                                the "Update" button for the sample or
     *                                feature metadata coloring tab.
     */
    SidePanel.prototype._updateColoring = function (
        colorMethodName,
        collapseChk,
        lwInput,
        updateBtn
    ) {
        this.empress.resetTree();

        // clear legends
        this.legend.clearAllLegends();

        // hide update button
        updateBtn.classList.add("hidden");

        // color tree
        this[colorMethodName]();

        if (collapseChk.checked) {
            this.empress.collapseClades();
        }
        var lw = util.parseAndValidateLineWidth(lwInput);
        this.empress.thickenColoredNodes(lw);
        this.empress.drawTree();
    };

    /**
     * Colors the tree based on the sample metadata coloring settings.
     */
    SidePanel.prototype._colorSampleTree = function () {
        var colBy = this.sSel.value;
        var col = this.sColor.value;
        var keyInfo = this.empress.colorBySampleCat(colBy, col);
        if (keyInfo === null) {
            util.toastMsg(
                "No unique branches found for this metadata category"
            );
            this.sUpdateBtn.classList.remove("hidden");
            return;
        }
        this.legend.addColorKey(colBy, keyInfo, "node", false);
    };

    /**
     * Colors the tree based on the feature metadata coloring settings.
     */
    SidePanel.prototype._colorFeatureTree = function () {
        var colBy = this.fSel.value;
        var col = this.fColor.value;
        var coloringMethod = this.fMethodChk.checked ? "tip" : "all";
        var keyInfo = this.empress.colorByFeatureMetadata(
            colBy,
            col,
            coloringMethod
        );
        this.legend.addColorKey(colBy, keyInfo, "node", false);
    };

    /**
     * Redraws the tree with a different layout.
     */
    SidePanel.prototype._updateLayout = function () {
        this.empress.resetTree();
        this.empress.drawTree();
    };

    /**
     * Initializes layout options.
     * (These are pretty simple compared to the sample metadata options.)
     */
    SidePanel.prototype.addLayoutTab = function () {
        var scope = this;
        var LAYOUT_RADIO_BUTTON_NAME = "layoutoptions";
        // Get layout info from the Empress instance
        var layouts = this.empress.getAvailableLayouts();
        var default_layout = this.empress.getDefaultLayout();
        // Placeholder variables to be used when creating elements
        var pele, lele, iele;

        var radioBtnOnClickFunc = function () {
            scope.empress.updateLayout(this.value);
        };

        for (var i = 0; i < layouts.length; i++) {
            // Each layout option is represented by three tags:
            // <p>
            //    <label></label>
            //    <input></input>
            // </p>
            // The <p> breaks lines in a way that looks nice, and the
            // label/input just define the radio buttons as is normal in HTML:
            // see https://www.w3schools.com/tags/att_input_type_radio.asp.
            pele = document.createElement("p");
            lele = document.createElement("label");
            iele = document.createElement("input");
            iele.classList.add("empress-input");

            // Initialize the radio button for this layout
            iele.value = layouts[i];
            iele.type = "radio";
            iele.name = LAYOUT_RADIO_BUTTON_NAME;
            iele.id = "layoutRadioBtn" + layouts[i];
            if (layouts[i] === default_layout) {
                iele.checked = true;
            }

            // Initialize the label pointing to that radio button
            // https://stackoverflow.com/a/15750291
            lele.htmlFor = iele.id;
            lele.innerHTML = layouts[i];

            // Use of onclick based on
            // https://www.dyn-web.com/tutorials/forms/radio/onclick-onchange.php.
            // Long story short, either onchange or onclick works for most
            // browsers, but IE 9 is inconsistent with onchange -- hence our
            // use of onclick here. (That being said, you probably shouldn't
            // use IE 9 with Empress anyway...)
            // Anyway, if the same layout button is clicked a bunch of times,
            // nothing will change -- Empress.updateLayout() stores the current
            // layout name.
            iele.onclick = radioBtnOnClickFunc;
            // Now that we've created these three elements, add them!
            pele.appendChild(lele);
            pele.appendChild(iele);
            this.layoutDiv.appendChild(pele);
        }
    };

    /**
     * Initializes export components
     */
    SidePanel.prototype.addExportTab = function () {
        // for use in closures
        var scope = this;

        this.eExportSvgBtn.onclick = function () {
            // create SVG tags to draw the tree and determine viewbox for whole figure
            [svg_tree, svg_viewbox] = scope.empress.exportSvg();
            // create SVG tags for legend, collected from the HTML document
            svg_legend = scope.empress.exportSVG_legend(document);
            // add all SVG elements into one string ...
            svg =
                '<svg xmlns="http://www.w3.org/2000/svg" ' +
                svg_viewbox +
                " >\n" +
                svg_tree +
                "\n" +
                svg_legend +
                "</svg>\n";
            // ... and present user as a downloadable file
            var blob = new Blob([svg], { type: "image/svg+xml" });
            saveAs(blob, "empress-tree.svg");
        };
    };

    /**
     * Initializes sample components
     */
    SidePanel.prototype.addSampleTab = function () {
        // for use in closures
        var scope = this;

        var i, opt;
        // add sample categories
        var selOpts = this.empress.getSampleCategories();
        for (i = 0; i < selOpts.length; i++) {
            opt = document.createElement("option");
            opt.value = selOpts[i];
            opt.innerHTML = selOpts[i];
            this.sSel.appendChild(opt);
        }

        // The color map selector
        Colorer.addColorsToSelect(this.sColor);

        // toggle the sample/color map selectors
        this.sChk.onclick = function () {
            if (scope.sChk.checked) {
                scope._resetFeatureTab();
                scope.sSel.disabled = false;
                scope.sAddOpts.classList.remove("hidden");
                scope.sUpdateBtn.classList.remove("hidden");
            } else {
                scope._resetSampleTab();
            }
        };

        var showUpdateBtn = function () {
            scope.sUpdateBtn.classList.remove("hidden");
        };
        this.sSel.onchange = showUpdateBtn;
        this.sColor.onchange = showUpdateBtn;
        this.sLineWidth.onchange = showUpdateBtn;

<<<<<<< HEAD
=======
        // determines whether to show features not in samples
        this.sHideChk.onclick = function () {
            scope.empress.setNonSampleBranchVisibility(this.checked);
            scope.empress.drawTree();
        };

>>>>>>> dfcd8ba7
        this.sUpdateBtn.onclick = function () {
            scope._updateColoring(
                "_colorSampleTree",
                scope.sCollapseCladesChk,
                scope.sLineWidth,
                scope.sUpdateBtn
            );
        };

        this.sCollapseCladesChk.onclick = function () {
            scope.sUpdateBtn.click();
        };
    };

    /**
     * Add the callback events for the global tree properties tab. The callback
     * events include things like centering the tree and showing tree nodes.
     *
     * Other things such as changing the defualt color of the tree will be
     * added.
     */
    SidePanel.prototype.addTreePropertiesTab = function () {
        var scope = this;
        this.treeNodesChk.onchange = function () {
            scope.empress.setTreeNodeVisibility(scope.treeNodesChk.checked);
        };
        this.recenterBtn.onclick = function () {
            scope.empress.centerLayoutAvgPoint();
        };
        var updateCladeCollapseMethod = function () {
            scope.empress.updateCollapseMethod(this.value);
        };
        this.normalCladeMethod.onclick = updateCladeCollapseMethod;
        this.symmetricCladeMethod.onclick = updateCladeCollapseMethod;
    };

    SidePanel.prototype.updateFeatureMethodDesc = function () {
        if (this.fMethodChk.checked) {
            this.fMethodDesc.textContent =
                "With this checkbox setting, only tip metadata will be " +
                "used: internal nodes where all descendants have the same " +
                "feature metadata value are themselves considered to have " +
                "that value.";
        } else {
            this.fMethodDesc.textContent =
                "With this checkbox setting, both tip and internal node " +
                "metadata will be used, without any sort of upwards " +
                '"propagation."';
        }
    };

    /**
     * Initializes feature metadata coloring components
     */
    SidePanel.prototype.addFeatureTab = function () {
        var scope = this;

        var i, opt;
        // add feature metadata categories / "columns"
        var selOpts = this.empress.getFeatureMetadataCategories();
        for (i = 0; i < selOpts.length; i++) {
            opt = document.createElement("option");
            opt.innerHTML = selOpts[i];
            opt.value = selOpts[i];
            this.fSel.appendChild(opt);
        }

        // The color map selector
        Colorer.addColorsToSelect(this.fColor);

        // toggle the sample/color map selectors
        this.fChk.onclick = function () {
            if (scope.fChk.checked) {
                scope._resetSampleTab();
                scope.updateFeatureMethodDesc();
                scope.fSel.disabled = false;
                scope.fAddOpts.classList.remove("hidden");
                scope.fUpdateBtn.classList.remove("hidden");
            } else {
                scope._resetFeatureTab();
            }
        };

        var showUpdateBtn = function () {
            scope.fUpdateBtn.classList.remove("hidden");
        };
        this.fSel.onchange = showUpdateBtn;
        this.fColor.onchange = showUpdateBtn;
        this.fLineWidth.onchange = showUpdateBtn;
        this.fMethodChk.onchange = function () {
            scope.updateFeatureMethodDesc();
            showUpdateBtn();
        };

        this.fUpdateBtn.onclick = function () {
            scope._updateColoring(
                "_colorFeatureTree",
                scope.fCollapseCladesChk,
                scope.fLineWidth,
                scope.fUpdateBtn
            );
        };

        this.fCollapseCladesChk.onclick = function () {
            scope.fUpdateBtn.click();
        };
    };

    return SidePanel;
});<|MERGE_RESOLUTION|>--- conflicted
+++ resolved
@@ -84,14 +84,6 @@
 
         // export GUI components
         this.eExportSvgBtn = document.getElementById("export-btn-svg");
-
-<<<<<<< HEAD
-        // used in event closures
-        var scope = this;
-=======
-        // uncheck button
-        this.sHideChk.checked = false;
->>>>>>> dfcd8ba7
 
         // hides the side menu
         var collapse = document.getElementById(this.COLLAPSE_ID);
@@ -401,15 +393,6 @@
         this.sColor.onchange = showUpdateBtn;
         this.sLineWidth.onchange = showUpdateBtn;
 
-<<<<<<< HEAD
-=======
-        // determines whether to show features not in samples
-        this.sHideChk.onclick = function () {
-            scope.empress.setNonSampleBranchVisibility(this.checked);
-            scope.empress.drawTree();
-        };
-
->>>>>>> dfcd8ba7
         this.sUpdateBtn.onclick = function () {
             scope._updateColoring(
                 "_colorSampleTree",
