define(["underscore", "Colorer", "util"], function (_, Colorer, util) {
    /**
     *
     * @class SidePanel
     *
     * Creates table for the side panel and handles their events. This
     * class will init a side panel with the search bar and collapse button.
     * Additional tabs such as Sample Metadata can be added by calling their
     * initialization function.
     *
     * @param {div} container Container where the side panel will live.
     * @param {Empress} empress The empress tree
     * @param {div} legend Container that holds the legend
     *
     * @return {SidePanel}
     * @constructs SidePanel
     */
    function SidePanel(container, empress, legend) {
        // the container for the side menu
        this.container = container;
        this.SIDE_PANEL_ID = container.id;

        // names of header components
        this.HEADER_CLASS = "side-header";
        this.COLLAPSE_ID = "hide-ctrl";
        this.SHOW_ID = "show-ctrl";

        // used to event triggers
        this.empress = empress;

        this.legend = legend;

        // tree properties components
        this.treeNodesChk = document.getElementById("display-nodes-chk");
        this.recenterBtn = document.getElementById("center-tree-btn");

        // sample GUI components
        this.sChk = document.getElementById("sample-chk");
        this.sSel = document.getElementById("sample-options");
        this.sAddOpts = document.getElementById("sample-add");
        this.sColor = document.getElementById("sample-color");
        this.sCollapseCladesChk = document.getElementById(
            "sample-collapse-chk"
        );
        this.sLineWidth = document.getElementById("sample-line-width");
        this.sUpdateBtn = document.getElementById("sample-update");

        // feature metadata GUI components
        this.fChk = document.getElementById("feature-chk");
        this.fSel = document.getElementById("feature-options");
        this.fAddOpts = document.getElementById("feature-add");
        this.fColor = document.getElementById("feature-color");
        this.fCollapseCladesChk = document.getElementById(
            "feature-collapse-chk"
        );
        this.fLineWidth = document.getElementById("feature-line-width");
        this.fUpdateBtn = document.getElementById("feature-update");
        this.fMethodChk = document.getElementById("fm-method-chk");
        this.fMethodDesc = document.getElementById("fm-method-desc");

        // layout GUI components
        this.layoutDiv = document.getElementById("layout-div");

        // global clade collapse GUI
        this.normalCladeMethod = document.getElementById("normal");
        this.symmetricCladeMethod = document.getElementById("symmetric");

        // used in event closures
        var scope = this;

        // hides the side menu
        var collapse = document.getElementById(this.COLLAPSE_ID);
        collapse.onclick = function () {
            document
                .getElementById(scope.SIDE_PANEL_ID)
                .classList.add("hidden");
            document.getElementById(scope.SHOW_ID).classList.remove("hidden");
        };

        // // shows the side menu
        var show = document.getElementById(this.SHOW_ID);
        show.onclick = function () {
            document.getElementById(scope.SHOW_ID).classList.add("hidden");
            document
                .getElementById(scope.SIDE_PANEL_ID)
                .classList.remove("hidden");
        };
    }

    /**
     * Utility function that resets various HTML elements, then resets the
     * tree and its legends.
     *
     * This is intended to be used when the user un-checks the "Color by..."
     * checkbox for sample / feature metadata coloring.
     *
     * @param{Object} eleNameToProperties Maps strings (defining the name of a
     *                                    HTMLElement which is saved as an
     *                                    attribute of SidePanel, e.g. "sChk")
     *                                    to another Object, which maps
     *                                    property names of this attribute to
     *                                    the desired value to which this
     *                                    element's property should be set.
     *                                    e.g. {sChk: {checked: false}}
     * @param{Array} elesToHide Array of HTMLElements to hide. Each of the
     *                          elements in this array will have "hidden" added
     *                          to its classList.
     */
    SidePanel.prototype._resetTab = function (eleNameToProperties, elesToHide) {
        var scope = this;
        _.each(eleNameToProperties, function (properties, eleName) {
            _.each(properties, function (propVal, prop) {
                scope[eleName][prop] = propVal;
            });
        });
        _.each(elesToHide, function (ele) {
            ele.classList.add("hidden");
        });
        // Reset tree and then clear legends
        this.empress.resetTree();
        this.empress.drawTree();
        this.legend.clearAllLegends();
    };

    /* Resets the sample metadata coloring tab. */
    SidePanel.prototype._resetSampleTab = function () {
        this._resetTab(
            {
                sChk: { checked: false },
                sSel: { disabled: true },
                sColor: { value: "discrete-coloring-qiime" },
<<<<<<< HEAD
                sCollapseCladesChk: { checked: false },
                sLineWidth: { value: 1 },
                sCollapseCladesChk: { checked: false},
=======
                sHideChk: { checked: false },
                sLineWidth: { value: 0 },
>>>>>>> 3a6bf882
            },
            [this.sAddOpts, this.sUpdateBtn]
        );
    };

    /* Resets the feature metadata coloring tab. */
    SidePanel.prototype._resetFeatureTab = function () {
        this._resetTab(
            {
                fChk: { checked: false },
                fSel: { disabled: true },
                fColor: { value: "discrete-coloring-qiime" },
                fLineWidth: { value: 0 },
                fMethodChk: { checked: true },
                fCollapseCladesChk: { checked: false},
            },
            [this.fAddOpts, this.fUpdateBtn]
        );
        // Since we reset fMethodChk above to its "default" of being checked,
        // we also update fMethodDesc to be consistent. Note that updating
        // fMethodDesc here is technically unnecessary, since
        // updateFeatureMethodDesc() will be called anyway when expanding the
        // feature metadata coloring tab again. However, we do this here just
        // so the state of the page can remain consistent, even if the user
        // won't notice due to most of the feature tab (everything under
        // fAddOpts) being hidden.
        this.updateFeatureMethodDesc();
    };

    /**
     * Resets and then re-colors the tree, using an arbitrary "coloring
     * function" as well as a few other configurable things.
     *
     * This function was designed to encapsulate shared code between the sample
     * and feature metadata coloring settings. (There is definitely more work
     * to be done on removing shared code, but this is a start.)
     *
     * @param {String} colorMethodName The name of a method of SidePanel to
     *                                 call to re-color the tree: for example,
     *                                 "_colorSampleTree". (Passing the actual
     *                                 method as an argument seems to cause
     *                                 problems due to "this" not working
     *                                 properly. This was the easiest
     *                                 solution.)
     * @param {HTMLElement} lwInput An <input> with type="number" from which
     *                              we'll get the .value indicating the line
     *                              width to use when thickening lines.
     * @param {HTMLElement} updateBtn This element will be hidden at the end of
     *                                this function. It should correspond to
     *                                the "Update" button for the sample or
     *                                feature metadata coloring tab.
     */
    SidePanel.prototype._updateColoring = function (
        colorMethodName,
        collapseChk,
        lwInput,
        updateBtn
    ) {
        this.empress.resetTree();

        // clear legends
        this.legend.clearAllLegends();

        // hide update button
        updateBtn.classList.add("hidden");

        // color tree
        this[colorMethodName]();

<<<<<<< HEAD
        if (collapseChk.checked) {
            this.empress.collapseClades();
        }

        var lWidth = parseInt(lwInput.value);
        if (lWidth !== 1) {
            this.empress.thickenSameSampleLines(lWidth - 1);
        }
=======
        var lw = util.parseAndValidateLineWidth(lwInput);
        this.empress.thickenSameSampleLines(lw);
>>>>>>> 3a6bf882
        this.empress.drawTree();
    };

    /**
     * Colors the tree based on the sample metadata coloring settings.
     */
    SidePanel.prototype._colorSampleTree = function () {
        var colBy = this.sSel.value;
        var col = this.sColor.value;
        var keyInfo = this.empress.colorBySampleCat(colBy, col);
        if (keyInfo === null) {
            util.toastMsg(
                "No unique branches found for this metadata category"
            );
            this.sUpdateBtn.classList.remove("hidden");
            return;
        }
        this.legend.addColorKey(colBy, keyInfo, "node", false);
    };

    /**
     * Colors the tree based on the feature metadata coloring settings.
     */
    SidePanel.prototype._colorFeatureTree = function () {
        var colBy = this.fSel.value;
        var col = this.fColor.value;
        var coloringMethod = this.fMethodChk.checked ? "tip" : "all";
        var keyInfo = this.empress.colorByFeatureMetadata(
            colBy,
            col,
            coloringMethod
        );
        this.legend.addColorKey(colBy, keyInfo, "node", false);
    };

    /**
     * Redraws the tree with a different layout.
     */
    SidePanel.prototype._updateLayout = function () {
        this.empress.resetTree();
        this.empress.drawTree();
    };

    /**
     * Initializes layout options.
     * (These are pretty simple compared to the sample metadata options.)
     */
    SidePanel.prototype.addLayoutTab = function () {
        var scope = this;
        var LAYOUT_RADIO_BUTTON_NAME = "layoutoptions";
        // Get layout info from the Empress instance
        var layouts = this.empress.getAvailableLayouts();
        var default_layout = this.empress.getDefaultLayout();
        // Placeholder variables to be used when creating elements
        var pele, lele, iele;

        var radioBtnOnClickFunc = function () {
            scope.empress.updateLayout(this.value);
        };

        for (var i = 0; i < layouts.length; i++) {
            // Each layout option is represented by three tags:
            // <p>
            //    <label></label>
            //    <input></input>
            // </p>
            // The <p> breaks lines in a way that looks nice, and the
            // label/input just define the radio buttons as is normal in HTML:
            // see https://www.w3schools.com/tags/att_input_type_radio.asp.
            pele = document.createElement("p");
            lele = document.createElement("label");
            iele = document.createElement("input");
            iele.classList.add("empress-input");

            // Initialize the radio button for this layout
            iele.value = layouts[i];
            iele.type = "radio";
            iele.name = LAYOUT_RADIO_BUTTON_NAME;
            iele.id = "layoutRadioBtn" + layouts[i];
            if (layouts[i] === default_layout) {
                iele.checked = true;
            }

            // Initialize the label pointing to that radio button
            // https://stackoverflow.com/a/15750291
            lele.htmlFor = iele.id;
            lele.innerHTML = layouts[i];

            // Use of onclick based on
            // https://www.dyn-web.com/tutorials/forms/radio/onclick-onchange.php.
            // Long story short, either onchange or onclick works for most
            // browsers, but IE 9 is inconsistent with onchange -- hence our
            // use of onclick here. (That being said, you probably shouldn't
            // use IE 9 with Empress anyway...)
            // Anyway, if the same layout button is clicked a bunch of times,
            // nothing will change -- Empress.updateLayout() stores the current
            // layout name.
            iele.onclick = radioBtnOnClickFunc;
            // Now that we've created these three elements, add them!
            pele.appendChild(lele);
            pele.appendChild(iele);
            this.layoutDiv.appendChild(pele);
        }
    };

    /**
     * Initializes sample components
     */
    SidePanel.prototype.addSampleTab = function () {
        // for use in closures
        var scope = this;

        var i, opt;
        // add sample categories
        var selOpts = this.empress.getSampleCategories();
        for (i = 0; i < selOpts.length; i++) {
            opt = document.createElement("option");
            opt.value = selOpts[i];
            opt.innerHTML = selOpts[i];
            this.sSel.appendChild(opt);
        }

        // The color map selector
        Colorer.addColorsToSelect(this.sColor);

        // toggle the sample/color map selectors
        this.sChk.onclick = function () {
            if (scope.sChk.checked) {
                scope._resetFeatureTab();
                scope.sSel.disabled = false;
                scope.sAddOpts.classList.remove("hidden");
                scope.sUpdateBtn.classList.remove("hidden");
            } else {
                scope._resetSampleTab();
            }
        };

        var showUpdateBtn = function () {
            scope.sUpdateBtn.classList.remove("hidden");
        };
        this.sSel.onchange = showUpdateBtn;
        this.sColor.onchange = showUpdateBtn;
        this.sLineWidth.onchange = showUpdateBtn;

        this.sUpdateBtn.onclick = function () {
            scope._updateColoring(
                "_colorSampleTree",
                scope.sCollapseCladesChk,
                scope.sLineWidth,
                scope.sUpdateBtn
            );
        };

        this.sCollapseCladesChk.onclick = function () {
            scope.sUpdateBtn.click();
        };
    };

    /**
     * Add the callback events for the global tree properties tab. The callback
     * events include things like centering the tree and showing tree nodes.
     *
     * Other things such as changing the defualt color of the tree will be
     * added.
     */
    SidePanel.prototype.addTreePropertiesTab = function () {
        var scope = this;
        this.treeNodesChk.onchange = function () {
            scope.empress.setTreeNodeVisibility(scope.treeNodesChk.checked);
        };
        this.recenterBtn.onclick = function () {
            scope.empress.centerLayoutAvgPoint();
        };
        var updateCladeCollapseMethod = function() {
            scope.empress.updateCollapseMethod(this.value);
        }
        this.normalCladeMethod.onclick = updateCladeCollapseMethod;
        this.symmetricCladeMethod.onclick = updateCladeCollapseMethod;
    };

    SidePanel.prototype.updateFeatureMethodDesc = function () {
        if (this.fMethodChk.checked) {
            this.fMethodDesc.textContent =
                "With this checkbox setting, only tip metadata will be " +
                "used: internal nodes where all descendants have the same " +
                "feature metadata value are themselves considered to have " +
                "that value.";
        } else {
            this.fMethodDesc.textContent =
                "With this checkbox setting, both tip and internal node " +
                "metadata will be used, without any sort of upwards " +
                '"propagation."';
        }
    };

    /**
     * Initializes feature metadata coloring components
     */
    SidePanel.prototype.addFeatureTab = function () {
        var scope = this;

        var i, opt;
        // add feature metadata categories / "columns"
        var selOpts = this.empress.getFeatureMetadataCategories();
        for (i = 0; i < selOpts.length; i++) {
            opt = document.createElement("option");
            opt.innerHTML = selOpts[i];
            opt.value = selOpts[i];
            this.fSel.appendChild(opt);
        }

        // The color map selector
        Colorer.addColorsToSelect(this.fColor);

        // toggle the sample/color map selectors
        this.fChk.onclick = function () {
            if (scope.fChk.checked) {
                scope._resetSampleTab();
                scope.updateFeatureMethodDesc();
                scope.fSel.disabled = false;
                scope.fAddOpts.classList.remove("hidden");
                scope.fUpdateBtn.classList.remove("hidden");
            } else {
                scope._resetFeatureTab();
            }
        };

        var showUpdateBtn = function () {
            scope.fUpdateBtn.classList.remove("hidden");
        };
        this.fSel.onchange = showUpdateBtn;
        this.fColor.onchange = showUpdateBtn;
        this.fLineWidth.onchange = showUpdateBtn;
        this.fMethodChk.onchange = function () {
            scope.updateFeatureMethodDesc();
            showUpdateBtn();
        };

        this.fUpdateBtn.onclick = function () {
            scope._updateColoring(
                "_colorFeatureTree",
                scope.fCollapseCladesChk,
                scope.fLineWidth,
                scope.fUpdateBtn
            );
        };

        this.fCollapseCladesChk.onclick = function () {
            scope.fUpdateBtn.click();
        };
    };

    return SidePanel;
});<|MERGE_RESOLUTION|>--- conflicted
+++ resolved
@@ -129,14 +129,9 @@
                 sChk: { checked: false },
                 sSel: { disabled: true },
                 sColor: { value: "discrete-coloring-qiime" },
-<<<<<<< HEAD
                 sCollapseCladesChk: { checked: false },
-                sLineWidth: { value: 1 },
+                sLineWidth: { value: 0 },
                 sCollapseCladesChk: { checked: false},
-=======
-                sHideChk: { checked: false },
-                sLineWidth: { value: 0 },
->>>>>>> 3a6bf882
             },
             [this.sAddOpts, this.sUpdateBtn]
         );
@@ -206,19 +201,11 @@
         // color tree
         this[colorMethodName]();
 
-<<<<<<< HEAD
         if (collapseChk.checked) {
             this.empress.collapseClades();
         }
-
-        var lWidth = parseInt(lwInput.value);
-        if (lWidth !== 1) {
-            this.empress.thickenSameSampleLines(lWidth - 1);
-        }
-=======
         var lw = util.parseAndValidateLineWidth(lwInput);
         this.empress.thickenSameSampleLines(lw);
->>>>>>> 3a6bf882
         this.empress.drawTree();
     };
 
