define(["underscore", "VectorOps", "util"], function (_, VectorOps, util) {
    /**
     *
     */
    function centerAtRoot(xCoords, yCoords) {
        var size = xCoords.length;
        var rX = xCoords[size - 1];
        var rY = yCoords[size - 1];

        // skip the first element since the tree is zero-indexed
        for (i = 1; i <= size - 1; i++) {
            xCoords[i] -= rX;
            yCoords[i] -= rY;
        }
    };

    /**
     * Rectangular layout.
     *
     * In this sort of layout, each tip has a distinct y-position, and parent
     * y-positions are centered over their descendant tips' positions.
     * x-positions are computed based on nodes' branch lengths.
     *
     * For a simple tree, this layout should look something like:
     *          __
     *      ___|
     *  ___|   |__
     * |   |___
     * |    ___
     * |___|
     *     |___
     *
     * REFERENCES
     * ----------
     * https://rachel53461.wordpress.com/2014/04/20/algorithm-for-drawing-trees/
     *     Clear explanation of Reingold-Tilford that I used a lot
     *  https://github.com/qiime/Topiary-Explorer/blob/master/src/topiaryexplorer/TreeVis.java
     *     Derived from the "Rectangular" layout algorithm code.
     *
     * TODO: although this currently does not do "scaling" to fit the
     * coordinates into the (4020, 4020) range, this scaling *is* done in the
     * python code when computing vertical lines. This means that this layout
     * will look funky for the time being until vertical line computation is
     * ported to be within this function.
     *
     * @param {BPTree} tree The tree to generate the coordinates for.
     * @return {Object} Object with xCoord and yCoord properties where the
     *                  node coordinates are stored in postorder.
     */
    function rectangularLayout(tree) {
        // NOTE: This doesn't draw a horizontal line leading to the root "node"
        // of the graph. See https://github.com/biocore/empress/issues/141 for
        // context.

        var maxWidth = 0;
        var maxHeight = 0;
        var prevY = 0;
        var xCoord = new Array(tree.size + 1).fill(0);
        var yCoord = new Array(tree.size + 1).fill(0);

        // postorder
        for (var i = 1; i <= tree.size; i++) {
            if (tree.isleaf(tree.postorderselect(i))) {
                yCoord[i] = prevY;
                prevY += 1;
                if (yCoord[i] > maxHeight) {
                    maxHeight = yCoord[i];
                }
            } else {
                // Center internal nodes above their children
                // We could also center them above their tips, but (IMO) this
                // looks better ;)
                var sum = 0;
                var numChild = 0;
                var child = tree.fchild(tree.postorderselect(i));
                while (child !== 0) {
                    child = tree.postorder(child);
                    sum += yCoord[child];
                    child = tree.nsibling(tree.postorderselect(child));
                    numChild++;
                }
                yCoord[i] = sum / numChild;
            }
        }

        // iterates in preorder
        for (i = 2; i <= tree.size; i++) {
            var node = tree.postorder(tree.preorderselect(i));
            var parent = tree.postorder(tree.parent(tree.preorderselect(i)));

            xCoord[node] = xCoord[parent] + tree.lengths_[i];
            if (maxWidth < xCoord[node]) {
                maxWidth = xCoord[node];
            }
        }

<<<<<<< HEAD
        // We don't check if max_width == 0 here, because we check when
        // constructing an Empress tree that it has at least one positive
        // branch length and no negative branch lengths. (And if this is the
        // case, then max_width must be > 0.)
        var xScalingFactor = width / maxWidth;

        // Since this will be multiplied by 0 for every node, we can set
        // this to any real number and get the intended "effect" of keeping
        // every node's y-coordinate at 0.
        var yScalingFactor = 1;

        // Having a max_height of 0 could actually happen, in the funky case
        // where the entire tree is a straight line (e.g. A -> B -> C). In
        // this case our "rectangular layout" drawing places all nodes on
        // the same y-coordinate (0), resulting in max_height = 0.
        // ... So, that's why we only do y-scaling if this *isn't* the case.
        if (maxHeight > 0) {
            yScalingFactor = height / maxHeight;
        }

        for (i = 1; i <= tree.size; i++) {
            xCoord[i] *= xScalingFactor;
            yCoord[i] *= yScalingFactor;
        }

        centerAtRoot(xCoord, yCoord);
=======
        // Shift coordinates so that the root is at (0, 0). NOTE that the
        // xCoord operations could be omitted for now, since (when drawing this
        // layout from left -> right) the root will always be at x = 0 already.
        // However, if in the future users want to rotate this layout (say, to
        // make the tree move from top -> bottom), then we will still need to
        // do this.
        var rX = xCoord[tree.size];
        var rY = yCoord[tree.size];
        for (i = 1; i <= tree.size; i++) {
            xCoord[i] -= rX;
            yCoord[i] -= rY;
        }
>>>>>>> a1a5e5ee

        // We draw each internal node as a vertical line ranging from its
        // lowest child y-position to its highest child y-position, and then
        // draw horizontal lines from this line to all of its child nodes
        // (where the length of the horizontal line is proportional to the node
        // length in question).
        return { xCoord: xCoord, yCoord: yCoord };
    }

    /**
     * "Circular" version of the rectangular layout.
     *
     * ANGLES
     * ------
     * Tips are arranged around the border of a circle (a.k.a. assigned an
     * angle in the range [0, 2pi] in radians), and (non-root) internal nodes
     * are assigned an angle equal to the average of their children's. This
     * process is analogous to the assignment of y coordinates in the
     * rectangular layout.
     *
     * RADII
     * -----
     * All nodes are then assigned a radius equal to the sum of their branch
     * lengths descending from the root (not including the root's branch
     * length, if provided: the root node is consistently represented as a
     * single point in the center of the layout). This mirrors the assignment
     * of x-coordinates in the rectangular layout.
     *
     * ARCS
     * ----
     * Finally, we create arcs for every non-root internal node connecting the
     * "start points" of the child nodes of that node with the minimum and
     * maximum angle. (These points should occur at the radius equal to the
     * "end point" of the given non-root internal node.) These arcs should
     * ideally be drawn as Bezier curves or something, but they can also be
     * approximated by making multiple line segments throughout the curve.
     * These arcs are analogous to the vertical lines drawn for the rectangular
     * layout: they visually connect all of the children of an internal node.
     *
     * ROOT NODE
     * ---------
     * The root node of the tree is not drawn like other nodes in the tree.
     * Like the other layouts, It will always be positioned at (0, 0) -- for
     * the circular layout, this point is the center of the "circle"
     * constructed during layout. Since the root's "end point" is the same as
     * its "start point," it's not possible to draw a visible arc.
     * (We could draw the root's branch length if desired, but for simplicity
     * and consistency's sake this is omitted. This mirrors how the root is
     * represented in the rectangular layout.)
     *
     * REFERENCES
     * ----------
     * https://github.com/qiime/Topiary-Explorer/blob/master/src/topiaryexplorer/TreeVis.java
     *     Description above + the implementation of this algorithm derived
     *     from the Polar layout algorithm code.
     *
     * @param {BPTree} tree The tree to generate the coordinates for.
     * @param {Float} startAngle The first tip in the tree visited is assigned
     *                           this angle (in radians). Can be used to rotate
     *                           the tree: 0 is the eastmost point of the
     *                           theoretical "circle" surrounding the root
     *                           node, Math.PI / 2 is the northmost point of
     *                           that circle, etc.). I believe this is
     *                           analogous to how the "rotation" parameter of
     *                           iTOL works.
     * @param {Boolean} ignoreLengths If falsy, branch lengths are used in the
     *                                layout; otherwise, a uniform length of 1
     *                                is used.
     * @return {Object} Object with the following properties:
     *                   -x0, y0 ("starting point" x and y)
     *                   -x1, y1 ("ending point" x and y)
     *                   -angle (angle on the circle this node was assigned)
     *                   -arcx0, arcy0 (arc start point for max-angle child x
     *                    and y)
     *                   -arcStartAngle
     *                   -arcEndAngle
     *                  Each of these properties maps to an Arrays where data
     *                  for each node is stored in postorder. The arc* values
     *                  will be 0 for all leaf nodes, and all values will be 0
     *                  for the root node.
     */
    function circularLayout(tree, startAngle = 0, ignoreLengths = false) {
        // Set up arrays we're going to store the results in
        var x0 = new Array(tree.size + 1).fill(0);
        var y0 = new Array(tree.size + 1).fill(0);
        var x1 = new Array(tree.size + 1).fill(0);
        var y1 = new Array(tree.size + 1).fill(0);
        var angle = new Array(tree.size + 1).fill(0);
        // (We don't return the radius values, but we need to keep track of
        // them throughout this function anyway)
        var radius = new Array(tree.size + 1).fill(0);
        // Arc information (only relevant for non-root internal nodes)
        var arcx0 = new Array(tree.size + 1).fill(0);
        var arcy0 = new Array(tree.size + 1).fill(0);
        var arcStartAngle = new Array(tree.size + 1).fill(0);
        var arcEndAngle = new Array(tree.size + 1).fill(0);

        var anglePerTip = (2 * Math.PI) / tree.numleaves();
        var prevAngle = startAngle;
        var child, currRadius;

        // Iterate over the tree in postorder, assigning angles
        // Note that we skip the root (using "i < tree.size" and not "<="),
        // since the root's angle is irrelevant
        for (var i = 1; i < tree.size; i++) {
            if (tree.isleaf(tree.postorderselect(i))) {
                angle[i] = prevAngle;
                prevAngle += anglePerTip;
            } else {
                // Assign internal nodes an angle of the average of their
                // children's angles
                var angleSum = 0;
                var numChildren = 0;
                child = tree.fchild(tree.postorderselect(i));
                while (child !== 0) {
                    child = tree.postorder(child);
                    angleSum += angle[child];
                    child = tree.nsibling(tree.postorderselect(child));
                    numChildren++;
                }
                angle[i] = angleSum / numChildren;
            }
        }

        // Iterate over the tree in preorder, assigning radii
        // (The "i = 2" skips the root of the tree; its radius is implicitly 0)
        for (i = 2; i <= tree.size; i++) {
            // Get the postorder position of this node, which we'll use when
            // writing to the radius array (which is stored in postorder, as
            // are the remainder of the "result" arrays defined above)
            var node = tree.postorder(tree.preorderselect(i));
            var parent = tree.postorder(tree.parent(tree.preorderselect(i)));
            if (ignoreLengths) {
                radius[node] = radius[parent] + 1;
            } else {
                radius[node] = radius[parent] + tree.lengths_[i];
            }
        }

        // Now that we have the polar coordinates of the nodes, convert them to
        // normal x/y coordinates (a.k.a. Cartesian coordinates).
        // We skip the root because we already know it's going to be at (0, 0).
        //
        // Unlike the rectangular / unrooted layout we need to keep track of
        // two sets of positions for each (non-root) node: a "starting" and
        // "end" point. In the other layouts we can just infer the starting
        // point during drawing, but here each node's line begins at its parent
        // node's radius but at its own angle in polar coordinates -- and to
        // avoid doing extra work on converting between polar and Cartesian
        // coords, we just compute both points here. (As a potential TODO, it's
        // probably possible to do this more efficiently.)
        for (i = 1; i < tree.size; i++) {
            // To avoid repeated lookups / computations, store a few things in
            // memory during this iteration of the loop
            var parentRadius =
                radius[tree.postorder(tree.parent(tree.postorderselect(i)))];
            var currAngle = angle[i];
            currRadius = radius[i];
            // NOTE: due to the inherent inaccuracies of floating-point math
            // (and due to pi being irrational), Math.cos(Math.PI / 2) is
            // __very__ slightly off from zero (so e.g.
            // 2(cos(pi/2)) != 1(cos(pi/2)), even though ideally both sides of
            // that equation would be 0). This shouldn't really impact
            // anything, but it was a problem in the past when we were
            // determining the "min and max" x/y coordinates for scaling
            // (which has since been removed). Just something to keep in mind.
            // (See https://stackoverflow.com/q/8050722/10730311 for details.)
            var angleCos = Math.cos(currAngle);
            var angleSin = Math.sin(currAngle);
            // Assign starting points
            x0[i] = parentRadius * angleCos;
            y0[i] = parentRadius * angleSin;
            // Assign ending points
            x1[i] = currRadius * angleCos;
            y1[i] = currRadius * angleSin;
        }

        // Go over the tree (in postorder, but order doesn't really matter
        // for this) to determine arc positions for non-root internal nodes.
        // I think determining arc positions could be included in the above for
        // loop...
        for (i = 1; i < tree.size; i++) {
            // Compute arcs for non-root internal nodes (we know that this node
            // isn't the root because we're skipping the root entirely in this
            // for loop)
            if (!tree.isleaf(tree.postorderselect(i))) {
                // Find the biggest and smallest angle of the node's children
                var biggestChildAngle = Number.NEGATIVE_INFINITY;
                var smallestChildAngle = Number.POSITIVE_INFINITY;
                child = tree.fchild(tree.postorderselect(i));
                while (child !== 0) {
                    child = tree.postorder(child);
                    var childAngle = angle[child];
                    if (childAngle > biggestChildAngle) {
                        biggestChildAngle = childAngle;
                    }
                    if (childAngle < smallestChildAngle) {
                        smallestChildAngle = childAngle;
                    }
                    child = tree.nsibling(tree.postorderselect(child));
                }
                // Position the arc start point at the biggest child angle
                // position
                currRadius = radius[i];
                arcx0[i] = currRadius * Math.cos(biggestChildAngle);
                arcy0[i] = currRadius * Math.sin(biggestChildAngle);
                arcStartAngle[i] = biggestChildAngle;
                arcEndAngle[i] = smallestChildAngle;
            }
        }

        // We don't need to reposition coordinates relative to the root because
        // the root is already at (0, 0) :)

        return {
            x0: x0,
            y0: y0,
            x1: x1,
            y1: y1,
            angle: angle,
            arcx0: arcx0,
            arcy0: arcy0,
            arcStartAngle: arcStartAngle,
            arcEndAngle: arcEndAngle,
        };
    }

    function unrootedLayout(tree, width, height) {
<<<<<<< HEAD
        var angle = (2*Math.PI) / tree.numleaves();
        var x1Arr = new Array(tree.size + 1);
        var x2Arr = new Array(tree.size +1);
        var y1Arr = new Array(tree.size +1);
        var y2Arr = new Array(tree.size +1);
        var aArr = new Array(tree.size +1);

        var n = tree.preorder(tree.postorderselect(tree.size));
        var x1 = 0, y1 = 0, a = 0, da = angle;
        var x2 = x1 + tree.lengths_[n] * Math.sin(a);
        var y2 = y1 + tree.lengths_[n] * Math.cos(a);
        x1Arr[tree.size] = x1;
        x2Arr[tree.size] = x2;
        y1Arr[tree.size] = y1;
        y2Arr[tree.size] = y2;
        aArr[tree.size] = a;

        // reverse postorder
        for (var node = tree.size - 1; node > 0; node--) {
            var parent = tree.postorder(
                tree.parent(tree.postorderselect(node))
            );
            x1 = x2Arr[parent];
            y1 = y2Arr[parent];
            a = aArr[parent] - tree.getNumTips(parent) * da / 2;
            var sib = tree.postorder(
                tree.fchild(tree.postorderselect(parent))
            );
            while (sib !== node) {
                a += (tree.getNumTips(sib) * da);
                sib = tree.postorder(
                    tree.nsibling(tree.postorderselect(sib))
                );
=======
        var angle = (2 * Math.PI) / tree.numleaves();
        var updateArgs = {
            s: 1.0,
            x1: 0.0,
            y1: 0.0,
            a: 0.0,
            da: angle,
        };
        var bestArgs = {
            s: Number.NEGATIVE_INFINITY,
            da: angle,
        };
        var x1Arr = new Array(tree.size + 1);
        var x2Arr = new Array(tree.size + 1);
        var y1Arr = new Array(tree.size + 1);
        var y2Arr = new Array(tree.size + 1);
        var aArr = new Array(tree.size + 1);

        var updateCoords = function (args) {
            var maxX = Number.NEGATIVE_INFINITY;
            var minX = Number.POSITIVE_INFINITY;
            var maxY = Number.NEGATIVE_INFINITY;
            var minY = Number.POSITIVE_INFINITY;

            var getStep = function (node, a) {
                node = tree.preorder(tree.postorderselect(node));
                return tree.lengths_[node] * args.s * a;
            };
            var setArrs = function (node, _x1, _x2, _y1, _y2, _a) {
                x1Arr[node] = _x1;
                x2Arr[node] = _x2;
                y1Arr[node] = _y1;
                y2Arr[node] = _y2;
                aArr[node] = _a;
            };

            var x2 = args.x1 + getStep(tree.size, Math.sin(args.a));
            var y2 = args.y1 + getStep(tree.size, Math.cos(args.a));
            setArrs(tree.size, args.x1, x2, args.y1, y2, args.a);

            // reverse postorder
            for (var node = tree.size - 1; node > 0; node--) {
                var parent = tree.postorder(
                    tree.parent(tree.postorderselect(node))
                );
                var x1 = x2Arr[parent];
                var y1 = y2Arr[parent];
                var a =
                    aArr[parent] - (tree.findTips(parent).length * args.da) / 2;
                var sib = tree.postorder(
                    tree.fchild(tree.postorderselect(parent))
                );
                while (sib !== 0) {
                    if (sib !== node) {
                        a += tree.findTips(sib).length * args.da;
                    } else {
                        a += (tree.findTips(node).length * args.da) / 2;
                        break;
                    }
                    sib = tree.postorder(
                        tree.nsibling(tree.postorderselect(sib))
                    );
                }

                x2 = x1 + getStep(node, Math.sin(a));
                y2 = y1 + getStep(node, Math.cos(a));
                setArrs(node, x1, x2, y1, y2, a);
                maxX = Math.max(maxX, x2);
                minX = Math.min(minX, x2);
                maxY = Math.max(maxY, y2);
                minY = Math.min(minY, y2);
            }

            return {
                maxX: maxX,
                minX: minX,
                maxY: maxY,
                minY: minY,
            };
        };

        for (var i = 0; i < 60; i++) {
            updateArgs.a = (i / 60.0) * Math.PI;
            var update = updateCoords(updateArgs);

            var xDiff = update.maxX - update.minX;
            var widthMin = 0;
            if (xDiff !== 0) {
                widthMin = width / xDiff;
            }

            var yDiff = update.maxY - update.minY;
            var heightMin = 0;
            if (yDiff !== 0) {
                heightMin = height / yDiff;
            }

            // TODO: scaling can likely be removed
            var scale = Math.min(widthMin, heightMin) * 0.95;
            if (scale >= bestArgs.s) {
                bestArgs.s = scale;
                bestArgs.x1 =
                    width / 2 - ((update.maxX + update.minX) / 2) * scale;
                bestArgs.y1 =
                    height / 2 - ((update.maxY + update.minY) / 2) * scale;
                bestArgs.a = updateArgs.a;
>>>>>>> a1a5e5ee
            }
            a += ((tree.getNumTips(node) * da) / 2)

            n = tree.preorder(tree.postorderselect(node));
            x2 = x1 + tree.lengths_[n] * Math.sin(a);
            y2 = y1 + tree.lengths_[n] * Math.cos(a);
            x1Arr[node] = x1;
            x2Arr[node] = x2;
            y1Arr[node] = y1;
            y2Arr[node] = y2;
            aArr[node] = a;
        }

<<<<<<< HEAD
        centerAtRoot(x2Arr, y2Arr);
=======
        var rX = x2Arr[tree.size];
        var rY = y2Arr[tree.size];
        for (i = 1; i <= tree.size; i++) {
            x2Arr[i] -= rX;
            y2Arr[i] -= rY;
        }
>>>>>>> a1a5e5ee

        return { xCoord: x2Arr, yCoord: y2Arr };
    }

    return {
        rectangularLayout: rectangularLayout,
        circularLayout: circularLayout,
        unrootedLayout: unrootedLayout,
    };
});<|MERGE_RESOLUTION|>--- conflicted
+++ resolved
@@ -12,7 +12,7 @@
             xCoords[i] -= rX;
             yCoords[i] -= rY;
         }
-    };
+    }
 
     /**
      * Rectangular layout.
@@ -30,24 +30,22 @@
      * |___|
      *     |___
      *
-     * REFERENCES
-     * ----------
-     * https://rachel53461.wordpress.com/2014/04/20/algorithm-for-drawing-trees/
-     *     Clear explanation of Reingold-Tilford that I used a lot
+     * For other resources see:
+     *
+     *  https://rachel53461.wordpress.com/2014/04/20/algorithm-for-drawing-trees/
+     *      Clear explanation of Reingold-Tilford that I used a lot
      *  https://github.com/qiime/Topiary-Explorer/blob/master/src/topiaryexplorer/TreeVis.java
-     *     Derived from the "Rectangular" layout algorithm code.
-     *
-     * TODO: although this currently does not do "scaling" to fit the
-     * coordinates into the (4020, 4020) range, this scaling *is* done in the
-     * python code when computing vertical lines. This means that this layout
-     * will look funky for the time being until vertical line computation is
-     * ported to be within this function.
+     *      Derived from the "Rectangular" layout algorithm code.
      *
      * @param {BPTree} tree The tree to generate the coordinates for.
-     * @return {Object} Object with xCoord and yCoord properties where the
+     * @param {Float} width Width of the canvas where the tree will be
+     *                      displayed.
+     * @param {Float} height Height of the canvas where the tree will be
+     *                       displayed.
+     * @return {Object} Object with xCoords and yCoords properties where the
      *                  node coordinates are stored in postorder.
      */
-    function rectangularLayout(tree) {
+    function rectangularLayout(tree, width, height) {
         // NOTE: This doesn't draw a horizontal line leading to the root "node"
         // of the graph. See https://github.com/biocore/empress/issues/141 for
         // context.
@@ -57,6 +55,10 @@
         var prevY = 0;
         var xCoord = new Array(tree.size + 1).fill(0);
         var yCoord = new Array(tree.size + 1).fill(0);
+        var highestChildYr = new Array(tree.size + 1).fill(0);
+        var lowestChildYr = new Array(tree.size + 1).fill(
+            Number.POSITIVE_INFINITY
+        );
 
         // postorder
         for (var i = 1; i <= tree.size; i++) {
@@ -94,7 +96,6 @@
             }
         }
 
-<<<<<<< HEAD
         // We don't check if max_width == 0 here, because we check when
         // constructing an Empress tree that it has at least one positive
         // branch length and no negative branch lengths. (And if this is the
@@ -120,28 +121,49 @@
             yCoord[i] *= yScalingFactor;
         }
 
-        centerAtRoot(xCoord, yCoord);
-=======
-        // Shift coordinates so that the root is at (0, 0). NOTE that the
-        // xCoord operations could be omitted for now, since (when drawing this
-        // layout from left -> right) the root will always be at x = 0 already.
-        // However, if in the future users want to rotate this layout (say, to
-        // make the tree move from top -> bottom), then we will still need to
-        // do this.
         var rX = xCoord[tree.size];
         var rY = yCoord[tree.size];
-        for (i = 1; i <= tree.size; i++) {
+
+        // skip the first element since the tree is zero-indexed
+        for (i = 1; i < tree.size; i++) {
             xCoord[i] -= rX;
             yCoord[i] -= rY;
-        }
->>>>>>> a1a5e5ee
+
+            // Determine highest and lowest child y-position for internal nodes
+            // in the rectangular layout; used to draw vertical lines for these
+            // nodes.
+
+            // NOTE / TODO: This will have the effect of drawing vertical lines
+            // even for nodes with only 1 child -- in this case
+            // lowest_child_yr == highest_child_yr for this node, so all of the
+            // stuff drawn in WebGL for this vertical line shouldn't show up.
+            // I don't think this should cause any problems, but it may be worth
+            // detecting these cases and not drawing vertical lines for them in
+            // the future.
+            var parent = tree.postorder(tree.parent(tree.postorderselect(i)));
+            if (yCoord[i] > highestChildYr[parent]) {
+                highestChildYr[parent] = yCoord[i];
+            }
+
+            if (yCoord[i] < lowestChildYr[parent]) {
+                lowestChildYr[parent] = yCoord[i];
+            }
+        }
+        xCoord[tree.size] -= rX;
+        yCoord[tree.size] -= rY;
 
         // We draw each internal node as a vertical line ranging from its
         // lowest child y-position to its highest child y-position, and then
         // draw horizontal lines from this line to all of its child nodes
         // (where the length of the horizontal line is proportional to the node
         // length in question).
-        return { xCoord: xCoord, yCoord: yCoord };
+        return {
+            xCoord: xCoord,
+            yCoord: yCoord,
+            highestChildYr: highestChildYr,
+            lowestChildYr: lowestChildYr,
+            yScalingFactor: yScalingFactor,
+        };
     }
 
     /**
@@ -363,16 +385,18 @@
     }
 
     function unrootedLayout(tree, width, height) {
-<<<<<<< HEAD
-        var angle = (2*Math.PI) / tree.numleaves();
+        var angle = (2 * Math.PI) / tree.numleaves();
         var x1Arr = new Array(tree.size + 1);
-        var x2Arr = new Array(tree.size +1);
-        var y1Arr = new Array(tree.size +1);
-        var y2Arr = new Array(tree.size +1);
-        var aArr = new Array(tree.size +1);
+        var x2Arr = new Array(tree.size + 1);
+        var y1Arr = new Array(tree.size + 1);
+        var y2Arr = new Array(tree.size + 1);
+        var aArr = new Array(tree.size + 1);
 
         var n = tree.preorder(tree.postorderselect(tree.size));
-        var x1 = 0, y1 = 0, a = 0, da = angle;
+        var x1 = 0,
+            y1 = 0,
+            a = 0,
+            da = angle;
         var x2 = x1 + tree.lengths_[n] * Math.sin(a);
         var y2 = y1 + tree.lengths_[n] * Math.cos(a);
         x1Arr[tree.size] = x1;
@@ -388,125 +412,13 @@
             );
             x1 = x2Arr[parent];
             y1 = y2Arr[parent];
-            a = aArr[parent] - tree.getNumTips(parent) * da / 2;
-            var sib = tree.postorder(
-                tree.fchild(tree.postorderselect(parent))
-            );
+            a = aArr[parent] - (tree.getNumTips(parent) * da) / 2;
+            var sib = tree.postorder(tree.fchild(tree.postorderselect(parent)));
             while (sib !== node) {
-                a += (tree.getNumTips(sib) * da);
-                sib = tree.postorder(
-                    tree.nsibling(tree.postorderselect(sib))
-                );
-=======
-        var angle = (2 * Math.PI) / tree.numleaves();
-        var updateArgs = {
-            s: 1.0,
-            x1: 0.0,
-            y1: 0.0,
-            a: 0.0,
-            da: angle,
-        };
-        var bestArgs = {
-            s: Number.NEGATIVE_INFINITY,
-            da: angle,
-        };
-        var x1Arr = new Array(tree.size + 1);
-        var x2Arr = new Array(tree.size + 1);
-        var y1Arr = new Array(tree.size + 1);
-        var y2Arr = new Array(tree.size + 1);
-        var aArr = new Array(tree.size + 1);
-
-        var updateCoords = function (args) {
-            var maxX = Number.NEGATIVE_INFINITY;
-            var minX = Number.POSITIVE_INFINITY;
-            var maxY = Number.NEGATIVE_INFINITY;
-            var minY = Number.POSITIVE_INFINITY;
-
-            var getStep = function (node, a) {
-                node = tree.preorder(tree.postorderselect(node));
-                return tree.lengths_[node] * args.s * a;
-            };
-            var setArrs = function (node, _x1, _x2, _y1, _y2, _a) {
-                x1Arr[node] = _x1;
-                x2Arr[node] = _x2;
-                y1Arr[node] = _y1;
-                y2Arr[node] = _y2;
-                aArr[node] = _a;
-            };
-
-            var x2 = args.x1 + getStep(tree.size, Math.sin(args.a));
-            var y2 = args.y1 + getStep(tree.size, Math.cos(args.a));
-            setArrs(tree.size, args.x1, x2, args.y1, y2, args.a);
-
-            // reverse postorder
-            for (var node = tree.size - 1; node > 0; node--) {
-                var parent = tree.postorder(
-                    tree.parent(tree.postorderselect(node))
-                );
-                var x1 = x2Arr[parent];
-                var y1 = y2Arr[parent];
-                var a =
-                    aArr[parent] - (tree.findTips(parent).length * args.da) / 2;
-                var sib = tree.postorder(
-                    tree.fchild(tree.postorderselect(parent))
-                );
-                while (sib !== 0) {
-                    if (sib !== node) {
-                        a += tree.findTips(sib).length * args.da;
-                    } else {
-                        a += (tree.findTips(node).length * args.da) / 2;
-                        break;
-                    }
-                    sib = tree.postorder(
-                        tree.nsibling(tree.postorderselect(sib))
-                    );
-                }
-
-                x2 = x1 + getStep(node, Math.sin(a));
-                y2 = y1 + getStep(node, Math.cos(a));
-                setArrs(node, x1, x2, y1, y2, a);
-                maxX = Math.max(maxX, x2);
-                minX = Math.min(minX, x2);
-                maxY = Math.max(maxY, y2);
-                minY = Math.min(minY, y2);
-            }
-
-            return {
-                maxX: maxX,
-                minX: minX,
-                maxY: maxY,
-                minY: minY,
-            };
-        };
-
-        for (var i = 0; i < 60; i++) {
-            updateArgs.a = (i / 60.0) * Math.PI;
-            var update = updateCoords(updateArgs);
-
-            var xDiff = update.maxX - update.minX;
-            var widthMin = 0;
-            if (xDiff !== 0) {
-                widthMin = width / xDiff;
-            }
-
-            var yDiff = update.maxY - update.minY;
-            var heightMin = 0;
-            if (yDiff !== 0) {
-                heightMin = height / yDiff;
-            }
-
-            // TODO: scaling can likely be removed
-            var scale = Math.min(widthMin, heightMin) * 0.95;
-            if (scale >= bestArgs.s) {
-                bestArgs.s = scale;
-                bestArgs.x1 =
-                    width / 2 - ((update.maxX + update.minX) / 2) * scale;
-                bestArgs.y1 =
-                    height / 2 - ((update.maxY + update.minY) / 2) * scale;
-                bestArgs.a = updateArgs.a;
->>>>>>> a1a5e5ee
-            }
-            a += ((tree.getNumTips(node) * da) / 2)
+                a += tree.getNumTips(sib) * da;
+                sib = tree.postorder(tree.nsibling(tree.postorderselect(sib)));
+            }
+            a += (tree.getNumTips(node) * da) / 2;
 
             n = tree.preorder(tree.postorderselect(node));
             x2 = x1 + tree.lengths_[n] * Math.sin(a);
@@ -518,16 +430,7 @@
             aArr[node] = a;
         }
 
-<<<<<<< HEAD
         centerAtRoot(x2Arr, y2Arr);
-=======
-        var rX = x2Arr[tree.size];
-        var rY = y2Arr[tree.size];
-        for (i = 1; i <= tree.size; i++) {
-            x2Arr[i] -= rX;
-            y2Arr[i] -= rY;
-        }
->>>>>>> a1a5e5ee
 
         return { xCoord: x2Arr, yCoord: y2Arr };
     }
