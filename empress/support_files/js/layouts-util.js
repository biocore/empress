define(["underscore", "VectorOps", "util"], function (_, VectorOps, util) {
    /**
     * Given a tree and leaf sorting method, returns an Array of the tree's
     * nodes in postorder (using the given leaf sorting method).
     *
     * @param {BPTree} tree The tree to be traversed
     * @param {String} leafSorting One of the following three options:
     *                             -"none": Lay out the tree's clades in the
     *                              same order as specified in the input tree.
     *                             -"ascending": Use leaf sorting with
     *                              "ascending" order. See
     *                              BPTree.postorderLeafSortedNodes() for
     *                              details.
     *                             -"descending": Use leaf sorting with
     *                              "descending" order. Again, see BPTree.
     *                             If any other value is passed in for this
     *                             parameter, this will throw an error.
     * @return {Array} postOrderNodes
     * @throws {Error} If the leafSorting parameter is invalid
     */
    function getPostOrderNodes(tree, leafSorting) {
        var postOrderNodes = [];
        if (leafSorting === "ascending" || leafSorting === "descending") {
            postOrderNodes = tree.postorderLeafSortedNodes(leafSorting);
        } else if (leafSorting === "none") {
            // Nodes are already stored as their postorder position, so we can
            // just return an array in the range [1, tree.size]
            postOrderNodes = _.range(1, tree.size + 1);
        } else {
            throw new Error("Unrecognized leaf sorting method " + leafSorting);
        }
        return postOrderNodes;
    }

    /**
<<<<<<< HEAD
     * Compute ultrametric lengths on a tree
     *
     * @param {BPTree} tree The tree to generate the lengths for.
     *
     * @returns {Object} Keys are the index position of the node in tree.
     *                   Values are the length of the node in an ultrametric tree.
     */
    function getUltrametricLengths(tree) {
        var lengths = {};
        var i;
        var j;
        var maxNodeToTipDistance = new Array(tree.size);
        var depths = new Array(tree.size);
        var nodeIndex;
        var children;
        var child;
        /*
        This loop is responsible for finding the maximum distance from
        each node to its deepest tip.
         */
        for (i = 1; i <= tree.size; i++) {
            nodeIndex = tree.postorderselect(i);
            if (tree.isleaf(nodeIndex)) {
                maxNodeToTipDistance[nodeIndex] = 0;
            } else {
                var maxDist = 0;
                children = tree.getChildren(nodeIndex);
                for (j = 0; j < children.length; j++) {
                    child = children[j];
                    var childMaxLen =
                        maxNodeToTipDistance[child] + tree.length(child);
                    if (childMaxLen > maxDist) {
                        maxDist = childMaxLen;
                    }
                }
                maxNodeToTipDistance[nodeIndex] = maxDist;
            }
        }
        /*
         This loop is responsible for determining new branch lengths
         The lengths for intermediate nodes are effectively "stretched" until
         their deepest descendant hits the deepest level in the whole tree.

         E.g., if we are at the node represented by * in the tree below:

         |--------------------------maxDistance-------------------------|
         |--distanceAbove--|           |---distanceBelow---|
                            |-length--|                     |-remainder-|
                                                    ____
                                        ___________|
                            *__________|           |_______
          __________________|          |__
                            |
                            |___________________________________________

         then the branch will be extended so that its deepest tip has the
         same depth as the deepest tip in the whole tree,
         i.e., newLength = length + remainder
         however, below it is equivalently calculated with
         newLength = maxDistance - distanceAbove - distanceBelow

         E.g.,
         |--------------------------maxDistance-------------------------|
         |--distanceAbove--|                        |---distanceBelow---|
                            |-length--||-remainder-|
                                                                 ____
                                                     ___________|
                            *_______________________|           |_______
          __________________|                       |__
                            |
                            |___________________________________________

        Repeated in a pre-order traversal, this will result in an ultrametric tree

         */
        var maxDistance = maxNodeToTipDistance[tree.root()];
        depths[tree.root()] = 0;
        lengths[tree.root()] = tree.depth(tree.root());
        for (i = 1; i <= tree.size; i++) {
            nodeIndex = tree.preorderselect(i);
            children = tree.getChildren(nodeIndex);
            for (j = 0; j < children.length; j++) {
                child = children[j];
                var totalDistance = maxDistance;
                var distanceAbove = depths[nodeIndex];
                var distanceBelow = maxNodeToTipDistance[child];
                lengths[child] = totalDistance - distanceAbove - distanceBelow;
                depths[child] = distanceAbove + lengths[child];
            }
        }
        return lengths;
    }

    function _determineLengthGetter(lengthGetter, ignoreLengths, tree) {
        var getLength;
        if (lengthGetter === null) {
            getLength = function (i) {
                return ignoreLengths ? 1 : tree.length(i);
            };
        } else {
            getLength = lengthGetter;
        }
        return getLength;
=======
     * Computes the "scale factor" for the circular / unrooted layouts.
     *
     * NOTE that we don't bother with this for the rectangular layout since --
     * 1. we scale the x- and y- axes separately in the rectangular layout
     * 2. the rectangular layout y-coordinates should increase in increments of
     *    one, so we shouldn't need to worry too much about detecting
     *    floating-point numbers (if the max y is > 0, it's at least 1, so
     *    we're fine)
     *
     * @param {Number} width Width to which the coordinates should be scaled
     * @param {Number} height Height to which the coordinates should be scaled
     * @param {Number} minX Minimum x-coordinate
     * @param {Number} maxX Maximum x-coordinate
     * @param {Number} minY Minimum y-coordinate
     * @param {Number} maxY Maximum y-coordinate
     * @param {Number} epsilon Threshold to use when considering the min and
     *                         max coordinates on a given axis "different".
     *                         If dx (a.k.a. maxX - minX) is < epsilon, then
     *                         this will only look at the y-axis for scaling,
     *                         and vice versa. If both dx and dy are < epsilon,
     *                         this will raise an error: this should never
     *                         happen in practice since the Python code
     *                         guarantees that input trees have at least one
     *                         non-root node and that the non-root node(s) have
     *                         a positive length, but we catch it here just in
     *                         case. (If this *does* start happening to people
     *                         with real trees, which it shouldn't, then we may
     *                         want to decrease this epsilon. But I highly
     *                         doubt that will ever happen.)
     *
     * @return {Number} scaleFactor Equal to max(width/dx, height/dy), assuming
     *                              that dx and dy are both >= epsilon. If
     *                              either dx or dy is < epsilon, this'll just
     *                              return the other term.
     *
     * @throws {Error} If (maxX - minX) < epsilon AND (maxY - minY) < epsilon.
     *                 (Only one of the epsilon
     *                 conditions being satisifed implies that the tree is a
     *                 straight line along either the y- or x-axis, which is
     *                 fine; if BOTH epsilon conditions are satisified, then
     *                 something is probably very wrong.)
     */
    function computeScaleFactor(
        width,
        height,
        minX,
        maxX,
        minY,
        maxY,
        epsilon = 1e-5
    ) {
        var dx = maxX - minX;
        var dy = maxY - minY;
        var widthScale = width / dx;
        var heightScale = height / dy;
        if (dy >= epsilon) {
            if (dx >= epsilon) {
                return Math.max(widthScale, heightScale);
            } else {
                return heightScale;
            }
        } else {
            if (dx >= epsilon) {
                return widthScale;
            } else {
                throw new Error(
                    "dx and dy are < epsilon; can't scale this layout."
                );
            }
        }
>>>>>>> 4c681c05
    }

    /**
     * Rectangular layout.
     *
     * In this sort of layout, each tip has a distinct y-position, and parent
     * y-positions are centered over their descendant tips' positions.
     * x-positions are computed based on nodes' branch lengths.
     *
     * For a simple tree, this layout should look something like:
     *          __
     *      ___|
     *  ___|   |__
     * |   |___
     * |    ___
     * |___|
     *     |___
     *
     * NOTE: This doesn't draw a horizontal line leading to the root "node"
     * of the graph (as with the other layout methods). See
     * https://github.com/biocore/empress/issues/141 for context.
     *
     * For other resources see:
     *
     *  https://rachel53461.wordpress.com/2014/04/20/algorithm-for-drawing-trees/
     *      Clear explanation of Reingold-Tilford that I used a lot
     *  https://github.com/qiime/Topiary-Explorer/blob/master/src/topiaryexplorer/TreeVis.java
     *      Derived from the "Rectangular" layout algorithm code.
     *
     * @param {BPTree} tree The tree to generate the coordinates for.
     * @param {Float} width Width of the canvas where the tree will be
     *                      displayed.
     * @param {Float} height Height of the canvas where the tree will be
     *                       displayed.
     * @param {Boolean} ignoreLengths If falsy, branch lengths are used in the
     *                                layout; otherwise, a uniform length of 1
     *                                is used.
     * @param {String} leafSorting See the getPostOrderNodes() docs above.
     * @param {Boolean} normalize If true, then the tree will be scaled up to
     *                            fill the bounds of width and height.
     * @param {Function} lengthGetter Is a function that takes a single argument
     *                                that corresponds to the index of a node in
     *                                tree. Returns the length of the node at that
     *                                index. Defaults to the length in tree, unless
     *                                ignoreLengths is falsy.
     * @return {Object} Object with the following properties:
     *                   -xCoords
     *                   -yCoords
     *                   -highestChildYr
     *                   -lowestChildYr
     *                   -yScalingFactor
     *                  Each of these properties (except for yScalingFactor)
     *                  maps to an Array where data for each node is stored in
     *                  postorder. yScalingFactor maps to a Number.
     */
    function rectangularLayout(
        tree,
        width,
        height,
        ignoreLengths,
        leafSorting,
        normalize = true,
        lengthGetter = null
    ) {
        var maxWidth = 0;
        var maxHeight = 0;
        var prevY = 0;
        var xCoord = new Array(tree.size + 1).fill(0);
        var yCoord = new Array(tree.size + 1).fill(0);
        var highestChildYr = new Array(tree.size + 1);
        var lowestChildYr = new Array(tree.size + 1);
        var getLength = _determineLengthGetter(
            lengthGetter,
            ignoreLengths,
            tree
        );

        var postOrderNodes = getPostOrderNodes(tree, leafSorting);
        var i;
        for (var p = 0; p < postOrderNodes.length; p++) {
            i = postOrderNodes[p];
            if (tree.isleaf(tree.postorderselect(i))) {
                yCoord[i] = prevY;
                prevY += 1;
                if (yCoord[i] > maxHeight) {
                    maxHeight = yCoord[i];
                }
            } else {
                // Center internal nodes above their children
                // We could also center them above their tips, but (IMO) this
                // looks better ;)
                var sum = 0;
                var numChild = 0;
                var child = tree.fchild(tree.postorderselect(i));
                while (child !== 0) {
                    child = tree.postorder(child);
                    sum += yCoord[child];
                    child = tree.nsibling(tree.postorderselect(child));
                    numChild++;
                }
                yCoord[i] = sum / numChild;
            }
        }

        // iterates in preorder
        var parent;
        for (i = 2; i <= tree.size; i++) {
            var prepos = tree.preorderselect(i);
            var node = tree.postorder(prepos);
            parent = tree.postorder(tree.parent(prepos));

            var nodeLen = getLength(prepos);
            xCoord[node] = xCoord[parent] + nodeLen;
            if (maxWidth < xCoord[node]) {
                maxWidth = xCoord[node];
            }
        }

        // We don't check if max_width == 0 here, because we check when
        // constructing an Empress tree that it has at least one positive
        // branch length and no negative branch lengths. (And if this is the
        // case, then max_width must be > 0.)
        var xScalingFactor = width / maxWidth;

        // If the tree is a straight line (i.e. all internal nodes have exactly
        // one child), every node in the tree will have a y-coordinate of 0. In
        // this case, this scaling factor won't matter, since it'll get
        // multiplied by 0 for every node.
        var yScalingFactor = 1;

        // Having a max_height of 0 could actually happen, in the funky case
        // where the entire tree is a straight line (e.g. A -> B -> C). In
        // this case our "rectangular layout" drawing places all nodes on
        // the same y-coordinate (0), resulting in max_height = 0.
        // ... So, that's why we only do y-scaling if this *isn't* the case.
        if (maxHeight > 0) {
            yScalingFactor = height / maxHeight;
        }
        if (normalize) {
            for (i = 1; i <= tree.size; i++) {
                xCoord[i] *= xScalingFactor;
                yCoord[i] *= yScalingFactor;
            }
        }

        var rX = xCoord[tree.size];
        var rY = yCoord[tree.size];

        // skip the first element since the tree is zero-indexed
        for (i = 1; i < tree.size; i++) {
            xCoord[i] -= rX;
            yCoord[i] -= rY;

            // Determine highest and lowest child y-position for internal nodes
            // in the rectangular layout; used to draw vertical lines for these
            // nodes.

            // NOTE: This will have the effect of drawing vertical lines
            // even for nodes with only 1 child -- in this case
            // lowest_child_yr == highest_child_yr for this node, so all of the
            // stuff drawn in WebGL for this vertical line shouldn't show up.
            // I don't think this should cause any problems, but it may be worth
            // detecting these cases and not drawing vertical lines for them in
            // the future.
            parent = tree.postorder(tree.parent(tree.postorderselect(i)));
            if (
                yCoord[i] > highestChildYr[parent] ||
                highestChildYr[parent] === undefined
            ) {
                highestChildYr[parent] = yCoord[i];
            }

            if (
                yCoord[i] < lowestChildYr[parent] ||
                lowestChildYr[parent] === undefined
            ) {
                lowestChildYr[parent] = yCoord[i];
            }
        }
        xCoord[tree.size] -= rX;
        yCoord[tree.size] -= rY;

        // We draw each internal node as a vertical line ranging from its
        // lowest child y-position to its highest child y-position, and then
        // draw horizontal lines from this line to all of its child nodes
        // (where the length of the horizontal line is proportional to the node
        // length in question).
        return {
            xCoord: xCoord,
            yCoord: yCoord,
            highestChildYr: highestChildYr,
            lowestChildYr: lowestChildYr,
            yScalingFactor: yScalingFactor,
        };
    }

    /**
     * "Circular" version of the rectangular layout.
     *
     * ANGLES
     * ------
     * Tips are arranged around the border of a circle (a.k.a. assigned an
     * angle in the range [0, 2pi] in radians), and (non-root) internal nodes
     * are assigned an angle equal to the average of their children's. This
     * process is analogous to the assignment of y coordinates in the
     * rectangular layout.
     *
     * RADII
     * -----
     * All nodes are then assigned a radius equal to the sum of their branch
     * lengths descending from the root (not including the root's branch
     * length, if provided: the root node is consistently represented as a
     * single point in the center of the layout). This mirrors the assignment
     * of x-coordinates in the rectangular layout.
     *
     * ARCS
     * ----
     * Finally, we create arcs for every non-root internal node connecting the
     * "start points" of the child nodes of that node with the minimum and
     * maximum angle. (These points should occur at the radius equal to the
     * "end point" of the given non-root internal node.) These arcs should
     * ideally be drawn as Bezier curves or something, but they can also be
     * approximated by making multiple line segments throughout the curve.
     * These arcs are analogous to the vertical lines drawn for the rectangular
     * layout: they visually connect all of the children of an internal node.
     *
     * ROOT NODE
     * ---------
     * The root node of the tree is not drawn like other nodes in the tree.
     * Like the other layouts, It will always be positioned at (0, 0) -- for
     * the circular layout, this point is the center of the "circle"
     * constructed during layout. Since the root's "end point" is the same as
     * its "start point," it's not possible to draw a visible arc.
     * (We could draw the root's branch length if desired, but for simplicity
     * and consistency's sake this is omitted. This mirrors how the root is
     * represented in the rectangular layout.)
     *
     * REFERENCES
     * ----------
     * https://github.com/qiime/Topiary-Explorer/blob/master/src/topiaryexplorer/TreeVis.java
     *     Description above + the implementation of this algorithm derived
     *     from the Polar layout algorithm code.
     *
     * @param {BPTree} tree The tree to generate the coordinates for.
     * @param {Float} width Width of the canvas where the tree will be
     *                      displayed.
     * @param {Float} height Height of the canvas where the tree will be
     *                       displayed.
     * @param {Boolean} ignoreLengths If falsy, branch lengths are used in the
     *                                layout; otherwise, a uniform length of 1
     *                                is used.
     * @param {String} leafSorting See the getPostOrderNodes() docs above.
     * @param {Boolean} normalize If true, then the tree will be scaled up to
     *                            fill the bounds of width and height.
<<<<<<< HEAD
     * @param {Float} startAngle The first tip in the tree visited is assigned
     *                           this angle (in radians). Can be used to rotate
     *                           the tree: 0 is the eastmost point of the
     *                           theoretical "circle" surrounding the root
     *                           node, Math.PI / 2 is the northmost point of
     *                           that circle, etc.). I believe this is
     *                           analogous to how the "rotation" parameter of
     *                           iTOL works.
     * @param {Function} lengthGetter Is a function that takes a single argument
     *                                that corresponds to the index of a node in
     *                                tree. Returns the length of the node at that
     *                                index. Defaults to the length in tree, unless
     *                                ignoreLengths is falsy.
=======
>>>>>>> 4c681c05
     * @return {Object} Object with the following properties:
     *                   -x0, y0 ("starting point" x and y)
     *                   -x1, y1 ("ending point" x and y)
     *                   -angle (angle on the circle this node was assigned)
     *                   -arcx0, arcy0 (arc start point for max-angle child x
     *                    and y)
     *                   -arcStartAngle
     *                   -arcEndAngle
     *                  Each of these properties maps to an Array where data
     *                  for each node is stored in postorder. The arc* values
     *                  will be 0 for all leaf nodes, and all values will be 0
     *                  for the root node.
     */
    function circularLayout(
        tree,
        width,
        height,
        ignoreLengths,
        leafSorting,
<<<<<<< HEAD
        normalize = true,
        startAngle = 0,
        lengthGetter = null
=======
        normalize = true
>>>>>>> 4c681c05
    ) {
        // Set up arrays we're going to store the results in
        var x0 = new Array(tree.size + 1).fill(0);
        var y0 = new Array(tree.size + 1).fill(0);
        var x1 = new Array(tree.size + 1).fill(0);
        var y1 = new Array(tree.size + 1).fill(0);
        var angle = new Array(tree.size + 1).fill(0);
        // (We don't return the radius values, but we need to keep track of
        // them throughout this function anyway)
        var radius = new Array(tree.size + 1).fill(0);
        // Arc information (only relevant for non-root internal nodes)
        var arcx0 = new Array(tree.size + 1).fill(0);
        var arcy0 = new Array(tree.size + 1).fill(0);
        var arcStartAngle = new Array(tree.size + 1).fill(0);
        var arcEndAngle = new Array(tree.size + 1).fill(0);

        var anglePerTip = (2 * Math.PI) / tree.numleaves();

        // Note: this means that the first tip visited in the tree is
        // positioned on the rightmost point of the circle. This also means
        // that trees with a single tip should look basically identical in the
        // circular and rectangular layouts. This really should not be changed
        // -- when we add support for rotating the tree, that should be done
        // after computing layouts, as a WebGL matrix multiplication thing.
        // See https://github.com/biocore/empress/issues/359.
        var prevAngle = 0;

        var child, currRadius;
        var maxX = 0,
            minX = Number.POSITIVE_INFINITY;
        var maxY = 0,
            minY = Number.POSITIVE_INFINITY;

        var getLength = _determineLengthGetter(
            lengthGetter,
            ignoreLengths,
            tree
        );

        // Iterate over the tree in postorder, assigning angles
        // Note that we skip the root (using "p < postOrderNodes.length - 1"),
        // since the root's angle is irrelevant.
        var postOrderNodes = getPostOrderNodes(tree, leafSorting);
        var i;
        for (var p = 0; p < postOrderNodes.length - 1; p++) {
            i = postOrderNodes[p];
            if (tree.isleaf(tree.postorderselect(i))) {
                angle[i] = prevAngle;
                prevAngle += anglePerTip;
            } else {
                // Assign internal nodes an angle of the average of their
                // children's angles
                var angleSum = 0;
                var numChildren = 0;
                child = tree.fchild(tree.postorderselect(i));
                while (child !== 0) {
                    child = tree.postorder(child);
                    angleSum += angle[child];
                    child = tree.nsibling(tree.postorderselect(child));
                    numChildren++;
                }
                angle[i] = angleSum / numChildren;
            }
        }

        // Iterate over the tree in preorder, assigning radii
        // (The "i = 2" skips the root of the tree; its radius is implicitly 0)
        for (i = 2; i <= tree.size; i++) {
            var prepos = tree.preorderselect(i);
            // Get the postorder position of this node, which we'll use when
            // writing to the radius array (which is stored in postorder, as
            // are the remainder of the "result" arrays defined above)
            var node = tree.postorder(prepos);
            var parent = tree.postorder(tree.parent(prepos));

            var nodeLen = getLength(prepos);
            radius[node] = radius[parent] + nodeLen;
        }

        // Now that we have the polar coordinates of the nodes, convert them to
        // normal x/y coordinates (a.k.a. Cartesian coordinates).
        // We skip the root because we already know it's going to be at (0, 0).
        //
        // Unlike the rectangular / unrooted layout we need to keep track of
        // two sets of positions for each (non-root) node: a "starting" and
        // "end" point. In the other layouts we can just infer the starting
        // point during drawing, but here each node's line begins at its parent
        // node's radius but at its own angle in polar coordinates -- and to
        // avoid doing extra work on converting between polar and Cartesian
        // coords, we just compute both points here. (As a potential TODO, it's
        // probably possible to do this more efficiently.)
        for (i = 1; i < tree.size; i++) {
            // To avoid repeated lookups / computations, store a few things in
            // memory during this iteration of the loop
            var parentRadius =
                radius[tree.postorder(tree.parent(tree.postorderselect(i)))];
            var currAngle = angle[i];
            currRadius = radius[i];
            // NOTE: due to the inherent inaccuracies of floating-point math
            // (and due to pi being irrational), Math.cos(Math.PI / 2) is
            // __very__ slightly off from zero (so e.g.
            // 2(cos(pi/2)) != 1(cos(pi/2)), even though ideally both sides of
            // that equation would be 0). This shouldn't really impact
            // anything, but it was a problem in the past when we were
            // determining the "min and max" x/y coordinates for scaling
            // (which has since been removed). Just something to keep in mind.
            // (See https://stackoverflow.com/q/8050722/10730311 for details.)
            var angleCos = Math.cos(currAngle);
            var angleSin = Math.sin(currAngle);
            // Assign starting points
            x0[i] = parentRadius * angleCos;
            y0[i] = parentRadius * angleSin;
            // Assign ending points
            x1[i] = currRadius * angleCos;
            y1[i] = currRadius * angleSin;

            // _Usually_ we won't need to take the x0/y0 coordinates into
            // account when expanding the bounding box (since by nature nodes
            // should radiate "outward" from the root node, positioned at the
            // center the circle at (0, 0)), but this assumption can fail for
            // 1-tip trees or if in the future we modify the circular layout to
            // e.g. only go from 0 to 180 degrees or something. So for safety's
            // sake we consider the x0/y0 coordinates as well.
            maxX = Math.max(maxX, x1[i], x0[i]);
            minX = Math.min(minX, x1[i], x0[i]);
            maxY = Math.max(maxY, y1[i], y0[i]);
            minY = Math.min(minY, y1[i], y0[i]);
        }

        var scaleFactor = 1;
        if (normalize) {
            scaleFactor = computeScaleFactor(
                width,
                height,
                minX,
                maxX,
                minY,
                maxY
            );
        }

        // Go over the tree (in postorder, but order doesn't really matter
        // for this) to determine arc positions for non-root internal nodes.
        // Also scale nodes' coordinates, while we're at it.
        for (i = 1; i < tree.size; i++) {
            if (normalize) {
                x0[i] *= scaleFactor;
                x1[i] *= scaleFactor;
                y0[i] *= scaleFactor;
                y1[i] *= scaleFactor;
            }
            // Compute arcs for non-root internal nodes (we know that this node
            // isn't the root because we're skipping the root entirely in this
            // for loop)
            if (!tree.isleaf(tree.postorderselect(i))) {
                // Find the biggest and smallest angle of the node's children
                var biggestCAngle = Number.NEGATIVE_INFINITY;
                var smallestChildAngle = Number.POSITIVE_INFINITY;
                child = tree.fchild(tree.postorderselect(i));
                while (child !== 0) {
                    child = tree.postorder(child);
                    var childAngle = angle[child];
                    if (childAngle > biggestCAngle) {
                        biggestCAngle = childAngle;
                    }
                    if (childAngle < smallestChildAngle) {
                        smallestChildAngle = childAngle;
                    }
                    child = tree.nsibling(tree.postorderselect(child));
                }
                // Position the arc start point at the biggest child angle
                // position
                currRadius = radius[i];
                arcx0[i] = currRadius * Math.cos(biggestCAngle);
                arcy0[i] = currRadius * Math.sin(biggestCAngle);
                if (normalize) {
                    arcx0[i] *= scaleFactor;
                    arcy0[i] *= scaleFactor;
                }
                arcStartAngle[i] = biggestCAngle;
                arcEndAngle[i] = smallestChildAngle;
            }
        }

        // We don't need to reposition coordinates relative to the root because
        // the root is already at (0, 0) :)

        return {
            x0: x0,
            y0: y0,
            x1: x1,
            y1: y1,
            angle: angle,
            arcx0: arcx0,
            arcy0: arcy0,
            arcStartAngle: arcStartAngle,
            arcEndAngle: arcEndAngle,
        };
    }

    /**
     * Unrooted layout.
     *
     * REFERENCES
     * ----------
     * https://github.com/biocore/gneiss/blob/master/gneiss/plot/_dendrogram.py
     *
     * @param {BPTree} tree The tree to generate the coordinates for.
     * @param {Float} width Width of the canvas where the tree will be
     *                      displayed.
     * @param {Float} height Height of the canvas where the tree will be
     *                       displayed.
     * @param {Boolean} ignoreLengths If falsy, branch lengths are used in the
     *                                layout; otherwise, a uniform length of 1
     *                                is used.
     * @param {Boolean} normalize If true, then the tree will be scaled up to
     *                            fill the bounds of width and height.
     * @param {Function} lengthGetter Is a function that takes a single argument
     *                                that corresponds to the index of a node in
     *                                tree. Returns the length of the node at that
     *                                index. Defaults to the length in tree, unless
     *                                ignoreLengths is falsy.
     * @return {Object} Object with the following properties:
     *                   -xCoords
     *                   -yCoords
     *                  Each of these properties maps to an Array where data for
     *                  each node is stored in postorder.
     */
    function unrootedLayout(
        tree,
        width,
        height,
        ignoreLengths,
        normalize = true,
        lengthGetter = null
    ) {
        var da = (2 * Math.PI) / tree.numleaves();
        var x1Arr = new Array(tree.size + 1);
        var x2Arr = new Array(tree.size + 1).fill(0);
        var y1Arr = new Array(tree.size + 1);
        var y2Arr = new Array(tree.size + 1).fill(0);
        var aArr = new Array(tree.size + 1);
        var getLength = _determineLengthGetter(
            lengthGetter,
            ignoreLengths,
            tree
        );

        var n = tree.postorderselect(tree.size);
        var x1, y1, a;
        // Position the root at (0, 0) and ignore any length it might
        // ostensibly have in the tree:
        // https://github.com/biocore/empress/issues/374
        x1Arr[tree.size] = 0;
        x2Arr[tree.size] = 0;
        y1Arr[tree.size] = 0;
        y2Arr[tree.size] = 0;
        aArr[tree.size] = 0;
        var maxX = x2Arr[tree.size],
            minX = x2Arr[tree.size];
        var maxY = y2Arr[tree.size],
            minY = y2Arr[tree.size];

        // reverse postorder
        for (var node = tree.size - 1; node > 0; node--) {
            var parent = tree.postorder(
                tree.parent(tree.postorderselect(node))
            );
            x1 = x2Arr[parent];
            y1 = y2Arr[parent];
            a = aArr[parent] - (tree.getNumTips(parent) * da) / 2;
            var sib = tree.postorder(tree.fchild(tree.postorderselect(parent)));
            while (sib !== node) {
                a += tree.getNumTips(sib) * da;
                sib = tree.postorder(tree.nsibling(tree.postorderselect(sib)));
            }
            a += (tree.getNumTips(node) * da) / 2;

            n = tree.postorderselect(node);
            var nodeLen = getLength(n);
            x2 = x1 + nodeLen * Math.sin(a);
            y2 = y1 + nodeLen * Math.cos(a);
            x1Arr[node] = x1;
            x2Arr[node] = x2;
            y1Arr[node] = y1;
            y2Arr[node] = y2;
            aArr[node] = a;

            maxX = Math.max(maxX, x2Arr[node]);
            minX = Math.min(minX, x2Arr[node]);
            maxY = Math.max(maxY, y2Arr[node]);
            minY = Math.min(minY, y2Arr[node]);
        }
        if (normalize) {
            var scaleFactor = computeScaleFactor(
                width,
                height,
                minX,
                maxX,
                minY,
                maxY
            );
            // skip the first element since the tree is zero-indexed
            for (var i = 1; i <= tree.size - 1; i++) {
                x2Arr[i] *= scaleFactor;
                y2Arr[i] *= scaleFactor;
            }
        }
        // Don't need to reposition coordinates relative to the root because
        // the root is already at (0, 0)

        return { xCoord: x2Arr, yCoord: y2Arr };
    }

    return {
        getPostOrderNodes: getPostOrderNodes,
<<<<<<< HEAD
        getUltrametricLengths: getUltrametricLengths,
=======
        computeScaleFactor: computeScaleFactor,
>>>>>>> 4c681c05
        rectangularLayout: rectangularLayout,
        circularLayout: circularLayout,
        unrootedLayout: unrootedLayout,
    };
});<|MERGE_RESOLUTION|>--- conflicted
+++ resolved
@@ -33,7 +33,6 @@
     }
 
     /**
-<<<<<<< HEAD
      * Compute ultrametric lengths on a tree
      *
      * @param {BPTree} tree The tree to generate the lengths for.
@@ -137,7 +136,9 @@
             getLength = lengthGetter;
         }
         return getLength;
-=======
+    }
+
+    /**
      * Computes the "scale factor" for the circular / unrooted layouts.
      *
      * NOTE that we don't bother with this for the rectangular layout since --
@@ -208,7 +209,6 @@
                 );
             }
         }
->>>>>>> 4c681c05
     }
 
     /**
@@ -463,22 +463,11 @@
      * @param {String} leafSorting See the getPostOrderNodes() docs above.
      * @param {Boolean} normalize If true, then the tree will be scaled up to
      *                            fill the bounds of width and height.
-<<<<<<< HEAD
-     * @param {Float} startAngle The first tip in the tree visited is assigned
-     *                           this angle (in radians). Can be used to rotate
-     *                           the tree: 0 is the eastmost point of the
-     *                           theoretical "circle" surrounding the root
-     *                           node, Math.PI / 2 is the northmost point of
-     *                           that circle, etc.). I believe this is
-     *                           analogous to how the "rotation" parameter of
-     *                           iTOL works.
      * @param {Function} lengthGetter Is a function that takes a single argument
      *                                that corresponds to the index of a node in
      *                                tree. Returns the length of the node at that
      *                                index. Defaults to the length in tree, unless
      *                                ignoreLengths is falsy.
-=======
->>>>>>> 4c681c05
      * @return {Object} Object with the following properties:
      *                   -x0, y0 ("starting point" x and y)
      *                   -x1, y1 ("ending point" x and y)
@@ -498,13 +487,8 @@
         height,
         ignoreLengths,
         leafSorting,
-<<<<<<< HEAD
         normalize = true,
-        startAngle = 0,
         lengthGetter = null
-=======
-        normalize = true
->>>>>>> 4c681c05
     ) {
         // Set up arrays we're going to store the results in
         var x0 = new Array(tree.size + 1).fill(0);
@@ -821,11 +805,8 @@
 
     return {
         getPostOrderNodes: getPostOrderNodes,
-<<<<<<< HEAD
         getUltrametricLengths: getUltrametricLengths,
-=======
         computeScaleFactor: computeScaleFactor,
->>>>>>> 4c681c05
         rectangularLayout: rectangularLayout,
         circularLayout: circularLayout,
         unrootedLayout: unrootedLayout,
