define([
    "underscore",
    "Camera",
    "Drawer",
    "Colorer",
    "VectorOps",
    "CanvasEvents",
    "util",
    "chroma",
], function (
    _,
    Camera,
    Drawer,
    Colorer,
    VectorOps,
    CanvasEvents,
    util,
    chroma
) {
    /**
     * @class EmpressTree
     *
     * @param {BPTree} tree The phylogenetic tree
     * @param {Object} treeData The metadata associated with the tree
     *                 Note: currently treeData uses the preorder position of
     *                       each node as a key. Originally this was to save a
     *                       a bit of space but it be better if it used the
     *                       actual name of the name in tree.
     * @param {Object} nameToKeys Converts tree node names to an array of keys.
     * @param {Object} layoutToCoordSuffix Maps layout names to coord. suffix.
     *                 Note: An example is the "Unrooted" layout, which as of
     *                       writing should map to "2" since it's represented
     *                       by a node's x2 and y2 coordinates in the data.
     * @param {String} defaultLayout The default layout to draw the tree with
     * @param {BIOMTable} biom The BIOM table used to color the tree
     * @param {Array} featureMetadataColumns Columns of the feature metadata.
     *                Note: The order of this array should match the order of
     *                      the arrays which are the values of tipMetadata and
     *                      intMetadata. If no feature metadata was provided
     *                      when generating an Empress visualization, this
     *                      parameter should be [] (and tipMetadata and
     *                      intMetadata should be {}s).
     * @param {Object} tipMetadata Feature metadata for tips in the tree
     *                 Note: This should map tip names to an array of feature
     *                       metadata values. Each array should have the same
     *                       length as featureMetadataColumns.
     * @param {Object} intMetadata Feature metadata for internal nodes in tree
     *                 Note: Should be formatted analogously to tipMetadata.
     *                       Note that internal node names can be non-unique.
     * @param {Canvas} canvas The HTML canvas that the tree will be drawn on.
     */
    function Empress(
        tree,
        treeData,
        nameToKeys,
        layoutToCoordSuffix,
        defaultLayout,
        biom,
        featureMetadataColumns,
        tipMetadata,
        intMetadata,
        canvas
    ) {
        /**
         * @type {Camera}
         * The camera used to look at the tree
         * @private
         */
        this._cam = new Camera();

        /**
         * @type {Drawer}
         * used to draw the tree
         * @private
         */
        // allow canvas to be null to make testing empress easier
        if (canvas !== null) {
            this._drawer = new Drawer(canvas, this._cam);
            this._canvas = canvas;
        }

        /**
         * @type {Array}
         * The default color of the tree
         */
        this.DEFAULT_COLOR = [0.75, 0.75, 0.75];

        /**
         * @type {BPTree}
         * The phylogenetic balance parenthesis tree
         * @private
         */
        this._tree = tree;
        this._numTips = 0;

        /**
         * @type {Object}
         * The metadata associated with the tree branches
         * Note: postorder positions are used as keys because node names are not
         *       assumed to be unique. Use nameToKeys to convert a name to list
         *       of keys associated with it. Keys start at 1
         * @private
         */
        this._treeData = treeData;

        // count number of tips and set default color/visible
        // Note: currently empress tree uses 1-based index since the bp-tree
        //       bp-tree.js is based off of used 1-based index.
        for (var i = 1; i <= this._tree.size; i++) {
            this._treeData[i].color = this.DEFAULT_COLOR;
            this._treeData[i].visible = true;
            if (this._tree.isleaf(this._tree.postorderselect(i))) {
                this._numTips++;
            }
        }

        /**
         * @type{Object}
         * Converts tree node names to an array of _treeData keys.
         * @private
         */
        this._nameToKeys = nameToKeys;

        /**
         * @type {BiomTable}
         * BIOM table: includes feature presence information and sample-level
         * metadata.
         * @private
         */
        this._biom = biom;

        /**
         * @type{Array}
         * Feature metadata column names.
         * @private
         */
        this._featureMetadataColumns = featureMetadataColumns;

        /**
         * @type{Object}
         * Feature metadata: keys are tree node names, and values are arrays
         * of length equal to this._featureMetadataColumns.length.
         * For the sake of simplicity, we split this up into tip and internal
         * node feature metadata objects.
         * @private
         */
        this._tipMetadata = tipMetadata;
        this._intMetadata = intMetadata;

        /**
         * @type{Object}
         * As described above, maps layout names to node coordinate suffixes
         * in the tree data.
         * @private
         */
        this._layoutToCoordSuffix = layoutToCoordSuffix;

        /**
         * @type {String}
         * The default / current layouts used in the tree visualization.
         * @private
         */
        this._defaultLayout = defaultLayout;
        this._currentLayout = defaultLayout;

        /**
         * type {Object}
         * Maps tree layouts to the average point of each layout
         */
        this.layoutAvgPoint = {};

        /**
         * @type{Number}
         * The (not-yet-scaled) line width used for drawing "thick" lines.
         * Can be passed as input to this.thickenColoredNodes().
         */
        this._currentLineWidth = 0;

        /**
         * @type{Bool}
         * Whether the camera is focused on a selected node.
         */
        this.focusOnSelectedNode = true;

        /**
         * @type{Bool}
         * Whether unrepresented tips are ignored when propagating colors.
         */
        this.ignoreAbsentTips = true;

        /**
         * @type{CanvasEvents}
         * Handles user events
         */
        // allow canvas to be null to make testing empress easier
        if (
            canvas !== null &&
            document.getElementById("quick-search") !== null
        ) {
            this._events = new CanvasEvents(this, this._drawer, canvas);
        }

        /**
         * @type{Object}
         * @private
         * Stores the information about the collapsed clased. This object is
         * used to determine if a user clicked on a collapsed clade.
         *
         * Note: <node_key> refers to the key in _treeData
         * Format:
         * {
         *      <node_key>: {
         *          left: <node_key>,
         *          right: <node_key>,
         *          deepest: <node_key>,
         *          length: <Number>
         *      }
         *  }
         */
        this._collapsedClades = {};

        /**
         * @type{Array}
         * @private
         *
         * Stores the vertex information that is passed to WebGl
         *
         * Format: [x, y, r, g, b, ...]
         */
        this._collapsedCladeBuffer = [];

        /**
         * @type{String}
         * @private
         *
         * The method used to collapsed the tree
         */
        this._collapseMethod = "normal";

        /**
         * @type{Array}
         * @private
         *
         * This stores the group membership of a node. -1 means the node doesn't
         * belong to a group. This array is used to collapse clades by search
         * for clades in this array that share the same group membershi[.
         */
        this._group = new Array(this._tree.size + 1).fill(-1);
    }

    /**
     * Initializes WebGL and then draws the tree
     */
    Empress.prototype.initialize = function () {
        this._drawer.initialize();
        this._events.setMouseEvents();
        var nodeNames = Object.keys(this._nameToKeys);
        nodeNames = nodeNames.filter((n) => !n.startsWith("EmpressNode"));
        nodeNames.sort();
        this._events.autocomplete(nodeNames);
        this.centerLayoutAvgPoint();
    };

    /**
     * Draws the tree
     */
    Empress.prototype.drawTree = function () {
        this._drawer.loadTreeBuff(this.getCoords());
        this._drawer.loadNodeBuff(this.getNodeCoords());
        this._drawer.loadCladeBuff(this._collapsedCladeBuffer);
        this._drawer.draw();
    };

    /**
     * Creates an SVG string to export the current drawing
     */
    Empress.prototype.exportSvg = function () {
        // TODO: use the same value as the actual WebGL drawing engine, but
        // right now this value is hard coded on line 327 of drawer.js
        NODE_RADIUS = 4;

        minX = 0;
        maxX = 0;
        minY = 0;
        maxY = 0;
        svg = "";

        // create a line from x1,y1 to x2,y2 for every two consecutive coordinates
        // 5 array elements encode one coordinate:
        // i=x, i+1=y, i+2=red, i+3=green, i+4=blue
        svg += "<!-- tree branches -->\n";
        coords = this.getCoords();
        for (
            i = 0;
            i + 2 * this._drawer.VERTEX_SIZE <= coords.length;
            i += 2 * this._drawer.VERTEX_SIZE
        ) {
            // "normal" lines have a default color,
            // all other lines have a user defined thickness
            // All lines are defined using the information from the child node.
            // So, if coords[i+2] == DEFAULT_COLOR then coords[i+2+5] will
            // also be equal to DEFAULT_COLOR. Thus, we can save checking three
            // array elements here.
            linewidth = 1 + this._currentLineWidth;
            if (
                coords[i + 2] == this.DEFAULT_COLOR[0] &&
                coords[i + 3] == this.DEFAULT_COLOR[1] &&
                coords[i + 4] == this.DEFAULT_COLOR[2]
            ) {
                linewidth = 1;
            }
            svg +=
                '<line x1="' +
                coords[i] +
                '" y1="' +
                coords[i + 1] +
                '" x2="' +
                coords[i + this._drawer.VERTEX_SIZE] +
                '" y2="' +
                coords[i + 1 + this._drawer.VERTEX_SIZE] +
                '" stroke="' +
                chroma.gl(coords[i + 2], coords[i + 3], coords[i + 4]).css() +
                '" style="stroke-width:' +
                linewidth +
                '" />\n';

            // obtain viewport from tree coordinates
            minX = Math.min(
                minX,
                coords[i],
                coords[i + this._drawer.VERTEX_SIZE]
            );
            maxX = Math.max(
                maxX,
                coords[i],
                coords[i + this._drawer.VERTEX_SIZE]
            );

            minY = Math.min(
                minY,
                coords[i + 1],
                coords[i + 1 + this._drawer.VERTEX_SIZE]
            );
            maxY = Math.max(
                maxY,
                coords[i + 1],
                coords[i + 1 + this._drawer.VERTEX_SIZE]
            );
        }

        // create a circle for each node
        if (this._drawer.showTreeNodes) {
            svg += "<!-- tree nodes -->\n";
            coords = this.getNodeCoords();
            for (
                i = 0;
                i + this._drawer.VERTEX_SIZE <= coords.length;
                i += this._drawer.VERTEX_SIZE
            ) {
                // getNodeCoords array seem to be larger than necessary and
                // elements are initialized with 0.  Thus, nodes at (0, 0) will
                // be skipped (root will always be positioned at 0,0 and drawn
                // below) This is a known issue and will be resolved with #142
                if (coords[i] == 0 && coords[i + 1] == 0) {
                    continue;
                }
                svg +=
                    '<circle cx="' +
                    coords[i] +
                    '" cy="' +
                    coords[i + 1] +
                    '" r="' +
                    NODE_RADIUS +
                    '" style="fill:' +
                    chroma
                        .gl(coords[i + 2], coords[i + 3], coords[i + 4])
                        .css() +
                    '"/>\n';
            }
        }

        // add one black circle to indicate the root
        // Not sure if this speacial treatment for root is necessary once #142
        // is merged.
        svg += "<!-- root node -->\n";
        svg +=
            '<circle cx="0" cy="0" r="' +
            NODE_RADIUS +
            '" fill="rgb(0,0,0)"/>\n';

        return [
            svg,
            'viewBox="' +
                (minX - NODE_RADIUS) +
                " " +
                (minY - NODE_RADIUS) +
                " " +
                (maxX - minX + 2 * NODE_RADIUS) +
                " " +
                (maxY - minY + 2 * NODE_RADIUS) +
                '"',
        ];
    };

    /**
     * Creates an SVG string to export legends
     */
    Empress.prototype.exportSVG_legend = function (dom) {
        // top left position of legends, multiple legends are placed below
        // each other.
        top_left_x = 0;
        top_left_y = 0;
        unit = 30; // all distances are based on this variable, thus "zooming"
        // can be realised by just increasing this single value
        factor_lineheight = 1.8; // distance between two text lines as a
        // multiplication factor of unit
        svg = ""; // the svg string to be generated

        // used as a rough estimate about the consumed width by text strings
        var myCanvas = document.createElement("canvas");
        var context = myCanvas.getContext("2d");
        context.font = "bold " + unit + "pt verdana";

        // the document can have up to three legends, of which at most one shall
        // be visible at any given timepoint. This might change and thus this
        // method can draw multiple legends
        row = 1; // count the number of used rows
        for (let legend of dom.getElementsByClassName("legend")) {
            max_line_width = 0;
            title = legend.getElementsByClassName("legend-title");
            svg_legend = "";
            if (title.length > 0) {
                titlelabel = title.item(0).innerHTML;
                max_line_width = Math.max(
                    max_line_width,
                    context.measureText(titlelabel).width
                );
                svg_legend +=
                    '<text x="' +
                    (top_left_x + unit) +
                    '" y="' +
                    (top_left_y + row * (unit * factor_lineheight)) +
                    '" style="font-weight:bold;font-size:' +
                    unit +
                    'pt;">' +
                    titlelabel +
                    "</text>\n";
                row++;
                for (let item of legend.getElementsByClassName(
                    "gradient-bar"
                )) {
                    color = item
                        .getElementsByClassName("category-color")
                        .item(0)
                        .getAttribute("style")
                        .split(":")[1]
                        .split(";")[0];
                    itemlabel = item
                        .getElementsByClassName("gradient-label")
                        .item(0)
                        .getAttribute("title");
                    max_line_width = Math.max(
                        max_line_width,
                        context.measureText(itemlabel).width
                    );

                    // a rect left of the label to indicate the used color
                    svg_legend +=
                        '<rect x="' +
                        (top_left_x + unit) +
                        '" y="' +
                        (top_left_y + row * (unit * factor_lineheight) - unit) +
                        '" width="' +
                        unit +
                        '" height="' +
                        unit +
                        '" style="fill:' +
                        color +
                        '"/>\n';
                    // the key label
                    svg_legend +=
                        '<text x="' +
                        (top_left_x + 2.5 * unit) +
                        '" y="' +
                        (top_left_y + row * (unit * factor_lineheight)) +
                        '" style="font-size:' +
                        unit +
                        'pt;">' +
                        itemlabel +
                        "</text>\n";
                    row++;
                }
                // draw a rect behind, i.e. lower z-order, the legend title and
                // colored keys to visually group the legend. Also acutally put
                // these elements into a group for easier manual editing
                // rect shall have a certain padding, its height must exceed
                //number of used text rows and width must be larger than longest
                // key text and/or legend title
                svg +=
                    '<g>\n<rect x="' +
                    top_left_x +
                    '" y="' +
                    (top_left_y +
                        (row -
                            legend.getElementsByClassName("gradient-bar")
                                .length -
                            2) *
                            (unit * factor_lineheight)) +
                    '" width="' +
                    (max_line_width + 2 * unit) +
                    '" height="' +
                    ((legend.getElementsByClassName("gradient-bar").length +
                        1) *
                        unit *
                        factor_lineheight +
                        unit) +
                    '" style="fill:#eeeeee;stroke:#000000;stroke-width:1" ry="30" />\n' +
                    svg_legend +
                    "</g>\n";
                row += 2; // one blank row between two legends
            }
        }

        return svg;
    };

    Empress.prototype.getX = function (nodeObj) {
        var xname = "x" + this._layoutToCoordSuffix[this._currentLayout];
        return nodeObj[xname];
    };

    Empress.prototype.getY = function (nodeObj) {
        var yname = "y" + this._layoutToCoordSuffix[this._currentLayout];
        return nodeObj[yname];
    };

    /**
     * Computes the number of entries in an array needed to store all of the
     * coordinate and color information for drawing the tree.
     *
     * Critically, this number is dependent on the current layout, since (for
     * example) the rectangular layout requires more drawing than the unrooted
     * layout (since we also have to draw vertical lines for internal nodes).
     *
     * @return {Number}
     */
    Empress.prototype.computeNecessaryCoordsSize = function () {
        var numLines;
        if (this._currentLayout === "Rectangular") {
            // Leaves have 1 line (horizontal), the root also has 1 line
            // (vertical), and internal nodes have 2 lines (both vertical and
            // horizontal). As an example, the below tiny tree shown in
            // rectangular layout contains 5 nodes total (including the root)
            // and 3 leaves. So numLines = 3 + 1 + 2*(5 - (3 + 1)) = 3+1+2 = 6.
            //
            //     +--
            // +---|
            // |   +-
            // |
            // +--------
            var leafAndRootCt = this._tree.numleaves() + 1;
            numLines = leafAndRootCt + 2 * (this._tree.size - leafAndRootCt);
        } else if (this._currentLayout === "Circular") {
            // All internal nodes (except root which is just a point) have an
            // arc that is made out of 15 small line segments. In addition, all
            // non-root nodes have an additional line that connects them to
            // their parent's arc. So the same example above would have
            // numLines = 3 + 16 * (5 - 3 - 1) = 19.
            // i.e. 3 lines for the leaves and 16 * (5 - 3 - 1) lines for the
            // internal nodes. The -1 is there because we do not draw a line
            // for the root.
            var leafCt = this._tree.numleaves();
            numLines = leafCt + 16 * (this._tree.size - leafCt - 1);
        } else {
            // the root is not drawn in the unrooted layout
            numLines = this._tree.size - 1;
        }

        // Every line takes up two coordinates, and every coordinate takes up
        // VERTEX_SIZE (as of writing this is set to 5, for x, y, r, g, b)
        // spaces in coords.
        return 2 * numLines * this._drawer.VERTEX_SIZE;
    };

    /**
     * Retrives the node coordinate info
     * format of node coordinate info: [x, y, red, green, blue, ...]
     *
     * @return {Array}
     */
    Empress.prototype.getNodeCoords = function () {
        var tree = this._tree;
        var coords = [];
        var coords_index = 0;

        for (var i = 1; i <= tree.size; i++) {
            var node = this._treeData[i];
            if (!node.visible) {
                continue;
            }
            if (!node.name.startsWith("EmpressNode")) {
                coords[coords_index++] = this.getX(node);
                coords[coords_index++] = this.getY(node);
                coords.push(...node.color);
                coords_index += 3;
            }
        }

        return new Float32Array(coords);
    };

    /**
     * Retrives the coordinate info of the tree.
     *  format of coordinate info: [x, y, red, green, blue, ...]
     *
     * @return {Array}
     */
    Empress.prototype.getCoords = function () {
        var tree = this._tree;

        // The coordinates (and colors) of the tree's nodes.
        var coords = new Float32Array(this.computeNecessaryCoordsSize());

        // branch color
        var color;

        var coords_index = 0;

        /* Draw a vertical line, if we're in rectangular layout mode. Note that
         * we *don't* draw a horizontal line (with the branch length of the
         * root) for the root node, even if it has a nonzero branch length;
         * this could be modified in the future if desired. See #141 on GitHub.
         *
         * (The python code explicitly disallows trees with <= 1 nodes, so
         * we're never going to be in the unfortunate situation of having the
         * root be the ONLY node in the tree. So this behavior is ok.)
         */
        if (this._currentLayout === "Rectangular") {
            color = this._treeData[tree.size].color;
            coords[coords_index++] = this.getX(this._treeData[tree.size]);
            coords[coords_index++] = this._treeData[tree.size].lowestchildyr;
            coords.set(color, coords_index);
            coords_index += 3;
            coords[coords_index++] = this.getX(this._treeData[tree.size]);
            coords[coords_index++] = this._treeData[tree.size].highestchildyr;
            coords.set(color, coords_index);
            coords_index += 3;
        }
        // iterate throught the tree in postorder, skip root
        for (var i = 1; i < tree.size; i++) {
            // name of current node
            var node = i;
            var parent = tree.postorder(tree.parent(tree.postorderselect(i)));

            if (!this._treeData[node].visible) {
                continue;
            }

            // branch color
            color = this._treeData[node].color;

            if (this._currentLayout === "Rectangular") {
                /* Nodes in the rectangular layout can have up to two "parts":
                 * a horizontal line, and a vertical line at the end of this
                 * line. These parts are indicated below as AAA... and BBB...,
                 * respectively. (Child nodes are indicated by CCC...)
                 *
                 *        BCCCCCCCCCCCC
                 *        B
                 * AAAAAAAB
                 *        B
                 *        BCCCCCCCCCCCC
                 *
                 * All nodes except for the root are drawn with a horizontal
                 * line, and all nodes except for tips are drawn with a
                 * vertical line.
                 */
                // 1. Draw horizontal line (we're already skipping the root)
                coords[coords_index++] = this.getX(this._treeData[parent]);
                coords[coords_index++] = this.getY(this._treeData[node]);
                coords.set(color, coords_index);
                coords_index += 3;
                coords[coords_index++] = this.getX(this._treeData[node]);
                coords[coords_index++] = this.getY(this._treeData[node]);
                coords.set(color, coords_index);
                coords_index += 3;
                // 2. Draw vertical line, if this is an internal node
                if (this._treeData[node].hasOwnProperty("lowestchildyr")) {
                    // skip if node is root of collapsed clade
                    if (this._collapsedClades.hasOwnProperty(node)) continue;
                    coords[coords_index++] = this.getX(this._treeData[node]);
                    coords[coords_index++] = this._treeData[
                        node
                    ].highestchildyr;
                    coords.set(color, coords_index);
                    coords_index += 3;
                    coords[coords_index++] = this.getX(this._treeData[node]);
                    coords[coords_index++] = this._treeData[node].lowestchildyr;
                    coords.set(color, coords_index);
                    coords_index += 3;
                }
            } else if (this._currentLayout === "Circular") {
                /* Same deal as above, except instead of a "vertical line" this
                 * time we draw an "arc".
                 */
                // 1. Draw line protruding from parent (we're already skipping
                // the root so this is ok)
                //
                // Note that position info for this is stored as two sets of
                // coordinates: (xc0, yc0) for start point, (xc1, yc1) for end
                // point. The *c1 coordinates are explicitly associated with
                // the circular layout so we can just use this.getX() /
                // this.getY() for these coordinates.
                coords[coords_index++] = this._treeData[node].xc0;
                coords[coords_index++] = this._treeData[node].yc0;
                coords.set(color, coords_index);
                coords_index += 3;
                coords[coords_index++] = this.getX(this._treeData[node]);
                coords[coords_index++] = this.getY(this._treeData[node]);
                coords.set(color, coords_index);
                coords_index += 3;
                // 2. Draw arc, if this is an internal node (note again that
                // we're skipping the root)
                if (
                    this._treeData[node].hasOwnProperty("arcx0") &&
                    !this._collapsedClades.hasOwnProperty(node)
                ) {
                    // arcs are created by sampling 15 small lines along the
                    // arc spanned by rotating (arcx0, arcy0), the line whose
                    // origin is the root of the tree and endpoint is the start
                    // of the arc, by arcendangle - arcstartangle radians.
                    var numSamples = 15;
                    var arcDeltaAngle =
                        this._treeData[node].arcendangle -
                        this._treeData[node].arcstartangle;
                    var sampleAngle = arcDeltaAngle / numSamples;
                    var sX = this._treeData[node].arcx0;
                    var sY = this._treeData[node].arcy0;
                    for (var line = 0; line < numSamples; line++) {
                        var x =
                            sX * Math.cos(line * sampleAngle) -
                            sY * Math.sin(line * sampleAngle);
                        var y =
                            sX * Math.sin(line * sampleAngle) +
                            sY * Math.cos(line * sampleAngle);
                        coords[coords_index++] = x;
                        coords[coords_index++] = y;
                        coords.set(color, coords_index);
                        coords_index += 3;

                        x =
                            sX * Math.cos((line + 1) * sampleAngle) -
                            sY * Math.sin((line + 1) * sampleAngle);
                        y =
                            sX * Math.sin((line + 1) * sampleAngle) +
                            sY * Math.cos((line + 1) * sampleAngle);
                        coords[coords_index++] = x;
                        coords[coords_index++] = y;
                        coords.set(color, coords_index);
                        coords_index += 3;
                    }
                }
            } else {
                // Draw nodes for the unrooted layout.
                // coordinate info for parent
                coords[coords_index++] = this.getX(this._treeData[parent]);
                coords[coords_index++] = this.getY(this._treeData[parent]);
                coords.set(color, coords_index);
                coords_index += 3;
                // coordinate info for current nodeN
                coords[coords_index++] = this.getX(this._treeData[node]);
                coords[coords_index++] = this.getY(this._treeData[node]);
                coords.set(color, coords_index);
                coords_index += 3;
            }
        }

        return coords;
    };

    /**
     * Adds to an array of coordinates / colors the data needed to draw two
     * triangles.
     *
     * The two triangles drawn should look as follows:
     *
     * tL--tR
     * | \  |
     * |  \ |
     * bL--bR
     *
     * ...where all of the area is filled in, giving the impression of just
     * a rectangle (or generic quadrilateral, if e.g. tL isn't directly above
     * bL) being drawn.
     *
     * Note that this doesn't do any validation on the relative positions of
     * the corners coordinates, so if those are messed up (e.g. you're trying
     * to draw the rectangle shown above but you accidentally swap bL and tL)
     * then this will just draw something weird.
     *
     * (Also note that we can modify coords because JS uses "Call by sharing"
     * for Arrays/Objects; see http://jasonjl.me/blog/2014/10/15/javascript.)
     *
     * @param {Array} coords Array containing coordinate + color data, to be
     *                       passed to Drawer.loadThickNodeBuff().
     * @param {Object} corners Object with tL, tR, bL, and bR entries (each
     *                         mapping to an array of the format [x, y]
     *                         indicating this position).
     * @param {Array} color  the color to draw / fill both triangles with
     */
    Empress.prototype._addTriangleCoords = function (coords, corners, color) {
        // Triangle 1
        coords.push(...corners.tL);
        coords.push(...color);
        coords.push(...corners.bL);
        coords.push(...color);
        coords.push(...corners.bR);
        coords.push(...color);
        // Triangle 2
        coords.push(...corners.tL);
        coords.push(...color);
        coords.push(...corners.tR);
        coords.push(...color);
        coords.push(...corners.bR);
        coords.push(...color);
    };

    /* Adds coordinate/color info for a vertical line for a given node in the
     * rectangular layout. The vertices of the rectangle to be drawn look like:
     *
     * tL |-tR---
     * ---|
     * bL |-bR---
     *
     * @param {Array} coords  Array containing coordinate + color data, to be
     *                        passed to Drawer.loadThickNodeBuff().
     * @param {Number} node   Node index in this._treeData, from which we'll
     *                        retrieve coordinate information.
     * @param {Number} lwScaled Desired line thickness (note that this will be
     *                          applied on both sides of the line -- so if
     *                          lwScaled = 1 here then the drawn thick line
     *                          will have a width of 1 + 1 = 2).
     */
    Empress.prototype._addThickVerticalLineCoords = function (
        coords,
        node,
        lwScaled
    ) {
        var corners = {
            tL: [
                this.getX(this._treeData[node]) - lwScaled,
                this._treeData[node].highestchildyr,
            ],
            tR: [
                this.getX(this._treeData[node]) + lwScaled,
                this._treeData[node].highestchildyr,
            ],
            bL: [
                this.getX(this._treeData[node]) - lwScaled,
                this._treeData[node].lowestchildyr,
            ],
            bR: [
                this.getX(this._treeData[node]) + lwScaled,
                this._treeData[node].lowestchildyr,
            ],
        };
        var color = this._treeData[node].color;
        this._addTriangleCoords(coords, corners, color);
    };

    /**
     * Thickens the colored branches of the tree.
     *
     * @param {Number} lw Amount of thickness to use, in the same "units"
     *                    that the user can enter in one of the line width
     *                    <input>s. If this is 0, this function won't do
     *                    anything. (If this is < 0, this will throw an error.
     *                    But this really shouldn't happen, since this
     *                    parameter should be the output from
     *                    util.parseAndValidateLineWidth().)
     */
    Empress.prototype.thickenColoredNodes = function (lw) {
        // If lw isn't > 0, then we don't thicken colored lines at all --
        // we just leave them at their default width.
        if (lw < 0) {
            // should never happen because util.parseAndValidateLineWidth()
            // should've been called in order to obtain lw, but in case
            // this gets messed up in the future we'll catch it
            throw "Line width passed to thickenColoredNodes() is < 0.";
        } else {
            // Make sure that, even if lw is 0 (i.e. we don't need to
            // thicken the lines), we still set the current line width
            // accordingly. This way, when doing things like updating the
            // layout that'll require re-drawing the tree based on the most
            // recent settings, we'll have access to the correct line width.
            this._currentLineWidth = lw;
            if (lw === 0) {
                // But, yeah, if lw is 0 we can just return early.
                return;
            }
        }
        // Scale the line width in such a way that trees with more leaves have
        // "smaller" line width values than trees with less leaves. This is a
        // pretty arbitrary equation based on messing around and seeing what
        // looked nice on mid- and small-sized trees; as a TODO for the future,
        // there is almost certainly a better way to do this.
        var lwScaled =
            (2 * lw) / Math.pow(Math.log10(this._tree.numleaves()), 2);
        var tree = this._tree;

        // the coordinates of the tree
        var coords = [];
        this._drawer.loadThickNodeBuff([]);

        // define these variables so jslint does not complain
        var x1, y1, x2, y2, corners;

        // In the corner case where the root node (located at index tree.size)
        // has an assigned color, thicken the root's drawn vertical line when
        // drawing the tree in Rectangular layout mode
        if (
            this._currentLayout === "Rectangular" &&
            this._treeData[tree.size].isColored
        ) {
            this._addThickVerticalLineCoords(coords, tree.size, lwScaled);
        }
        // iterate through the tree in postorder, skip root
        for (var i = 1; i < this._tree.size; i++) {
            // name of current node
            var node = i;
            var parent = tree.postorder(tree.parent(tree.postorderselect(i)));

<<<<<<< HEAD
            if (
                this._collapsedClades.hasOwnProperty(i) ||
                !this._treeData[node].visible ||
                !this._treeData[node].sampleColored
            ) {
=======
            if (!this._treeData[node].isColored) {
>>>>>>> dfcd8ba7
                continue;
            }

            var color = this._treeData[node].color;
            if (this._currentLayout === "Rectangular") {
                // Draw a thick vertical line for this node, if it isn't a tip
                if (this._treeData[node].hasOwnProperty("lowestchildyr")) {
                    this._addThickVerticalLineCoords(coords, node, lwScaled);
                }
                /* Draw a horizontal thick line for this node -- we can safely
                 * do this for all nodes since this ignores the root, and all
                 * nodes except for the root (at least as of writing) have a
                 * horizontal line portion in the rectangular layout.
                 * tL   tR---
                 * -----|
                 * bL   bR---
                 */
                corners = {
                    tL: [
                        this.getX(this._treeData[parent]),
                        this.getY(this._treeData[node]) + lwScaled,
                    ],
                    tR: [
                        this.getX(this._treeData[node]),
                        this.getY(this._treeData[node]) + lwScaled,
                    ],
                    bL: [
                        this.getX(this._treeData[parent]),
                        this.getY(this._treeData[node]) - lwScaled,
                    ],
                    bR: [
                        this.getX(this._treeData[node]),
                        this.getY(this._treeData[node]) - lwScaled,
                    ],
                };
                this._addTriangleCoords(coords, corners, color);
            } else if (this._currentLayout === "Circular") {
                // Thicken the "arc" if this is non-root internal node
                // (TODO: this will need to be adapted when the arc is changed
                // to be a bezier curve)
                if (this._treeData[node].hasOwnProperty("arcx0")) {
                    // arcs are created by sampling 15 small lines along the
                    // arc spanned by rotating arcx0, the line whose origin
                    // is the root of the tree and endpoint is the start of the
                    // arc, by arcendangle - arcstartangle radians.
                    var numSamples = 15;
                    var arcDeltaAngle =
                        this._treeData[node].arcendangle -
                        this._treeData[node].arcstartangle;
                    var sampleAngle = arcDeltaAngle / numSamples;
                    var sX = this._treeData[node].arcx0;
                    var sY = this._treeData[node].arcy0;
                    for (var line = 0; line < numSamples; line++) {
                        x1 =
                            sX * Math.cos(line * sampleAngle) -
                            sY * Math.sin(line * sampleAngle);
                        y1 =
                            sX * Math.sin(line * sampleAngle) +
                            sY * Math.cos(line * sampleAngle);
                        x2 =
                            sX * Math.cos((line + 1) * sampleAngle) -
                            sY * Math.sin((line + 1) * sampleAngle);
                        y2 =
                            sX * Math.sin((line + 1) * sampleAngle) +
                            sY * Math.cos((line + 1) * sampleAngle);
                        var arc0corners = VectorOps.computeBoxCorners(
                            x1,
                            y1,
                            x2,
                            y2,
                            lwScaled
                        );
                        var arc1corners = VectorOps.computeBoxCorners(
                            x1,
                            y1,
                            x2,
                            y2,
                            lwScaled
                        );
                        this._addTriangleCoords(coords, arc0corners, color);
                        this._addTriangleCoords(coords, arc1corners, color);
                    }
                }
                // Thicken the actual "node" portion, extending from the center
                // of the layout
                x1 = this._treeData[node].xc0;
                y1 = this._treeData[node].yc0;
                x2 = this.getX(this._treeData[node]);
                y2 = this.getY(this._treeData[node]);
                corners = VectorOps.computeBoxCorners(x1, y1, x2, y2, lwScaled);
                this._addTriangleCoords(coords, corners, color);
            } else {
                x1 = this.getX(this._treeData[parent]);
                y1 = this.getY(this._treeData[parent]);
                x2 = this.getX(this._treeData[node]);
                y2 = this.getY(this._treeData[node]);
                corners = VectorOps.computeBoxCorners(x1, y1, x2, y2, lwScaled);
                this._addTriangleCoords(coords, corners, color);
            }
        }

        this._drawer.loadThickNodeBuff(coords);
    };

    /**
     *
     * Color the tree by sample groups
     *
     * This method assumes we receive a list of samples and colors from
     * Emperor then it goes ahead and creates one group per color.
     *
     * @param {Array} sampleGroups - A list of sample identifiers
     */
    Empress.prototype.colorSampleGroups = function (sampleGroups) {
        var observationsPerGroup = {},
            obs;

        // get a group of observations per color
        for (var group in sampleGroups) {
            obs = this._biom.getObservationUnionForSamples(sampleGroups[group]);
            obs = Array.from(this._namesToKeys(obs));
            observationsPerGroup[group] = new Set(obs);
        }

        // project to ancestors
        observationsPerGroup = this._projectObservations(
            observationsPerGroup,
            this.ignoreAbsentTips
        );

        for (group in observationsPerGroup) {
            obs = Array.from(observationsPerGroup[group]);

            // convert hex string to rgb array
            var rgb = chroma(group).gl().slice(0, 3);

            for (var i = 0; i < obs.length; i++) {
                this._treeData[obs[i]].color = rgb;
            }
        }

        this.drawTree();
    };

    /**
     * Converts a list of tree node names to their respectives keys in _treeData
     *
     * @param {Array} names Array of tree node names
     *
     * @return {Set} A set of keys cooresponding to entries in _treeData
     */
    Empress.prototype._namesToKeys = function (names) {
        var keys = new Set();

        // adds a key to the keys set.
        var addKey = function (key) {
            keys.add(key);
        };

        for (var i = 0; i < names.length; i++) {
            // most names have a one-to-one correspondence but during testing
            // a tree came up that had a one-to-many correspondance.
            // _nameToKeys map node names (the names that appear in the newick
            // string) to all nodes (in bp-tree) with that name.
            this._nameToKeys[names[i]].forEach(addKey);
        }
        return keys;
    };

    /**
     * Color the tree using sample metadata
     *
     * @param {String} cat Sample metadata category to use
     * @param {String} color Color map to use
     *
     * @return {Object} If there exists at least one group with unique features
     *                  then an object will be returned that maps groups with
     *                  unique features to a color. If there doesn't exist a
     *                  group with unique features then null will be returned.
     */
    Empress.prototype.colorBySampleCat = function (cat, color) {
        var tree = this._tree;
        var obs = this._biom.getObsBy(cat);
        var categories = Object.keys(obs);

        // shared by the following for loops
        var i, j, category;

        // convert observation IDs to _treeData keys
        for (i = 0; i < categories.length; i++) {
            category = categories[i];
            obs[category] = this._namesToKeys(obs[category]);
        }

        // assign internal nodes to appropriate category based on its children
        obs = this._projectObservations(obs, this.ignoreAbsentTips);

        if (Object.keys(obs).length === 0) {
            return null;
        }

        // assigns node in obs to groups in this._groups
        this.assignGroups(obs);

        // assign colors to categories
        categories = util.naturalSort(Object.keys(obs));
        var colorer = new Colorer(color, categories);
        // colors for drawing the tree
        var cm = colorer.getMapRGB();
        // colors for the legend
        var keyInfo = colorer.getMapHex();
        // color tree
        this._colorTree(obs, cm);

        return keyInfo;
    };

    /**
     * Color the tree based on a feature metadata column.
     *
     * @param {String} cat The feature metadata column to color nodes by.
     *                     This must be present in this._featureMetadataColumns
     *                     or an error will be thrown.
     * @param {String} color The name of the color map to use.
     * @param {String} method Defines how coloring is done. If this is "tip",
     *                        then only tip-level feature metadata will be
     *                        used, and (similar to sample coloring) upwards
     *                        propagation of unique values will be done in
     *                        order to color internal nodes where applicable.
     *                        If this is "all", then this will use both tip and
     *                        internal node feature metadata without doing any
     *                        propagation. If this is anything else, this will
     *                        throw an error.
     *
     * @return {Object} Maps unique values in this f. metadata column to colors
     */
    Empress.prototype.colorByFeatureMetadata = function (cat, color, method) {
        // In order to access feature metadata for a given node, we need to
        // find the 0-based index in this._featureMetadataColumns that the
        // specified f.m. column corresponds to. (We *could* get around this by
        // generating a mapping of f.m. column name -> index in Python, but I
        // don't expect that f.m. columns will be very large and this is only
        // done once per coloring operation so this shouldn't be a bottleneck.)
        var fmIdx = _.indexOf(this._featureMetadataColumns, cat);
        if (fmIdx < 0) {
            throw "Feature metadata column " + cat + " not present in data.";
        }

        // The coloring method influences how much of the feature metadata
        // we'll look at. (While we're at it, validate the coloring method.)
        var fmObjs;
        if (method === "tip") {
            fmObjs = [this._tipMetadata];
        } else if (method === "all") {
            fmObjs = [this._tipMetadata, this._intMetadata];
        } else {
            throw 'F. metadata coloring method "' + method + '" unrecognized.';
        }

        // Produce a mapping of unique values in this feature metadata
        // column to an array of the node name(s) with each value.
        var uniqueValueToFeatures = {};
        _.each(fmObjs, function (mObj) {
            _.mapObject(mObj, function (fmRow, nodeName) {
                // This is loosely based on how BIOMTable.getObsBy() works.
                var fmVal = fmRow[fmIdx];
                if (_.has(uniqueValueToFeatures, fmVal)) {
                    uniqueValueToFeatures[fmVal].push(nodeName);
                } else {
                    uniqueValueToFeatures[fmVal] = [nodeName];
                }
            });
        });

        var sortedUniqueValues = util.naturalSort(
            Object.keys(uniqueValueToFeatures)
        );
        // convert observation IDs to _treeData keys. Notably, this includes
        // converting the values of uniqueValueToFeatures from Arrays to Sets.
        var obs = {};
        var scope = this;
        _.each(sortedUniqueValues, function (uniqueVal, i) {
            uniqueVal = sortedUniqueValues[i];
            obs[uniqueVal] = scope._namesToKeys(
                uniqueValueToFeatures[uniqueVal]
            );
        });

        // assign colors to unique values
        var colorer = new Colorer(color, sortedUniqueValues);
        // colors for drawing the tree
        var cm = colorer.getMapRGB();
        // colors for the legend
        var keyInfo = colorer.getMapHex();

        // Do upwards propagation only if the coloring method is "tip"
<<<<<<< HEAD
=======
        // TODO / NOTE: _projectObservations() sets the .inSample property of
        // features that are colored with metadata. This is "wrong," in the
        // sense that samples don't really have anything to do with feature
        // metadata coloring, but I don't *think* this will impact things
        // because I think resetTree() should be called before any other
        // coloring operations would be done. However, would be good to test
        // things -- or at least to rename a lot of these coloring utilities
        // to talk about "groups" rather than "samples", esp. since I think
        // animation has the same problem...
        // UPDATE: Since .inSample and related stuff will be removed shortly,
        // this will soon no longer be an issue and this comment block will be
        // removeable.
>>>>>>> dfcd8ba7
        if (method === "tip") {
            obs = this._projectObservations(obs, false);
        }

        // assigns nodes in to a group in this._group array
        this.assignGroups(obs);

        // color tree
        this._colorTree(obs, cm);

        return keyInfo;
    };

    /*
     * Projects the groups in obs up the tree.
     *
     * This function performs two distinct operations:
     *      1) Removes the non-unique observations from each group in obs
     *         (i.e. performs an 'exclusive or' between each group).
     *
     *      2) Assigns each internal node to a group if all of its children belong
     *         to the same group.
     *
     *      3) Remove empty groups from return object.
     *
     * Note: All tips that are not passed into obs are considered to belong to
     *       a "not-represented" group, which will be omitted from the
     *       returned version of obs.
     *
     * @param {Object} obs Maps categories to a set of observations (i.e. tips)
     * @param {Bool} ignoreAbsentTips Whether absent tips should be ignored
     * during color propagation.
     * @return {Object} returns A Map with the same group names that maps groups
                        to a set of keys (i.e. tree nodes) that are unique to
                        each group.
     */
    Empress.prototype._projectObservations = function (obs, ignoreAbsentTips) {
        var tree = this._tree,
            categories = Object.keys(obs),
            notRepresented = new Set(),
            i,
            j;

        if (!ignoreAbsentTips) {
            // find "non-represented" tips
            // Note: the following uses postorder traversal
            for (i = 1; i < tree.size; i++) {
                if (tree.isleaf(tree.postorderselect(i))) {
                    var represented = false;
                    for (j = 0; j < categories.length; j++) {
                        if (obs[categories[j]].has(i)) {
                            represented = true;
                            break;
                        }
                    }
                    if (!represented) notRepresented.add(i);
                }
            }
        }

        // assign internal nodes to appropriate category based on children
        // iterate using postorder
        // Note that, although we don't explicitly iterate over the
        // root (at index tree.size) in this loop, we iterate over all its
        // descendants; so in the event that all leaves are unique,
        // the root can still get assigned to a group.
        for (i = 1; i < tree.size; i++) {
            var node = i;
            var parent = tree.postorder(tree.parent(tree.postorderselect(i)));

            for (j = 0; j < categories.length; j++) {
                category = categories[j];

                // add internal nodes to groups
                if (obs[category].has(node)) {
                    obs[category].add(parent);
                }
                if (notRepresented.has(node)) {
                    notRepresented.add(parent);
                }
            }
        }
        var result = util.keepUniqueKeys(obs, notRepresented);

        // remove all groups that do not contain unique features
        result = _.pick(result, function (value, key) {
            return value.size > 0;
        });

        return result;
    };

    /**
     * Updates the tree based on obs and cm but does not draw a new tree.
     *
     * NOTE: The nodes in each category should be unique. The behavior of
     *       this function is undefined if nodes in each category are not
     *       unique.
     *
     * @param{Object} obs Maps categories to the unique nodes to be colored for
     *                    each category.
     * @param{Object} cm Maps categories to the colors to color their nodes
     *                   with. Colors should be represented as RGB arrays, for
     *                   example as is done in the color values of the output
     *                   of Colorer.getMapRGB().
     */
    Empress.prototype._colorTree = function (obs, cm) {
        var categories = util.naturalSort(Object.keys(obs));
        // color tree
        for (var i = 0; i < categories.length; i++) {
            category = categories[i];
            var keys = [...obs[category]];

            for (var j = 0; j < keys.length; j++) {
                var key = keys[j];
                this._treeData[key].color = cm[category];
                this._treeData[key].isColored = true;
            }
        }
    };

    /**
     * Sets the color of the tree back to default
     */
    Empress.prototype.resetTree = function () {
        var keys = Object.keys(this._treeData);
        for (var i = 0; i < keys.length; i++) {
            var key = keys[i];
            this._treeData[key].color = this.DEFAULT_COLOR;
<<<<<<< HEAD
            this._treeData[key].sampleColored = false;
            this._treeData[key].visible = true;
        }
        this._collapsedClades = {};
        this._collapsedCladeBuffer = [];
        this._drawer.loadSampleThickBuf([]);
        this._drawer.loadCladeBuff([]);
        this._group = new Array(this._tree.size + 1).fill(-1);
=======
            this._treeData[key].inSample = false;
            this._treeData[key].isColored = false;
            this._treeData[key].visible = true;
        }
        this._drawer.loadThickNodeBuff([]);
>>>>>>> dfcd8ba7
    };

    /**
     * Returns a list of sample categories
     *
     * @return {Array}
     */
    Empress.prototype.getSampleCategories = function () {
        return this._biom.getSampleCategories();
    };

    /**
     * Returns a list of all available layouts.
     *
     * @return {Array}
     */
    Empress.prototype.getAvailableLayouts = function () {
        return Object.keys(this._layoutToCoordSuffix);
    };

    /**
     * Redraws the tree with a new layout (if different from current layout).
     */
    Empress.prototype.updateLayout = function (newLayout) {
        if (this._currentLayout !== newLayout) {
            if (this._layoutToCoordSuffix.hasOwnProperty(newLayout)) {
                this._currentLayout = newLayout;

                // recollapse clades
                if (Object.keys(this._collapsedClades).length != 0) {
                    this._collapsedCladeBuffer = [];
                    this.collapseClades();
                }

                // Adjust the thick-line stuff before calling drawTree() --
                // this will get the buffer set up before it's actually drawn
                // in drawTree(). Doing these calls out of order (draw tree,
                // then call thickenColoredNodes()) causes the thick-line
                // stuff to only change whenever the tree is redrawn.
<<<<<<< HEAD
                this.thickenSameSampleLines(this._currentLineWidth);

                // recenter viewing window
                // Note: this function calls drawTree()
=======
                this.thickenColoredNodes(this._currentLineWidth);
                // this._drawer.loadNodeBuff(this.getNodeCoords());
                // this.drawTree();
>>>>>>> dfcd8ba7
                this.centerLayoutAvgPoint();
            } else {
                // This should never happen under normal circumstances (the
                // input to this function should always be an existing layout
                // name), but we might as well account for it anyway.
                throw "Layout " + newLayout + " doesn't have coordinate data.";
            }
        }
    };

    /**
     * Returns the default layout name.
     *
     * @return {String}
     */
    Empress.prototype.getDefaultLayout = function () {
        return this._defaultLayout;
    };

    /**
     * Returns an array of unique values in a metadata column. If column is
     * numberic then the array is sorted in ascending order.
     *
     * @param{Object} category The column of data
     *
     * @return{Object}
     */
    Empress.prototype.getUniqueSampleValues = function (category) {
        return this._biom.getUniqueSampleValues(category);
    };

    /**
     * Returns a mapping of trajectory values to observations given a gradient
     * and trajectory. See BIOMTable.getGradientStep()'s docs for details.
     *
     * @param {String} gradCol Sample metadata column for the gradient
     * @param {String} gradVal Value within the gradient column to get
     *                         information for
     * @param {String} trajCol Sample metadata column for the trajectory
     *
     * @return {Object} Maps trajectory values to an array of feature IDs
     *
     * @throws {Error} If the gradient or trajectory columns are unrecognized.
     *                 If no samples' gradient column value is gradVal.
     */
    Empress.prototype.getGradientStep = function (gradCol, gradVal, trajCol) {
        return this._biom.getGradientStep(gradCol, gradVal, trajCol);
    };

    /**
     * Returns an array of feature metadata column names.
     *
     * @return {Array}
     */
    Empress.prototype.getFeatureMetadataCategories = function () {
        return this._featureMetadataColumns;
    };

    /**
     * Display the tree nodes.
     * Note: Currently Empress will only display the nodes that had an assigned
     * name in the newick string. (I.E. Empress will not show any node that
     * starts with EmpressNode)
     *
     * @param{Boolean} showTreeNodes If true then empress will display the tree
     *                               nodes.
     */
    Empress.prototype.setTreeNodeVisibility = function (showTreeNodes) {
        this._drawer.setTreeNodeVisibility(showTreeNodes);
        this.drawTree();
    };

    /**
     * Centers the viewing window at the average of the current layout.
     */
    Empress.prototype.centerLayoutAvgPoint = function () {
        if (!(this._currentLayout in this.layoutAvgPoint)) {
            // Add up x and y coordinates of all nodes in the tree (using
            // current layout).
            var x = 0,
                y = 0,
                zoomAmount = 0,
                node;
            for (var i = 1; i <= this._tree.size; i++) {
                node = this._treeData[i];
                x += this.getX(node);
                y += this.getY(node);
                zoomAmount = Math.max(
                    zoomAmount,
                    Math.abs(this.getX(node)),
                    Math.abs(this.getY(node))
                );
            }

            // each layout's avegerage point is define as followed:
            // [x, y, zoomAmount] where x is the average of all x coordinates,
            // y is the average of all y coordinates, and zoomAmount takes the
            // largest x or y coordinate and normaizes it by dim / 2 (where
            // dim is the dimension of the canvas).
            // Note: zoomAmount is defined be a simple heuristic that should
            // allow the majority of the tree to be visible in the viewing
            // window.
            this.layoutAvgPoint[this._currentLayout] = [
                x / this._tree.size,
                y / this._tree.size,
                (2 * zoomAmount) / this._drawer.dim,
            ];
        }

        // center the viewing window on the average point of the current layout
        // and zoom out so the majority of the tree is visible.
        var cX = this.layoutAvgPoint[this._currentLayout][0],
            cY = this.layoutAvgPoint[this._currentLayout][1];
        this._drawer.centerCameraOn(cX, cY);
        this._drawer.zoom(
            this._drawer.treeSpaceCenterX,
            this._drawer.treeSpaceCenterY,
            false,
            this.layoutAvgPoint[this._currentLayout][2]
        );
        this.drawTree();
    };

    /**
     * Set a callback when a the node menu is shown on screen
     *
     * The callback will receive an array of samples as the only argument. This
     * is intended to be used with Emperor.
     *
     * @param {Function} callback Callback to execute.
     */
    Empress.prototype.setOnNodeMenuVisibleCallback = function (callback) {
        this._events.selectedNodeMenu.visibleCallback = callback;
    };

    /**
     * Set a callback when the node menu is removed from the screen
     *
     * The callback will receive an array of samples as the only argument. This
     * is intended to be used with Emperor.
     *
     * @param {Function} callback Callback to execute.
     */
    Empress.prototype.setOnNodeMenuHiddenCallback = function (callback) {
        this._events.selectedNodeMenu.hiddenCallback = callback;
    };

    Empress.prototype.assignGroups = function (obs) {
        var groupNum = 0;
        for (var cat in obs) {
            var nodes = [...obs[cat]];
            for (var i in nodes) {
                this._group[nodes[i]] = groupNum;
            }
            groupNum++;
        }
    };
    /**
     * Collapses all clades that share the same color into a quadrilateral.
     *
     * Note: if a clade contains a node with DEFAULT_COLOR it will not be
     *       collapsed
     *
     * @return{Boolean} true if at least one clade was collapse. false otherwise
     */
    Empress.prototype.collapseClades = function () {
        // first check if any collapsed clades have been cached
        if (Object.keys(this._collapsedClades).length != 0) {
            for (var cladeRoot in this._collapsedClades) {
                this.createCollapsedCladeShape(cladeRoot);
            }
            return;
        }
        // The following algorithm consists of two parts: 1) find all clades
        // whose member nodes have the same color, 2) collapse the clades

        // 1) Find all cldades
        // The group array will be used to determine what color group a node
        // belongs to. During each iteration of the bellow array will update
        // both the current node's group membership as well as its parent's.
        // Since the group array is created in a postorder fashion, it is
        // guaranteed that if an internal node belongs to a particular group
        // than all of its children will also belong to that group. Finally,
        // collapsable clades are defined as the internal nodes closest to the
        // root that belong to a particular group.
        // Note: groups are defined in colorToNum. Basically each unique color
        // is assigned a unique number and that number is then used to mark
        // which group a node belongs to. If an internal node has children that
        // belong to different groups than it is assigned a -1.

        // project groups up tree
        for (var i = 1; i <= this._tree.size; i++) {
            var parent = this._tree.postorder(
                this._tree.parent(this._tree.postorderselect(i))
            );
            if (this._group[i] !== this._group[parent]) {
                this._group[parent] = -1;
            }
        }

        // 2) Collapse the clades
        // To accomplish this, we will iterate the tree in a inorder fashion.
        // Once a internal node is reached that belongs to a group (i.e. not -1)
        // than that node will be marked as the root of the clade and then
        // collaped.
        // Collapsing a clade will set the .visible property of members to
        // false and will then be skipped in the for loop.
        // Note: if the root of a clade has DEFUALT_COLOR then it will not be
        // collapsed (since all of its children will also have DEFAULT_COLOR)
        var inorder = this._tree.inOrderNodes();
        for (var node in inorder) {
            node = inorder[node];
            var visible = this._treeData[node].visible;
            var isTip = this._tree.isleaf(this._tree.postorderselect(node));

            if (visible && !isTip && this._group[node] !== -1) {
                this._collapseClade(node);
            }
        }
    };

    /**
     * Creates a special shape for WebGl to draw in place of a clade. Each
     * layout has its own unique shape. Furthermore, Rectangular and Circular
     * layuots will get two versions of their shape. The shape that will be
     * drawn will be determined by this._currentLayout and this._collapseMethod.
     * Before calling this method, the .visible property of all nodes in the
     * clade (besides the root) should be set to false.
     *
     * Note: This method will modify this._collapsedCladeBuffer and also add
     *       sX, sY, and totalAngle to each clade in this_collapsedClades if
     *       this._currentLayou === "Circular"
     *
     * @param {Number} rootNode The root of the clade
     */
    Empress.prototype.createCollapsedCladeShape = function (rootNode) {
        // add collapsed clade to drawing buffer
        var cladeBuffer = [];
        var color = this._collapsedClades[rootNode].color;
        var cladeInfo = this._collapsedClades[rootNode];
        var scope = this;
        var curNode, x, y;

        // Note: "left" and "right" most children are different for each layout.
        //       Unrooted:
        //          left  - the left most child
        //          right - the right most child
        //      Rectangular:
        //          left  - the tip with smallest y-coord
        //          right - the tip with the largest y-coord
        //      Circular:
        //          left  - the tip with the smallest angle
        //          right - the tip with the largest angle
        var addPoint = function (point) {
            cladeBuffer.push(...point, ...color);
        };
        var getCoords = function (node) {
            node = scope._treeData[node];
            return [scope.getX(node), scope.getY(node)];
        };
        if (this._currentLayout === "Unrooted") {
            // Unrooted collasped clade is a quadrilateral whose vertices are
            // 1) root of clade, 2) "left" most node, 3) "right" most node, and
            // 4) deepest node. However, WebGl requires that we approximate the
            // quadrilateral with triangles. Thus, the quad is made out of two
            // triangles. One triangle is formed from 1, 4, 2 and the other
            // triangle from 1, 4, 3

            // input is either "left" most or "right" most child
            var addTriangle = function (child) {
                // cladeBuffer.push(...getCoords(rootNode), ...color);
                // cladeBuffer.push(...getCoords(cladeInfo["deepest"]), ...color);
                // cladeBuffer.push(...getCoords(child), ...color);
                addPoint(getCoords(rootNode));
                addPoint(getCoords(cladeInfo.deepest));
                addPoint(getCoords(child));
            };

            // triangle from 1, 4, 2
            addTriangle(cladeInfo.left);

            // triangle from 1, 4, 3
            addTriangle(cladeInfo.right);
        } else if (this._currentLayout === "Rectangular") {
            // Rectangular layou is a triangle. Symmetric version is used if
            // this._collapseMethod === "symmetric"
            //
            // Unsymmetric version
            // The vertices of the triangle are 1) the root of the clade,
            // 2) "left" most child, 3) "right" most child
            //
            // Symmetric version
            // The vertices of the triangle are 1) the root of the clade,
            // 2) The "left" or "right" most child whose y-coordinate is closest
            // in value to the root, 3) The ray from the 1) to 2) will refected
            // across the horizontal axis that touches the root of the clade.

            // root of the clade
            addPoint(getCoords(rootNode));
            y = this.getY(this._treeData[rootNode]);

            // The x coordinate of 2) and 3) will be set to the x-coordinate of
            // the "deepest" node.
            var dx = this.getX(this._treeData[cladeInfo.deepest]);

            // y-coordinate of 2) and 3)
            var ly = this.getY(this._treeData[cladeInfo.left]);
            var ry = this.getY(this._treeData[cladeInfo.right]);
            if (this._collapseMethod === "symmetric") {
                if (Math.abs(y - ly) < Math.abs(y - ry)) {
                    ry = y + Math.abs(y - ly);
                } else {
                    ly = y - Math.abs(y - ry);
                }
            }
            addPoint([dx, ly]);
            addPoint([dx, ry]);
        } else {
            // Circular layout is a wedge. The wedge can be thought of a sector
            // of a circle whose center is at the root of the tree (note clade)
            // and whose radius is equal to the distance from the root of the
            // tree to the "deepest" node in the clade. The sector starts at the
            // root of the clade. Symmetric version is used if
            // this._collapseMethod === "symmetric"
            //
            // Note: The wedge is approximated by 15 triangles.
            //
            // Unsymmetric version
            // The angle of the sector is the angle between the "left" most and
            // "right" most children.
            //
            // Symmetric version
            // The angle of the sector is determined by taking the angle of the
            // "left" or "right" most child that is closest to the root of the
            // clade and doubling it.
            var dangle = this._treeData[cladeInfo.deepest].angle;
            var langle = this._treeData[cladeInfo.left].angle;
            var rangle = this._treeData[cladeInfo.right].angle;
            var totalAngle, cos, sin, sX, sY;

            // This block finds (sX, sY) start point and total angle of the
            // sector
            x = this.getX(this._treeData[cladeInfo.deepest]);
            y = this.getY(this._treeData[cladeInfo.deepest]);
            if (this._collapseMethod === "symmetric") {
                var nangle = this._treeData[rootNode].angle;
                var minAngle = Math.min(nangle - langle, rangle - nangle);
                totalAngle = 2 * minAngle;
                cos = Math.cos(nangle - minAngle - dangle);
                sin = Math.sin(nangle - minAngle - dangle);
                sX = x * cos - y * sin;
                sY = x * sin + y * cos;
            } else {
                totalAngle = rangle - langle;
                cos = Math.cos(langle - dangle);
                sin = Math.sin(langle - dangle);
                sX = x * cos - y * sin;
                sY =
                    x * Math.sin(langle - dangle) +
                    y * Math.cos(langle - dangle);
            }
            cladeInfo.sX = sX;
            cladeInfo.sY = sY;
            cladeInfo.totalAngle = totalAngle;

            // create 15 triangles to approximate sector
            var deltaAngle = totalAngle / 15;
            cos = Math.cos(deltaAngle);
            sin = Math.sin(deltaAngle);
            for (var line = 0; line < 15; line++) {
                addPoint(getCoords(rootNode));

                x = sX * cos - sY * sin;
                y = sX * sin + sY * cos;
                addPoint([x, y]);

                cos = Math.cos((line + 1) * deltaAngle);
                sin = Math.sin((line + 1) * deltaAngle);
                x = sX * cos - sY * sin;
                y = sX * sin + sY * cos;
                addPoint([x, y]);
            }
        }

        this._collapsedCladeBuffer.push(...cladeBuffer);
    };

    /**
<<<<<<< HEAD
     * Collapse the clade at rootNode
     *
     * This method will set the .visible property for all nodes in the clade
     * (execpt the root) to false. Also, the color of rootNode will be set to
     * DEFAULT_COLOR and this._collapsedCladeBuffer will be modified.
     *
     * Note: This method will cache the clade information. So, as long as
     *       the collapsed clades aren't changed, you do not need to call this
     *       method again. Instead, just use createCollapsedCladeShape(). For
     *       example if the layout is switch, simply iterate through
     *       this._collapsedClades and call createCollapsedCladeShape() on each
     *       element.
     *
     * @param {Number} rootNode The root of the clade. Note: This is the key
     *                          in _treeData.
     */
    Empress.prototype._collapseClade = function (rootNode) {
        // There are four steps to collapse the clade. 1) find all nodes in the
        // clade, 2) find the "left", "right" and deepest node in the clade,
        // 3) set the .visible property of all nodes in the clade (except
        // rootNode) to false, 4) create the collapsed clade shape.
        // Note: "left" and "right" most children are different for each layout.
        //       Unrooted:
        //          left  - the left most child
        //          right - the right most child
        //      Rectangular:
        //          left  - the tip with smallest y-coord
        //          right - the tip with the largest y-coord
        //      Circular:
        //          left  - the tip with the smallest angle
        //          right - the tip with the largest angle

        // step 1: find all nodes in the clade.
        // Note: cladeNodes is an array of nodes arranged in postorder fashion
        var cladeNodes = this.getCladeNodes(rootNode);

        // use the left most child in the clade to initialize currentCladeInfo
        var currentCladeInfo = {
            left: cladeNodes[0],
            right: cladeNodes[0],
            deepest: cladeNodes[0],
            length: this._tree.getTotalLength(cladeNodes[0], rootNode),
            color: this._treeData[rootNode].color,
        };

        // step 2: find the following clade information and
        // step 3: make all descendants of rootNode invisible
        for (var i in cladeNodes) {
            var cladeNode = cladeNodes[i];
            this._treeData[cladeNode].visible = false;

            // internal nodes do not effect clade information
            if (!this._tree.isleaf(this._tree.postorderselect(cladeNode))) {
                continue;
            }

            var curLeft = currentCladeInfo.left;
            var curRight = currentCladeInfo.right;
            var curDeep = currentCladeInfo.deepest;
            var length = this._tree.getTotalLength(cladeNode, rootNode);

            // update deepest node
            if (length > currentCladeInfo.length) {
                currentCladeInfo.length = length;
                currentCladeInfo.deepest = cladeNode;
            }

            // update "left" and "right" most nodes
            if (this._currentLayout === "Unrooted") {
                // currentCladeInfo.left is initially set to be the "left" most
                // node in Unrooted layout so we only need to update "right".
                // Since cladeNodes arranges nodes in postorder, "right" is the
                // last tip in cladeNodes
                currentCladeInfo.right = cladeNode;
            } else if (this._currentLayout === "Rectangular") {
                curLeftY = this.getY(this._treeData[curLeft]);
                curRightY = this.getY(this._treeData[curRight]);
                y = this.getY(this._treeData[cladeNode]);
                currentCladeInfo.left = y < curLeftY ? cladeNode : curLeft;
                currentCladeInfo.right = y > curRightY ? cladeNode : curRight;
            } else {
                curLAng = this._treeData[curLeft].angle;
                curRAng = this._treeData[curRight].angle;
                angle = this._treeData[cladeNode].angle;
                currentCladeInfo.left = angle < curLAng ? cladeNode : curLeft;
                currentCladeInfo.right = angle > curRAng ? cladeNode : curRight;
            }
        }
        this._collapsedClades[rootNode] = currentCladeInfo;

        // the root of the clade should be visible
        this._treeData[rootNode].visible = true;

        // step 4)
        this.createCollapsedCladeShape(rootNode);

        // We set the root of the clade to default otherwise, the branch that
        // connects the root clade to its parent will still be colored
        this._treeData[rootNode].color = this.DEFAULT_COLOR;
    };

    /**
     * Update the collapse method. The collapse method can be changed to either
     * 'symmetric' or 'normal'.
     *
     * Note: this method will recreate the collapsed clades and call drawTree()
     *
     * @param{String} method The collapse method. An error will be thrown if
     *                       this is not either 'symmetric' or 'normal'
     */
    Empress.prototype.updateCollapseMethod = function (method) {
        // do nothing
        if (method === this._collapseMethod) {
            return;
        }

        if (method !== "normal" && method !== "symmetric") {
            throw method + " is not a clade collapse method.";
        }

        this._collapseMethod = method;
        this._collapsedCladeBuffer = [];
        for (var cladeRoot in this._collapsedClades) {
            this.createCollapsedCladeShape(cladeRoot);
        }
        this.drawTree();
    };

    /**
     * Returns all nodes in the clade whose root is node.
     *
     * Note: elements in the returned array are keys in this._treeData
     *       also, the returned array is sorted in a postorder fashion
     *
     * @param {Number} cladeRoot The root of the clade. An error is thrown if
     *                           cladeRoot is not a valid node.
     *
     * @return {Array} The nodes in the clade
     */
    Empress.prototype.getCladeNodes = function (cladeRoot) {
        if (!this._treeData.hasOwnProperty(cladeRoot)) {
            throw cladeRoot + " is not a valid node.";
        }
        // stores the clade nodes
        var cladeNodes = [];

        // Nodes in the clade are found by performing a postorder traversal
        // starting at the left most child of the clade and ending on cladeRoot

        // find left most child
        // Note: initializing lchild as cladeRoot incase cladeRoot is a tip
        lchild = cladeRoot;
        var fchild = this._tree.fchild(this._tree.postorderselect(cladeRoot));
        while (fchild !== 0) {
            lchild = this._tree.postorder(fchild);
            fchild = this._tree.fchild(this._tree.postorderselect(lchild));
        }

        // perform post order traversal until cladeRoot is reached.
        for (var i = lchild; i <= cladeRoot; i++) {
            cladeNodes.push(i);
        }

        return cladeNodes;
    };

    /**
     * Checks if the point (x, y) is within the bounds of the collapsed clade.
     *
     * Note: if cladeRoot is not the root of a collapsed clade then this method
     *       will return false.
     *
     * @param {Number} cladeRoot The root of the clade. Note: cladeRoot should
     *                           be a key in this._treeData
     * @param {Array} point The x, y coordinate of the point
     *
     * @return {Boolean} true if point is within the bounds of the collapsed
     *                   clade, false otherwise
     */
    Empress.prototype._isPointInClade = function (cladeRoot, point) {
        // check if cladeRoot is the root of a collapsed clade
        if (!this._collapsedClades.hasOwnProperty(cladeRoot)) {
            return false;
        }

        var scope = this;
        var getCoords = function (node) {
            node = scope._treeData[node];
            return [scope.getX(node), scope.getY(node)];
        };
        var clade = this._collapsedClades[cladeRoot];
        var cRoot = getCoords(cladeRoot);
        var left = getCoords(clade.left);
        var right = getCoords(clade.right);
        var deep = getCoords(clade.deepest);
        var cladeArea, netArea;
        if (this._currentLayout === "Unrooted") {
            // In Unrooted layout, to check if point is within in the collapsed
            // clade, we first calculate the area of the collapsed clade.
            // (The shape of the collapsed clade is a quad whose vertices are
            // (1) root, (2) "left" most child, (3) "right" most child, and
            // (4) "deepest" child). Next, we form four triangls whose vertices
            // are:
            // 1) point, (3), (4)
            // 2) point, (4), (2)
            // 3) point, (2), (1)
            // 4) point, (1), (3)
            // and sum there areas. Next, we take the difference of quad area
            // and triangle areas. If the difference is ~0, then point is in the
            // collapsed clade.
            // Note: this works because the only way for the difference in areas
            //       to be zero is if the triangles exactly overlap the
            //       collapsed clade.
            cladeArea =
                VectorOps.triangleArea(cRoot, left, right) +
                VectorOps.triangleArea(deep, left, right);

            // can happen if clade has children with 0-length or clade
            // only has a single child. If cladeArea is 0, then the area of the
            // four trianges will also be 0 regardless of the location of point
            // (this is because the quad is either a point or a line). So, with
            // out this check, if cladeArea is 0 then this funtion will always
            // return 0
            if (cladeArea == 0) {
                return false;
            }
            netArea =
                cladeArea -
                VectorOps.triangleArea(point, right, deep) -
                VectorOps.triangleArea(point, deep, left) -
                VectorOps.triangleArea(point, left, cRoot) -
                VectorOps.triangleArea(point, cRoot, right);
            return Math.abs(netArea) < 1.0e-5;
        } else if (this._currentLayout == "Rectangular") {
            // The procedure is pretty much the same as Unrooted layout.
            // However, since, the Rectangular layout has two different version,
            // we need to first calculate the three vertices of the collapsed
            // clade (denoted (1), (2), (3)). Then, similar to the Unrooted
            // layout, we calculate the area of the collapsed clade. Next,
            // we form three triangle whose vertices are:
            // 1) point, (2), (3)
            // 2) point, (3), (1)
            // 3) point, (1), (2)
            // and take the difference of the areas. If the difference is 0,
            // then the point is within the collapsed clade.

            // find vertices of clade
            if (this._collapseMethod === "symmetric") {
                if (
                    Math.abs(cRoot[1] - left[1]) < Math.abs(cRoot[1] - right[1])
                ) {
                    right[1] = cRoot[1] + Math.abs(cRoot[1] - left[1]);
                } else {
                    left[1] = cRoot[1] - Math.abs(cRoot[1] - right[1]);
                }
            }
            cladeArea = VectorOps.triangleArea(
                cRoot,
                [deep[0], left[1]],
                [deep[0], right[1]]
            );

            // can happen if clade has children with 0-length or clade
            // only has a single child
            if (cladeArea == 0) {
                return false;
            }
            netArea =
                cladeArea -
                VectorOps.triangleArea(
                    point,
                    [deep[0], right[1]],
                    [deep[0], left[1]]
                ) -
                VectorOps.triangleArea(point, [deep[0], left[1]], cRoot) -
                VectorOps.triangleArea(point, cRoot, [deep[0], right[1]]);
            return Math.abs(netArea) < 1.0e-5;
        } else {
            // For Circular layou, we "use" Polar coordinates to determine if
            // point is in the clade. The idea behind this method is to
            // calculate the angle of the "left" and "right" most children in
            // the clade (we consider the root of the clade to be thec origin)
            // and also calculate the distance from the root of the tree
            // to the "deepest" node in the clade. Then we calculate the angle
            // of point and its distance to the root of the tree. if the angle
            // of point is within the range of the "left" and "right" and its
            // distance is less than the distance to the "deepest" node then,
            // point is within the bounds of the collapsed clade.
            var totalAngle = clade.totalAngle;
            var cos = Math.cos(totalAngle);
            var sin = Math.sin(totalAngle);

            left = [clade.sX, clade.sY];
            right[0] = left[0] * cos - left[1] * sin;
            right[1] = left[0] * sin + left[1] * cos;
            var getAngleAndMagnitude = function (p) {
                var angle = VectorOps.getAngle([
                    p[0] - cRoot[0],
                    p[1] - cRoot[1],
                ]);
                var radian = Math.asin(angle.sin);
                if (angle.cos < 0) {
                    radian = Math.PI - radian;
                } else if (angle.sin < 0) {
                    radian = 2 * Math.PI + radian;
                }
                return {
                    radian: radian,
                    mag: VectorOps.magnitude(p),
                };
            };

            var leftPoint = getAngleAndMagnitude(left);
            var rightPoint = getAngleAndMagnitude(right);
            var p = getAngleAndMagnitude(point);
            if (leftPoint.radian > rightPoint.radian) {
                rightPoint.radian += 2 * Math.PI;
                if (leftPoint.radian > p.radian) {
                    p.radian += 2 * Math.PI;
                }
            }
            return (
                p.radian >= leftPoint.radian &&
                p.radian <= rightPoint.radian &&
                p.mag <= leftPoint.mag
            );
        }
    };

    /**
     * Checks if (x, y) is within the bounds of a collapsed clade
     *
     * @param {Array} point (x, y) coordinates of a point
     *
     * @return {Number} if point is in a collapsed clade then root of the
     *                  the collapse clade will be returned otherwise -1 is
     *                  returned.
     */
    Empress.prototype.isInAClade = function (point) {
        for (var clade in this._collapsedClades) {
            if (this._isPointInClade(clade, point)) {
                var cladeNode = this._treeData[clade];
                return clade;
            }
        }
        return -1;
    };

    /**
     * Returns the name of node
     *
     * @param {Number} node The node key in this._treeData. An error will be
     *                      thrown if it is not a key in this._treeData
     *
     * @return {String} The name of the node
     */
    Empress.prototype.getName = function (node) {
        if (!this._treeData.hasOwnProperty(node)) {
            throw node + " is not a key in _treeData";
        }
        return this._treeData[node].name;
    };
    /*
     * Show the node menu for a node name
=======
     * Calculate the number of samples in which a tip appears for the
     * unique values of a metadata field across a list of metadata fields.
     *
     * @param {String} nodeName Name of the (tip) node for which to calculate
     *                          sample presence.
     * @param {Array} fields Metadata fields for which to calculate tip
     *                       sample presence.
     * @return {Object} ctData Maps metadata field names to another Object,
     *                         which in turn maps unique metadata values to
     *                         the number of samples with this metadata value
     *                         in this field that contain the given tip.
     */
    Empress.prototype.computeTipSamplePresence = function (nodeName, fields) {
        var ctData = {};

        for (var f = 0; f < fields.length; f++) {
            var field = fields[f];
            ctData[field] = this._biom.getObsCountsBy(field, nodeName);
        }

        return ctData;
    };

    /**
     * Calculate the number of samples in which at least one tip of an internal
     * node appears for the unique values of a metadata field across a list of
     * metadata fields.
     *
     * @param {String} nodeKey Key of the (internal) node to calculate
     *                         sample presence for.
     * @param {Array} fields Metadata fields for which to calculate internal
     *                       node sample presence.
     * @return {Object} samplePresence A mapping with three entries:
     *                                 (1) fieldsMap Maps metadata field names
     *                                 to Object mapping unique metadata values
     *                                 to the number of samples with this metadata
     *                                 value in this field containing at least one
     *                                 tip in the subtree of the given nodeKey.
     *                                 (2) diff Array of tip names not present
     *                                 as features in the table.
     *                                 (3) samples Array of samples represented by
     *                                 tips present in the table.
     */
    Empress.prototype.computeIntSamplePresence = function (nodeKey, fields) {
        // retrieve the sample data for the tips in the table
        var tips = this._tree.findTips(nodeKey);
        var diff = this._biom.getObsIDsDifference(tips);
        var intersection = this._biom.getObsIDsIntersection(tips);
        var samples = this._biom.getSamplesByObservations(intersection);

        var fieldsMap = {};
        for (var i = 0; i < fields.length; i++) {
            field = fields[i];
            var possibleValues = this._biom.getUniqueSampleValues(field);
            for (var j = 0; j < possibleValues.length; j++) {
                var possibleValue = possibleValues[j];
                if (!(field in fieldsMap)) fieldsMap[field] = {};
                fieldsMap[field][possibleValue] = 0;
            }
        }

        // iterate over the samples and extract the field values
        for (var k = 0; k < fields.length; k++) {
            field = fields[k];

            // update fields mapping object
            var result = this._biom.getSampleValuesCount(samples, field);
            fieldValues = Object.keys(result);
            for (var m = 0; m < fieldValues.length; m++) {
                fieldValue = fieldValues[m];
                fieldsMap[field][fieldValue] += result[fieldValue];
            }
        }

        var samplePresence = {
            fieldsMap: fieldsMap,
            diff: diff,
            samples: samples,
        };
        return samplePresence;
    };

    /** Show the node menu for a node name
>>>>>>> dfcd8ba7
     *
     * @param {String} nodeName The name of the node to show.
     */
    Empress.prototype.showNodeMenuForName = function (nodeName) {
        if (!this._tree.containsNode(nodeName)) {
            util.toastMsg(
                "The node '" + nodeName + "' is not present in the phylogeny"
            );
            return;
        }

        this._events.selectedNodeMenu.clearSelectedNode();
        this._events.placeNodeSelectionMenu(nodeName, this.focusOnSelectedNode);
    };

    return Empress;
});<|MERGE_RESOLUTION|>--- conflicted
+++ resolved
@@ -930,15 +930,11 @@
             var node = i;
             var parent = tree.postorder(tree.parent(tree.postorderselect(i)));
 
-<<<<<<< HEAD
             if (
                 this._collapsedClades.hasOwnProperty(i) ||
                 !this._treeData[node].visible ||
-                !this._treeData[node].sampleColored
+                !this._treeData[node].isColored
             ) {
-=======
-            if (!this._treeData[node].isColored) {
->>>>>>> dfcd8ba7
                 continue;
             }
 
@@ -1235,21 +1231,6 @@
         var keyInfo = colorer.getMapHex();
 
         // Do upwards propagation only if the coloring method is "tip"
-<<<<<<< HEAD
-=======
-        // TODO / NOTE: _projectObservations() sets the .inSample property of
-        // features that are colored with metadata. This is "wrong," in the
-        // sense that samples don't really have anything to do with feature
-        // metadata coloring, but I don't *think* this will impact things
-        // because I think resetTree() should be called before any other
-        // coloring operations would be done. However, would be good to test
-        // things -- or at least to rename a lot of these coloring utilities
-        // to talk about "groups" rather than "samples", esp. since I think
-        // animation has the same problem...
-        // UPDATE: Since .inSample and related stuff will be removed shortly,
-        // this will soon no longer be an issue and this comment block will be
-        // removeable.
->>>>>>> dfcd8ba7
         if (method === "tip") {
             obs = this._projectObservations(obs, false);
         }
@@ -1325,6 +1306,7 @@
 
                 // add internal nodes to groups
                 if (obs[category].has(node)) {
+                    this._treeData[node].inSample = true;
                     obs[category].add(parent);
                 }
                 if (notRepresented.has(node)) {
@@ -1338,6 +1320,7 @@
         result = _.pick(result, function (value, key) {
             return value.size > 0;
         });
+
 
         return result;
     };
@@ -1379,22 +1362,14 @@
         for (var i = 0; i < keys.length; i++) {
             var key = keys[i];
             this._treeData[key].color = this.DEFAULT_COLOR;
-<<<<<<< HEAD
-            this._treeData[key].sampleColored = false;
+            this._treeData[key].isColored = false;
             this._treeData[key].visible = true;
         }
         this._collapsedClades = {};
         this._collapsedCladeBuffer = [];
-        this._drawer.loadSampleThickBuf([]);
+        this._drawer.loadThickNodeBuff([]);
         this._drawer.loadCladeBuff([]);
         this._group = new Array(this._tree.size + 1).fill(-1);
-=======
-            this._treeData[key].inSample = false;
-            this._treeData[key].isColored = false;
-            this._treeData[key].visible = true;
-        }
-        this._drawer.loadThickNodeBuff([]);
->>>>>>> dfcd8ba7
     };
 
     /**
@@ -1434,16 +1409,10 @@
                 // in drawTree(). Doing these calls out of order (draw tree,
                 // then call thickenColoredNodes()) causes the thick-line
                 // stuff to only change whenever the tree is redrawn.
-<<<<<<< HEAD
-                this.thickenSameSampleLines(this._currentLineWidth);
+                this.thickenColoredNodes(this._currentLineWidth);
 
                 // recenter viewing window
                 // Note: this function calls drawTree()
-=======
-                this.thickenColoredNodes(this._currentLineWidth);
-                // this._drawer.loadNodeBuff(this.getNodeCoords());
-                // this.drawTree();
->>>>>>> dfcd8ba7
                 this.centerLayoutAvgPoint();
             } else {
                 // This should never happen under normal circumstances (the
@@ -1600,6 +1569,7 @@
             }
             groupNum++;
         }
+        
     };
     /**
      * Collapses all clades that share the same color into a quadrilateral.
@@ -1832,7 +1802,6 @@
     };
 
     /**
-<<<<<<< HEAD
      * Collapse the clade at rootNode
      *
      * This method will set the .visible property for all nodes in the clade
@@ -2197,7 +2166,7 @@
     };
     /*
      * Show the node menu for a node name
-=======
+     *
      * Calculate the number of samples in which a tip appears for the
      * unique values of a metadata field across a list of metadata fields.
      *
@@ -2281,7 +2250,6 @@
     };
 
     /** Show the node menu for a node name
->>>>>>> dfcd8ba7
      *
      * @param {String} nodeName The name of the node to show.
      */
