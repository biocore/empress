--- conflicted
+++ resolved
@@ -1524,19 +1524,9 @@
             return null;
         }
 
-<<<<<<< HEAD
-=======
         // assigns node in obs to groups in this._groups
         this.assignGroups(obs);
 
-        // assign colors to categories
-        categories = util.naturalSort(Object.keys(obs));
-        var colorer = new Colorer(color, categories);
-        // colors for drawing the tree
-        var cm = colorer.getMapRGB();
-        // colors for the legend
-        var keyInfo = colorer.getMapHex();
->>>>>>> d05418e1
         // color tree
         this._colorTree(obs, cm);
 
@@ -1831,23 +1821,19 @@
                 // stuff to only change whenever the tree is redrawn.
                 this.thickenColoredNodes(this._currentLineWidth);
 
-<<<<<<< HEAD
                 // Undraw or redraw barplots as needed
                 var supported = this._barplotPanel.updateLayoutAvailability(
                     newLayout
                 );
+                // TODO: don't call drawTree() from either of these barplot
+                // funcs, since it'll get called in centerLayoutAvgPoint anyway
                 if (!supported && this._barplotsDrawn) {
                     this.undrawBarplots();
                 } else if (supported && this._barplotPanel.enabled) {
                     this.drawBarplots(this._barplotPanel.layers);
                 }
-
-                // this._drawer.loadNodeBuff(this.getNodeCoords());
-                // this.drawTree();
-=======
                 // recenter viewing window
                 // Note: this function calls drawTree()
->>>>>>> d05418e1
                 this.centerLayoutAvgPoint();
             } else {
                 // This should never happen under normal circumstances (the
