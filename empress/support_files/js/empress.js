--- conflicted
+++ resolved
@@ -58,12 +58,7 @@
      */
     function Empress(
         tree,
-        treeData,
-        tdToInd,
         nameToKeys,
-        layoutToCoordSuffix,
-        defaultLayout,
-        yrScalingFactor,
         biom,
         featureMetadataColumns,
         tipMetadata,
@@ -102,6 +97,34 @@
         this._tree = tree;
 
         /**
+         * @type {Object}
+         */
+        this._tdToInd = {
+            // all nodes
+            color: 0,
+            isColored: 1,
+            visible: 2,
+            name: 3,
+            x2: 4,
+            y2: 5,
+            xr: 6,
+            yr: 7,
+            xc1: 8,
+            yc1: 9,
+            xc0: 10,
+            yc0: 11,
+            angle: 12,
+            // all internal nodes
+            highestchildyr: 13,
+            lowestchildyr: 14,
+            // non-root internal nodes
+            arcx0: 15,
+            arcy0: 16,
+            arcstartangle: 17,
+            arcendangle: 18,
+        };
+
+        /**
          * @type {Array}
          * The metadata associated with the tree branches
          * Note: postorder positions are used as indices because internal node
@@ -110,27 +133,13 @@
          *       indices start at 1, for now; see #223 on GitHub.
          * @private
          */
-        this._treeData = treeData;
-
-        /**
-         * @type {Object}
-         */
-        this._tdToInd = tdToInd;
-
-        // add additional info to treeData
-        // Note: this information is not added in core.py because the values
-        //       are initialized the same.
-        for (var key in this._tdToInd) {
-            this._tdToInd[key] += 3;
-        }
-        this._tdToInd.color = 0;
-        this._tdToInd.isColored = 1;
-        this._tdToInd.visible = 2;
+        this._treeData = new Array(this._tree.size + 1);
 
         // set default color/visible status for each node
         // Note: currently empress tree uses 1-based index since the bp-tree
         //       bp-tree.js is based off of used 1-based index.
         for (var i = 1; i <= this._tree.size; i++) {
+            this._treeData[i] = new Array(this._tdToInd.length);
             this._treeData[i].splice(
                 this._tdToInd.color,
                 0,
@@ -179,15 +188,19 @@
          * in the tree data.
          * @private
          */
-        this._layoutToCoordSuffix = layoutToCoordSuffix;
+        this._layoutToCoordSuffix = {
+            Rectangular: "r",
+            Circular: "c1",
+            Unrooted: "2",
+        };
 
         /**
          * @type {String}
          * The default / current layouts used in the tree visualization.
          * @private
          */
-        this._defaultLayout = defaultLayout;
-        this._currentLayout = defaultLayout;
+        this._defaultLayout = "Unrooted";
+        this._currentLayout = "Unrooted";
 
         /**
          * @type {BarplotPanel}
@@ -204,7 +217,7 @@
          * adjust the thickness of barplot bars.
          * @private
          */
-        this._yrscf = yrScalingFactor;
+        this._yrscf = null;
 
         /**
          * @type{Boolean}
@@ -300,39 +313,29 @@
     }
 
     Empress.prototype.layouts = function () {
-<<<<<<< HEAD
+        console.log("number of nodes", this._tree.size);
+        // console.log("Tree has this many tips:", this._tree.numleaves());
+
+        // Rectangular
         var d = new Date();
         var coords = LayoutsUtil.rectangularLayout(this._tree, 4020, 4020);
-        var dt = new Date();
-        var time = dt.getTime() - d.getTime();
-        console.log("number of nodes", this._tree.size);
-        console.log("finished layout:", time);
-=======
-        console.log("Tree has this many tips:", this._tree.numleaves());
->>>>>>> a1a5e5ee
-
-        // Rectangular
-        var d = new Date();
-<<<<<<< HEAD
-        var coords = LayoutsUtil.unrootedLayout(this._tree, 4020,4020);
-        dt = new Date();
-        time = dt.getTime() - d.getTime();
-        console.log("finished layout:", time);
-=======
-        console.log("starting rectangular layout:", d.getTime());
-        var coords = LayoutsUtil.rectangularLayout(this._tree);
         var d2 = new Date();
-        console.log("finished rectangular layout:", d2.getTime());
-        console.log("Time taken:", d2.getTime() - d.getTime());
+        console.log("finished rectangular layout:", d2.getTime() - d.getTime());
+        this._yrscf = coords.yScalingFactor;
+        for (i = 1; i <= this._tree.size; i++) {
+            this._treeData[i][this._tdToInd.xr] = coords.xCoord[i];
+            this._treeData[i][this._tdToInd.yr] = coords.yCoord[i];
+            this._treeData[i][this._tdToInd.highestchildyr] =
+                coords.highestChildYr[i];
+            this._treeData[i][this._tdToInd.lowestchildyr] =
+                coords.lowestChildYr[i];
+        }
 
         // Circular
         d = new Date();
-        console.log("starting circular layout:", d.getTime());
         var data = LayoutsUtil.circularLayout(this._tree);
         d2 = new Date();
-        console.log("finished circular layout:", d2.getTime());
-        console.log("Time taken:", d2.getTime() - d.getTime());
->>>>>>> a1a5e5ee
+        console.log("finished circular layout:", d2.getTime() - d.getTime());
         for (var i = 1; i <= this._tree.size; i++) {
             this._treeData[i][this._tdToInd.xc0] = data.x0[i];
             this._treeData[i][this._tdToInd.yc0] = data.y0[i];
@@ -347,18 +350,15 @@
         }
 
         // Unrooted
-        this._tree.lengths_[1] = 1;
+        // this._tree.lengths_[1] = 1;
         d = new Date();
-        console.log("starting unrooted layout:", d.getTime());
         coords = LayoutsUtil.unrootedLayout(this._tree, 4020, 4020);
         d2 = new Date();
-        console.log("finished unrooted layout:", d2.getTime());
-        console.log("Time taken:", d2.getTime() - d.getTime());
+        console.log("finished unrooted layout:", d2.getTime() - d.getTime());
         for (i = 1; i <= this._tree.size; i++) {
             this._treeData[i][this._tdToInd.x2] = coords.xCoord[i];
             this._treeData[i][this._tdToInd.y2] = coords.yCoord[i];
         }
-        this.drawTree();
     };
 
     /**
@@ -371,6 +371,21 @@
         nodeNames = nodeNames.filter((n) => !n.startsWith("EmpressNode"));
         nodeNames.sort();
         this._events.autocomplete(nodeNames);
+
+        // // set default color/visible status for each node
+        // // Note: currently empress tree uses 1-based index since the bp-tree
+        // //       bp-tree.js is based off of used 1-based index.
+        // for (var i = 1; i <= this._tree.size; i++) {
+        //     this._treeData[i] = new Array(this._tdToInd.length);
+        //     this._treeData[i].splice(
+        //         this._tdToInd.color,
+        //         0,
+        //         this.DEFAULT_COLOR
+        //     );
+        //     this._treeData[i].splice(this._tdToInd.isColored, 0, false);
+        //     this._treeData[i].splice(this._tdToInd.visible, 0, true);
+        // }
+
         this.layouts();
         this.centerLayoutAvgPoint();
     };
@@ -378,15 +393,17 @@
     /**
      * Retrive an attribute from a node.
      *
-     * @param{Array} node An array that holds all the attributes for a given
-     *                     node. Note: this is an entry in this._treeData.
+     * @param{Integer} node post-order position of node.
      * @param{String} attr The attribute to retrieve from the node.
      *
      * @return The attribute; if attr is not a valid attribute of node, then
      *         undefined will be returned.
      */
     Empress.prototype.getNodeInfo = function (node, attr) {
-        return node[this._tdToInd[attr]];
+        if (attr === "name") {
+            return this._tree.name(this._tree.postorderselect(node));
+        }
+        return this._treeData[node][this._tdToInd[attr]];
     };
 
     /**
@@ -395,14 +412,13 @@
      * Note: this method does not perfom any kind of validation. It is assumed
      *       that node, attr and value are all valid.
      *
-     * @param{Array} node An array that holds all the attributes for a given
-     *                     node. Note: this is an entry in this._treeData.
+     * @param{Integer} node post-order position of node..
      * @param{String} attr The attribute to set for the node.
      * @param{Object} value The value to set for the given attribute for the
      *                      node.
      */
     Empress.prototype.setNodeInfo = function (node, attr, value) {
-        node[this._tdToInd[attr]] = value;
+        this._treeData[node][this._tdToInd[attr]] = value;
     };
 
     /**
@@ -668,14 +684,26 @@
         return svg;
     };
 
-    Empress.prototype.getX = function (nodeObj) {
+    /**
+     * Retrives x coordinate of node.
+     *
+     * @param {Integer} node post-order position of node.
+     * @return {Number} x coorinate of node.
+     */
+    Empress.prototype.getX = function (node) {
         var xname = "x" + this._layoutToCoordSuffix[this._currentLayout];
-        return this.getNodeInfo(nodeObj, xname);
-    };
-
-    Empress.prototype.getY = function (nodeObj) {
+        return this.getNodeInfo(node, xname);
+    };
+
+    /**
+     * Retrives y coordinate of node.
+     *
+     * @param {Integer} node post-order position of node.
+     * @return {Number} y coorinate of node.
+     */
+    Empress.prototype.getY = function (node) {
         var yname = "y" + this._layoutToCoordSuffix[this._currentLayout];
-        return this.getNodeInfo(nodeObj, yname);
+        return this.getNodeInfo(node, yname);
     };
 
     /**
@@ -688,8 +716,7 @@
         var tree = this._tree;
         var coords = [];
 
-        for (var i = 1; i <= tree.size; i++) {
-            var node = this._treeData[i];
+        for (var node = 1; node <= tree.size; node++) {
             if (!this.getNodeInfo(node, "visible")) {
                 continue;
             }
@@ -701,7 +728,6 @@
                 );
             }
         }
-
         return new Float32Array(coords);
     };
 
@@ -736,24 +762,22 @@
          * root be the ONLY node in the tree. So this behavior is ok.)
          */
         if (this._currentLayout === "Rectangular") {
-            var rNode = this._treeData[tree.size];
-            color = this.getNodeInfo(rNode, "color");
+            color = this.getNodeInfo(tree.size, "color");
             addPoint(
-                this.getX(rNode),
-                this.getNodeInfo(rNode, "lowestchildyr")
+                this.getX(tree.size),
+                this.getNodeInfo(tree.size, "lowestchildyr")
             );
             addPoint(
-                this.getX(rNode),
-                this.getNodeInfo(rNode, "highestchildyr")
+                this.getX(tree.size),
+                this.getNodeInfo(tree.size, "highestchildyr")
             );
         }
         // iterate through the tree in postorder, skip root
-        for (var i = 1; i < tree.size; i++) {
+        for (var node = 1; node < tree.size; node++) {
             // name of current node
-            var nodeInd = i;
-            var node = this._treeData[i];
-            var parent = tree.postorder(tree.parent(tree.postorderselect(i)));
-            parent = this._treeData[parent];
+            // var node = this._treeData[node];
+            var parent = tree.postorder(tree.parent(tree.postorderselect(node)));
+            // parent = this._treeData[parent];
 
             if (!this.getNodeInfo(node, "visible")) {
                 continue;
@@ -784,7 +808,7 @@
                 // 2. Draw vertical line, if this is an internal node
                 if (this.getNodeInfo(node, "lowestchildyr") !== undefined) {
                     // skip if node is root of collapsed clade
-                    if (this._collapsedClades.hasOwnProperty(nodeInd)) continue;
+                    if (this._collapsedClades.hasOwnProperty(node)) continue;
                     addPoint(
                         this.getX(node),
                         this.getNodeInfo(node, "highestchildyr")
@@ -814,8 +838,8 @@
                 // 2. Draw arc, if this is an internal node (note again that
                 // we're skipping the root)
                 if (
-                    !this._tree.isleaf(this._tree.postorderselect(i)) &&
-                    !this._collapsedClades.hasOwnProperty(nodeInd)
+                    !this._tree.isleaf(this._tree.postorderselect(node)) &&
+                    !this._collapsedClades.hasOwnProperty(node)
                 ) {
                     // arcs are created by sampling 15 small lines along the
                     // arc spanned by rotating (arcx0, arcy0), the line whose
@@ -925,7 +949,6 @@
         node,
         lwScaled
     ) {
-        node = this._treeData[node];
         var corners = {
             tL: [
                 this.getX(node) - lwScaled,
@@ -1000,20 +1023,18 @@
         // drawing the tree in Rectangular layout mode
         if (
             this._currentLayout === "Rectangular" &&
-            this.getNodeInfo(this._treeData[tree.size], "isColored")
+            this.getNodeInfo(tree.size, "isColored")
         ) {
             this._addThickVerticalLineCoords(coords, tree.size, lwScaled);
         }
         // iterate through the tree in postorder, skip root
-        for (var i = 1; i < this._tree.size; i++) {
+        for (var node = 1; node < this._tree.size; node++) {
             // name of current node
-            var nodeInd = i;
-            var node = this._treeData[nodeInd];
-            var parent = tree.postorder(tree.parent(tree.postorderselect(i)));
-            parent = this._treeData[parent];
+            var parent = tree.postorder(tree.parent(tree.postorderselect(node)));
+            // parent = this._treeData[parent];
 
             if (
-                this._collapsedClades.hasOwnProperty(i) ||
+                this._collapsedClades.hasOwnProperty(node) ||
                 !this.getNodeInfo(node, "visible") ||
                 !this.getNodeInfo(node, "isColored")
             ) {
@@ -1024,7 +1045,7 @@
             if (this._currentLayout === "Rectangular") {
                 // Draw a thick vertical line for this node, if it isn't a tip
                 if (this.getNodeInfo(node, "lowestchildyr") !== undefined) {
-                    this._addThickVerticalLineCoords(coords, nodeInd, lwScaled);
+                    this._addThickVerticalLineCoords(coords, node, lwScaled);
                 }
                 /* Draw a horizontal thick line for this node -- we can safely
                  * do this for all nodes since this ignores the root, and all
@@ -1045,7 +1066,7 @@
                 // Thicken the "arc" if this is non-root internal node
                 // (TODO: this will need to be adapted when the arc is changed
                 // to be a bezier curve)
-                if (!this._tree.isleaf(this._tree.postorderselect(i))) {
+                if (!this._tree.isleaf(this._tree.postorderselect(node))) {
                     // arcs are created by sampling 15 small lines along the
                     // arc spanned by rotating arcx0, the line whose origin
                     // is the root of the tree and endpoint is the start of the
@@ -1146,9 +1167,9 @@
         // altering how this._yrscf is used; etc.)
         var coords = [];
         var maxX = -Infinity;
-        for (var i = 1; i < this._tree.size; i++) {
-            if (this._tree.isleaf(this._tree.postorderselect(i))) {
-                var x = this.getX(this._treeData[i]);
+        for (var node = 1; node < this._tree.size; node++) {
+            if (this._tree.isleaf(this._tree.postorderselect(node))) {
+                var x = this.getX(node);
                 if (x > maxX) {
                     maxX = x;
                 }
@@ -1217,7 +1238,7 @@
             // We can just get the 0-th key because tip names are guaranteed to
             // be unique, so the nameToKeys entry for a tip name should be an
             // array with 1 element.
-            var node = scope._treeData[scope._nameToKeys[tipName][0]];
+            var node = scope._nameToKeys[tipName][0];
 
             // This variable defines the left x-coordinate for drawing the next
             // "section" of the stacked barplot. It'll be updated as we iterate
@@ -1361,9 +1382,9 @@
         // Now that we know how to encode each tip's bar, we can finally go
         // iterate through the tree and create bars for the tips.
         var halfyrscf = this._yrscf / 2;
-        for (i = 1; i < this._tree.size; i++) {
-            if (this._tree.isleaf(this._tree.postorderselect(i))) {
-                var node = this._treeData[i];
+        for (var node = 1; node < this._tree.size; node++) {
+            if (this._tree.isleaf(this._tree.postorderselect(node))) {
+                // var node = this._treeData[i];
                 var name = this.getNodeInfo(node, "name");
                 var fm;
                 // Assign this tip's bar a color
@@ -1464,7 +1485,7 @@
             var rgb = Colorer.hex2RGB(group);
 
             for (var i = 0; i < obs.length; i++) {
-                this.setNodeInfo(this._treeData[obs[i]], "color", rgb);
+                this.setNodeInfo(obs[i], "color", rgb);
             }
         }
 
@@ -1773,7 +1794,7 @@
             var keys = [...obs[category]];
 
             for (var j = 0; j < keys.length; j++) {
-                var node = this._treeData[keys[j]];
+                var node = keys[j];
                 this.setNodeInfo(node, "color", cm[category]);
                 this.setNodeInfo(node, "isColored", true);
             }
@@ -1784,8 +1805,7 @@
      * Sets the color of the tree back to default
      */
     Empress.prototype.resetTree = function () {
-        for (var i = 1; i <= this._tree.size; i++) {
-            var node = this._treeData[i];
+        for (var node = 1; node <= this._tree.size; node++) {
             this.setNodeInfo(node, "color", this.DEFAULT_COLOR);
             this.setNodeInfo(node, "isColored", false);
             this.setNodeInfo(node, "visible", true);
@@ -1930,10 +1950,9 @@
             // current layout).
             var x = 0,
                 y = 0,
-                zoomAmount = 0,
-                node;
-            for (var i = 1; i <= this._tree.size; i++) {
-                node = this._treeData[i];
+                zoomAmount = 0;
+            for (var node = 1; node <= this._tree.size; node++) {
+                // node = this._treeData[node];
                 x += this.getX(node);
                 y += this.getY(node);
                 zoomAmount = Math.max(
@@ -2072,7 +2091,7 @@
         var inorder = this._tree.inOrderNodes();
         for (var node in inorder) {
             node = inorder[node];
-            var visible = this.getNodeInfo(this._treeData[node], "visible");
+            var visible = this.getNodeInfo(node, "visible");
             var isTip = this._tree.isleaf(this._tree.postorderselect(node));
 
             if (visible && !isTip && this._group[node] !== -1) {
@@ -2117,7 +2136,6 @@
             cladeBuffer.push(...point, ...color);
         };
         var getCoords = function (node) {
-            node = scope._treeData[node];
             return [scope.getX(node), scope.getY(node)];
         };
         if (this._currentLayout === "Unrooted") {
@@ -2156,15 +2174,15 @@
 
             // root of the clade
             addPoint(getCoords(rootNode));
-            y = this.getY(this._treeData[rootNode]);
+            y = this.getY(rootNode);
 
             // The x coordinate of 2) and 3) will be set to the x-coordinate of
             // the "deepest" node.
-            var dx = this.getX(this._treeData[cladeInfo.deepest]);
+            var dx = this.getX(cladeInfo.deepest);
 
             // y-coordinate of 2) and 3)
-            var ly = this.getY(this._treeData[cladeInfo.left]);
-            var ry = this.getY(this._treeData[cladeInfo.right]);
+            var ly = this.getY(cladeInfo.left);
+            var ry = this.getY(cladeInfo.right);
             if (this._collapseMethod === "symmetric") {
                 if (Math.abs(y - ly) < Math.abs(y - ry)) {
                     ry = y + Math.abs(y - ly);
@@ -2192,29 +2210,17 @@
             // The angle of the sector is determined by taking the angle of the
             // "left" or "right" most child that is closest to the root of the
             // clade and doubling it.
-            var dangle = this.getNodeInfo(
-                this._treeData[cladeInfo.deepest],
-                "angle"
-            );
-            var langle = this.getNodeInfo(
-                this._treeData[cladeInfo.left],
-                "angle"
-            );
-            var rangle = this.getNodeInfo(
-                this._treeData[cladeInfo.right],
-                "angle"
-            );
+            var dangle = this.getNodeInfo(cladeInfo.deepest, "angle");
+            var langle = this.getNodeInfo(cladeInfo.left, "angle");
+            var rangle = this.getNodeInfo(cladeInfo.right, "angle");
             var totalAngle, cos, sin, sX, sY;
 
             // This block finds (sX, sY) start point and total angle of the
             // sector
-            x = this.getX(this._treeData[cladeInfo.deepest]);
-            y = this.getY(this._treeData[cladeInfo.deepest]);
+            x = this.getX(cladeInfo.deepest);
+            y = this.getY(cladeInfo.deepest);
             if (this._collapseMethod === "symmetric") {
-                var nangle = this.getNodeInfo(
-                    this._treeData[rootNode],
-                    "angle"
-                );
+                var nangle = this.getNodeInfo(rootNode, "angle");
                 var minAngle = Math.min(nangle - langle, rangle - nangle);
                 totalAngle = 2 * minAngle;
                 cos = Math.cos(nangle - minAngle - dangle);
@@ -2299,14 +2305,14 @@
             right: cladeNodes[0],
             deepest: cladeNodes[0],
             length: this._tree.getTotalLength(cladeNodes[0], rootNode),
-            color: this.getNodeInfo(this._treeData[rootNode], "color"),
+            color: this.getNodeInfo(rootNode, "color"),
         };
 
         // step 2: find the following clade information and
         // step 3: make all descendants of rootNode invisible
         for (var i in cladeNodes) {
             var cladeNode = cladeNodes[i];
-            this.setNodeInfo(this._treeData[cladeNode], "visible", false);
+            this.setNodeInfo(cladeNode, "visible", false);
 
             // internal nodes do not effect clade information
             if (!this._tree.isleaf(this._tree.postorderselect(cladeNode))) {
@@ -2332,15 +2338,15 @@
                 // last tip in cladeNodes
                 currentCladeInfo.right = cladeNode;
             } else if (this._currentLayout === "Rectangular") {
-                curLeftY = this.getY(this._treeData[curLeft]);
-                curRightY = this.getY(this._treeData[curRight]);
-                y = this.getY(this._treeData[cladeNode]);
+                curLeftY = this.getY(curLeft);
+                curRightY = this.getY(curRight);
+                y = this.getY(cladeNode);
                 currentCladeInfo.left = y < curLeftY ? cladeNode : curLeft;
                 currentCladeInfo.right = y > curRightY ? cladeNode : curRight;
             } else {
-                curLAng = this.getNodeInfo(this._treeData[curLeft], "angle");
-                curRAng = this.getNodeInfo(this._treeData[curRight], "angle");
-                angle = this.getNodeInfo(this._treeData[cladeNode], "angle");
+                curLAng = this.getNodeInfo(curLeft, "angle");
+                curRAng = this.getNodeInfo(curRight, "angle");
+                angle = this.getNodeInfo(cladeNode, "angle");
                 currentCladeInfo.left = angle < curLAng ? cladeNode : curLeft;
                 currentCladeInfo.right = angle > curRAng ? cladeNode : curRight;
             }
@@ -2348,14 +2354,14 @@
         this._collapsedClades[rootNode] = currentCladeInfo;
 
         // the root of the clade should be visible
-        this.setNodeInfo(this._treeData[rootNode], "visible", true);
+        this.setNodeInfo(rootNode, "visible", true);
 
         // step 4)
         this.createCollapsedCladeShape(rootNode);
 
         // We set the root of the clade to default otherwise, the branch that
         // connects the root clade to its parent will still be colored
-        this.setNodeInfo(this._treeData[rootNode], "color", this.DEFAULT_COLOR);
+        this.setNodeInfo(rootNode, "color", this.DEFAULT_COLOR);
     };
 
     /**
@@ -2444,7 +2450,6 @@
 
         var scope = this;
         var getCoords = function (node) {
-            node = scope._treeData[node];
             return [scope.getX(node), scope.getY(node)];
         };
         var clade = this._collapsedClades[cladeRoot];
@@ -2617,7 +2622,7 @@
         if (!this._treeData.hasOwnProperty(node)) {
             throw node + " is not a key in _treeData";
         }
-        return this.getNodeInfo(this._treeData[node], "name");
+        return this.getNodeInfo(node, "name");
     };
     /*
      * Show the node menu for a node name
