define([
    "underscore",
    "Camera",
    "Drawer",
    "Colorer",
    "VectorOps",
    "CanvasEvents",
    "BarplotPanel",
    "SampleFeatureColorLegend",
    "util",
    "chroma",
    "LayoutsUtil",
    "ExportUtil",
    "TreeController",
], function (
    _,
    Camera,
    Drawer,
    Colorer,
    VectorOps,
    CanvasEvents,
    BarplotPanel,
    SampleFeatureColorLegend,
    util,
    chroma,
    LayoutsUtil,
    ExportUtil,
    TreeController
) {
    /**
     * @class EmpressTree
     *
     * @param {BPTree} tree The phylogenetic tree.
     * @param {BIOMTable or null} biom The BIOM table used to color the tree.
     *                                 If no table / sample metadata was passed
     *                                 to Empress (i.e. using qiime empress
     *                                 tree-plot), this should be null.
     * @param {Array} featureMetadataColumns Columns of the feature metadata.
     *                Note: The order of this array should match the order of
     *                      the arrays which are the values of tipMetadata and
     *                      intMetadata. If no feature metadata was provided
     *                      when generating an Empress visualization, this
     *                      parameter should be [] (and tipMetadata and
     *                      intMetadata should be {}s).
     * @param {Array} splitTaxonomyColumns Columns of the feature metadata
     *                                     corresponding to explicitly
     *                                     specified levels of a taxonomy, if
     *                                     available. Should be [] if not
     *                                     applicable. Every value in this
     *                                     Array must also be present in
     *                                     featureMetadataColumns.
     * @param {Object} tipMetadata Feature metadata for tips in the tree.
     *                 Note: This should map tip names to an array of feature
     *                       metadata values. Each array should have the same
     *                       length as featureMetadataColumns.
     * @param {Object} intMetadata Feature metadata for internal nodes in tree.
     *                 Note: Should be formatted analogously to tipMetadata.
     *                       Note that internal node names can be non-unique.
     * @param {Canvas} canvas The HTML canvas that the tree will be drawn on.
     */
    function Empress(
        tree,
        biom,
        featureMetadataColumns,
        splitTaxonomyColumns,
        tipMetadata,
        intMetadata,
        canvas
    ) {
        /**
         * @type {Camera}
         * The camera used to look at the tree
         * @private
         */
        this._cam = new Camera();

        /**
         * @type {Drawer}
         * used to draw the tree
         * @private
         */
        // allow canvas to be null to make testing empress easier
        if (canvas !== null) {
            this._drawer = new Drawer(canvas, this._cam);
            this._canvas = canvas;
        }

        /**
         * @type {Array}
         * The default color of the tree
         */
        this.DEFAULT_COLOR = Colorer.rgbToFloat([64, 64, 64]);

        /**
         * @type {BPTree}
         * The phylogenetic balance parenthesis tree
         * @private
         */
        this._tree = new TreeController(tree);

        /**
         * Used to index into _treeData
         * @type {Object}
         * @private
         */
        this._tdToInd = {
            // all nodes (non-layout parameters)
            color: 0,
            isColored: 1,
            visible: 2,
            // unrooted layout
            x2: 3,
            y2: 4,
            // rectangular layout
            xr: 3,
            yr: 4,
            highestchildyr: 5,
            lowestchildyr: 6,
            // circular layout
            xc0: 3,
            yc0: 4,
            xc1: 5,
            yc1: 6,
            angle: 7,
            arcx0: 8,
            arcy0: 9,
            arcstartangle: 10,
            arcendangle: 11,
        };

        /**
         * The number of non layout parameters in _treeData.
         * @type {Number}
         * @private
         */
        this._numOfNonLayoutParams = 3;

        /**
         * @type {Array}
         * The metadata associated with the tree branches
         * Note: postorder positions are used as indices because internal node
         *       names are not assumed to be unique.
         * @private
         */
        this._treeData = new Array(this._tree.size + 1);

        // set default color/visible status for each node
        // Note: currently empress tree uses 1-based index since the bp-tree
        //       bp-tree.js is based off of used 1-based index.
        for (var i = 1; i <= this._tree.size; i++) {
            this._treeData[i] = new Array(this._tdToInd.length);
            this._treeData[i].splice(
                this._tdToInd.color,
                0,
                this.DEFAULT_COLOR
            );
            this._treeData[i].splice(this._tdToInd.isColored, 0, false);
            this._treeData[i].splice(this._tdToInd.visible, 0, true);
        }

        /**
         * @type {SampleFeatureColorLegend}
         * Legend describing the way the tree is colored.
         * @private
         */
        this._legend = new SampleFeatureColorLegend(
            document.getElementById("legend-main")
        );

        /**
         * @type {BiomTable}
         * BIOM table: includes feature presence information and sample-level
         * metadata. Can be null if no table / sample metadata was passed to
         * Empress.
         * @private
         */
        this._biom = biom;

        this.isCommunityPlot = !_.isNull(this._biom);

        /**
         * @type {Array}
         * Feature metadata column names.
         * @private
         */
        this._featureMetadataColumns = featureMetadataColumns;

        /**
         * @type {Array}
         * Taxonomy column names. Should be handled specially when coloring
         * by these, or using them in feature metadata barplots -- see
         * https://github.com/biocore/empress/issues/473 and
         * https://github.com/biocore/empress/pull/482 for details/discussion.
         * @private
         */
        this._splitTaxonomyColumns = splitTaxonomyColumns;

        /**
         * @type{Object}
         * Feature metadata: keys are tree node names, and values are arrays
         * of length equal to this._featureMetadataColumns.length.
         * For the sake of simplicity, we split this up into tip and internal
         * node feature metadata objects.
         * @private
         */
        this._tipMetadata = tipMetadata;
        this._intMetadata = intMetadata;

        /**
         * @type{Object}
         * As described above, maps layout names to node coordinate suffixes
         * in the tree data.
         * @private
         */
        this._layoutToCoordSuffix = {
            Rectangular: "r",
            Circular: "c1",
            Unrooted: "2",
        };

        /**
         * @type {String}
         * The default / current layouts used in the tree visualization.
         * @private
         */
        this._defaultLayout = "Unrooted";
        this._currentLayout = "Unrooted";

        /**
         * @type {BarplotPanel}
         * Manages a collection of BarplotLayers, as well as the state of the
         * barplot panel. Also can call Empress.drawBarplots() /
         * Empress.undrawBarplots() when needed. Can be null if no feature or
         * sample metadata was passed to Empress.
         * @private
         */
        this._barplotPanel = null;
        if (this.isCommunityPlot || this._featureMetadataColumns.length > 0) {
            this._barplotPanel = new BarplotPanel(this, this._defaultLayout);
        }

        /**
         * @type {Number}
         * The y scaling factor for the rectangular layout. This is used to
         * adjust the thickness of barplot bars.
         * @private
         */
        this._yrscf = null;

        /**
         * @type {Number}
         * For the rectangular layout, this is the rightmost x-coordinate;
         * for the circular layout, this is the maximum distance from the
         * root of the tree (a.k.a. the maximum radius in polar coordinates).
         * For layouts which do not support barplots (e.g. the unrooted
         * layout), the value of this is arbitrary. Used for determining the
         * "closest-to-the-root" point at which we can start drawing barplots.
         * @private
         */
        this._maxDisplacement = null;

        /**
         * @type {Number}
         * A multiple of this._maxDisplacement. This is used as the unit for
         * barplot lengths.
         * @private
         */
        this._barplotUnit = null;

        /**
         * @type{Boolean}
         * Indicates whether or not barplots are currently drawn.
         * @private
         */
        this._barplotsDrawn = false;

        /**
         * @type{Number}
         * The (not-yet-scaled) line width used for drawing "thick" lines.
         * Can be passed as input to this.thickenColoredNodes().
         */
        this._currentLineWidth = 0;

        /**
         * @type{Bool}
         * Whether or not to draw node circles.
         * Values will range between 0 and 2.
         * 0 - Show only internal node circles
         * 1 - Show all node circles
         * 2 - Do not show node circles
         * 3 - show nodes with only 1 descendant
         */
        this.drawNodeCircles = 3;

        /**
         * @type{Bool}
         * Whether the camera is focused on a selected node.
         */
        this.focusOnSelectedNode = true;

        /**
         * @type{Bool}
         * Whether unrepresented tips are ignored when propagating colors.
         */
        this.ignoreAbsentTips = true;

        /**
         * @type{Bool}
         * Whether to ignore node lengths during layout or not
         */
        this.ignoreLengths = false;

        /**
         * @type{String}
         * Branch length method: one of "normal", "ignore", or "ultrametric"
         */
        this.branchMethod = "normal";

        /**
         * @type{String}
         * Leaf sorting method: one of "none", "ascending", or "descending"
         */
        this.leafSorting = "descending";

        /**
         * @type{CanvasEvents}
         * Handles user events
         */
        // allow canvas to be null to make testing empress easier
        if (
            canvas !== null &&
            document.getElementById("quick-search") !== null
        ) {
            this._events = new CanvasEvents(this, this._drawer, canvas);
        }

        /**
         * @type{Object}
         * @private
         * Stores the information about the collapsed clades. This object is
         * used to determine if a user clicked on a collapsed clade.
         *
         * Note: <node_key> refers to the key in _treeData
         * Format:
         * {
         *      <node_key>: {
         *          left: <node_key>,
         *          right: <node_key>,
         *          deepest: <node_key>,
         *          length: <Number>,
         *          color: <Number>
         *      }
         *  }
         */
        this._collapsedClades = {};

        /**
         * @type(Set)
         * @private
         * Clades that should will not be collapse. Currently, clades are only
         * cleared from this set when resetTree() is called.
         */
        this._dontCollapse = new Set();

        /**
         * @type{Array}
         * @private
         *
         * Stores the vertex information that is passed to WebGL
         *
         * Format: [x, y, RGB, ...]
         */
        this._collapsedCladeBuffer = [];

        /**
         * @type{String}
         * @private
         *
         * The method used to collapsed the tree
         */
        this._collapseMethod = "normal";

        /**
         * @type{Array}
         * @private
         *
         * This stores the group membership of a node. -1 means the node doesn't
         * belong to a group. This array is used to collapse clades by search
         * for clades in this array that share the same group membership.
         */
        this._group = new Array(this._tree.size + 1).fill(-1);
    }

    /**
     * Computes the current tree layout and fills _treeData.
     *
     * Also updates this._maxDisplacement.
     */
    Empress.prototype.getLayoutInfo = function () {
        var data,
            i,
            j = 1;
        // set up length getter
        var branchMethod = this.branchMethod;
        var checkLengthsChange = LayoutsUtil.shouldCheckBranchLengthsChanged(
            branchMethod
        );
        var lengthGetter = LayoutsUtil.getLengthMethod(
            branchMethod,
            this._tree.getTree()
        );
        var dataForOnlyRoot = function (coordKeys) {
            var rootCoordData = {};
            _.each(coordKeys, function (key) {
                rootCoordData[key] = [null, 0];
            });
            return rootCoordData;
        };
        // Rectangular
        if (this._currentLayout === "Rectangular") {
            // tree is just root
            if (this._tree.currentSize == 1) {
                data = dataForOnlyRoot([
                    "xCoord",
                    "yCoord",
                    "highestChildYr",
                    "lowestChildYr",
                    "yScalingFactor",
                ]);
            } else {
                data = LayoutsUtil.rectangularLayout(
                    this._tree.getTree(),
                    4020,
                    4020,
                    // since lengths for "ignoreLengths" are set by `lengthGetter`,
                    // we don't need (and should likely deprecate) the ignoreLengths
                    // option for the Layout functions since the layout function only
                    // needs to know lengths in order to layout a tree, it doesn't
                    // really need encapsulate all of the logic for determining
                    // what lengths it should lay out.
                    this.leafSorting,
                    undefined,
                    lengthGetter,
                    checkLengthsChange
                );
            }
            this._yrscf = data.yScalingFactor;
            for (i of this._tree.postorderTraversal((includeRoot = true))) {
                // remove old layout information
                this._treeData[i].length = this._numOfNonLayoutParams;

                // store new layout information
                this._treeData[i][this._tdToInd.xr] = data.xCoord[j];
                this._treeData[i][this._tdToInd.yr] = data.yCoord[j];
                this._treeData[i][this._tdToInd.highestchildyr] =
                    data.highestChildYr[j];
                this._treeData[i][this._tdToInd.lowestchildyr] =
                    data.lowestChildYr[j];
                j += 1;
            }
        } else if (this._currentLayout === "Circular") {
            if (this._tree.currentSize == 1) {
                data = dataForOnlyRoot([
                    "x0",
                    "y0",
                    "x1",
                    "y1",
                    "angle",
                    "arcx0",
                    "arcy0",
                    "arcStartAngle",
                    "arcEndAngle",
                ]);
            } else {
                data = LayoutsUtil.circularLayout(
                    this._tree.getTree(),
                    4020,
                    4020,
                    this.leafSorting,
                    undefined,
                    lengthGetter,
                    checkLengthsChange
                );
            }
            for (i of this._tree.postorderTraversal((includeRoot = true))) {
                // remove old layout information
                this._treeData[i].length = this._numOfNonLayoutParams;

                // store new layout information
                this._treeData[i][this._tdToInd.xc0] = data.x0[j];
                this._treeData[i][this._tdToInd.yc0] = data.y0[j];
                this._treeData[i][this._tdToInd.xc1] = data.x1[j];
                this._treeData[i][this._tdToInd.yc1] = data.y1[j];
                this._treeData[i][this._tdToInd.angle] = data.angle[j];
                this._treeData[i][this._tdToInd.arcx0] = data.arcx0[j];
                this._treeData[i][this._tdToInd.arcy0] = data.arcy0[j];
                this._treeData[i][this._tdToInd.arcstartangle] =
                    data.arcStartAngle[j];
                this._treeData[i][this._tdToInd.arcendangle] =
                    data.arcEndAngle[j];
                j += 1;
            }
        } else {
            if (this._tree.currentSize == 1) {
                data = dataForOnlyRoot(["xCoord", "yCoord"]);
            } else {
                data = LayoutsUtil.unrootedLayout(
                    this._tree.getTree(),
                    4020,
                    4020,
                    undefined,
                    lengthGetter,
                    checkLengthsChange
                );
            }
            for (i of this._tree.postorderTraversal((includeRoot = true))) {
                // remove old layout information
                this._treeData[i].length = this._numOfNonLayoutParams;

                // store new layout information
                this._treeData[i][this._tdToInd.x2] = data.xCoord[j];
                this._treeData[i][this._tdToInd.y2] = data.yCoord[j];
                j += 1;
            }
        }
        this._drawer.loadTreeCoordsBuff(this.getTreeCoords());
        this._computeMaxDisplacement();
    };

    /**
     * Initializes WebGL and then draws the tree
     */
    Empress.prototype.initialize = function () {
        this._drawer.initialize();
        this._events.setMouseEvents();
        this.setAutoCompleteNames();

        this.getLayoutInfo();
        this.centerLayoutAvgPoint();
    };

    /**
     * Retrieve an attribute from a node.
     *
     * @param{Number} node Postorder position of node.
     * @param{String} attr The attribute to retrieve from the node.
     *
     * @return The attribute; if attr is not a valid attribute of node, then
     *         undefined will be returned.
     */
    Empress.prototype.getNodeInfo = function (node, attr) {
        if (attr === "name") {
            return this._tree.name(this._tree.postorderselect(node));
        }
        return this._treeData[node][this._tdToInd[attr]];
    };

    /**
     * Sets an attribute of a node.
     *
     * Note: this method does not perfom any kind of validation. It is assumed
     *       that node, attr and value are all valid.
     *
     * @param{Integer} node post-order position of node..
     * @param{String} attr The attribute to set for the node.
     * @param{Object} value The value to set for the given attribute for the
     *                      node.
     */
    Empress.prototype.setNodeInfo = function (node, attr, value) {
        this._treeData[node][this._tdToInd[attr]] = value;
    };

    /**
     * Draws the tree
     */
    Empress.prototype.drawTree = function () {
        this._drawer.loadTreeColorBuff(this.getTreeColor());
        this._drawer.loadNodeBuff(this.getNodeCoords());
        this._drawer.loadCladeBuff(this._collapsedCladeBuffer);
        this._drawer.draw();
    };

    /**
     * Exports a SVG image of the active legends.
     *
     * Currently this just includes the legend used for tree coloring, but
     * eventually this'll be expanded to include all the barplot legends as
     * well.
     *
     * @return {String} svg
     */
    Empress.prototype.exportLegendSVG = function () {
        var legends = [];
        // Add the legend used for coloring the tree (if shown).
        if (this._legend.isActive()) {
            legends.push(this._legend);
        }
        // Add all the active legends from all the barplot layers.
        // NOTE: Since we expect there to be many more barplot legends than
        // just the one tree-coloring legend, we could potentially save a tiny
        // bit of time by just setting legends to the output of getLegends()
        // and then calling unshift() to add this._legend to the start of the
        // array. However, I don't think the speed gain would be worth making
        // this code much less readable ._.
        if (this._barplotsDrawn) {
            legends.push(...this._barplotPanel.getLegends());
        }
        if (legends.length === 0) {
            util.toastMsg(
                "Export error",
                "No active legends to export.",
                (duration = 5000)
            );
            return null;
        } else {
            return ExportUtil.exportLegendSVG(legends);
        }
    };

    /**
     * Retrieves the coordinate info of the tree.
     *
     * We used to interlace the coordinate information with the color information
     * i.e. [x1, y1, red1, green1, blue1, x2, y2, red2, green2, blue2,...]
     * This was inefficient because tree coordinates do not change during most
     * update operations (such as feature coloring). Thus, we split the
     * coordinate information into two seperate buffers. One for tree
     * tree coordinates and another for color.
     *
     * @return {Array}
     */
    Empress.prototype.getTreeCoords = function () {
        var tree = this._tree;
        var coords = [];

        var addPoint = function (x, y) {
            coords.push(x, y);
        };

        /* Draw a vertical line, if we're in rectangular layout mode. Note that
         * we *don't* draw a horizontal line (with the branch length of the
         * root) for the root node, even if it has a nonzero branch length;
         * this could be modified in the future if desired. See #141 on GitHub.
         *
         * (The python code explicitly disallows trees with <= 1 nodes, so
         * we're never going to be in the unfortunate situation of having the
         * root be the ONLY node in the tree. So this behavior is ok.)
         */
        if (this._currentLayout === "Rectangular") {
            addPoint(
                this.getX(tree.size),
                this.getNodeInfo(tree.size, "lowestchildyr")
            );
            addPoint(
                this.getX(tree.size),
                this.getNodeInfo(tree.size, "highestchildyr")
            );
        }
        // iterate through the tree in postorder, skip root
        for (var node of this._tree.postorderTraversal()) {
            // name of current node
            // var node = this._treeData[node];
            var parent = tree.postorder(
                tree.parent(tree.postorderselect(node))
            );
            // parent = this._treeData[parent];

            if (!this.getNodeInfo(node, "visible")) {
                continue;
            }

            if (this._currentLayout === "Rectangular") {
                /* Nodes in the rectangular layout can have up to two "parts":
                 * a horizontal line, and a vertical line at the end of this
                 * line. These parts are indicated below as AAA... and BBB...,
                 * respectively. (Child nodes are indicated by CCC...)
                 *
                 *        BCCCCCCCCCCCC
                 *        B
                 * AAAAAAAB
                 *        B
                 *        BCCCCCCCCCCCC
                 *
                 * All nodes except for the root are drawn with a horizontal
                 * line, and all nodes except for tips are drawn with a
                 * vertical line.
                 */
                // 1. Draw horizontal line (we're already skipping the root)
                addPoint(this.getX(parent), this.getY(node));
                addPoint(this.getX(node), this.getY(node));
                // 2. Draw vertical line, if this is an internal node
                if (this.getNodeInfo(node, "lowestchildyr") !== undefined) {
                    // skip if node is root of collapsed clade
                    if (this._collapsedClades.hasOwnProperty(node)) continue;
                    addPoint(
                        this.getX(node),
                        this.getNodeInfo(node, "highestchildyr")
                    );
                    addPoint(
                        this.getX(node),
                        this.getNodeInfo(node, "lowestchildyr")
                    );
                }
            } else if (this._currentLayout === "Circular") {
                /* Same deal as above, except instead of a "vertical line" this
                 * time we draw an "arc".
                 */
                // 1. Draw line protruding from parent (we're already skipping
                // the root so this is ok)
                //
                // Note that position info for this is stored as two sets of
                // coordinates: (xc0, yc0) for start point, (xc1, yc1) for end
                // point. The *c1 coordinates are explicitly associated with
                // the circular layout so we can just use this.getX() /
                // this.getY() for these coordinates.
                addPoint(
                    this.getNodeInfo(node, "xc0"),
                    this.getNodeInfo(node, "yc0")
                );
                addPoint(this.getX(node), this.getY(node));
                // 2. Draw arc, if this is an internal node (note again that
                // we're skipping the root)
                if (
                    !this._tree.isleaf(this._tree.postorderselect(node)) &&
                    !this._collapsedClades.hasOwnProperty(node)
                ) {
                    // An arc will be created for all internal nodes.
                    // arcs are created by sampling up to 60 small lines along
                    // the arc spanned by rotating the line (arcx0, arcy0)
                    // arcendangle - arcstartangle radians. This will create an
                    // arc that starts at each internal node's rightmost child
                    // and ends on the leftmost child.
                    var arcDeltaAngle =
                        this.getNodeInfo(node, "arcendangle") -
                        this.getNodeInfo(node, "arcstartangle");
                    var numSamples = this._numSampToApproximate(arcDeltaAngle);
                    var sampleAngle = arcDeltaAngle / numSamples;
                    var sX = this.getNodeInfo(node, "arcx0");
                    var sY = this.getNodeInfo(node, "arcy0");
                    for (var line = 0; line < numSamples; line++) {
                        var x =
                            sX * Math.cos(line * sampleAngle) -
                            sY * Math.sin(line * sampleAngle);
                        var y =
                            sX * Math.sin(line * sampleAngle) +
                            sY * Math.cos(line * sampleAngle);
                        addPoint(x, y);

                        x =
                            sX * Math.cos((line + 1) * sampleAngle) -
                            sY * Math.sin((line + 1) * sampleAngle);
                        y =
                            sX * Math.sin((line + 1) * sampleAngle) +
                            sY * Math.cos((line + 1) * sampleAngle);
                        addPoint(x, y);
                    }
                }
            } else {
                addPoint(this.getX(parent), this.getY(parent));
                addPoint(this.getX(node), this.getY(node));
            }
        }
        return new Float32Array(coords);
    };

    Empress.prototype.getTreeColor = function () {
        var tree = this._tree;

        var coords = [];
        var color;
        var addPoint = function () {
            coords.push(color, color);
        };

        /* Draw a vertical line, if we're in rectangular layout mode. Note that
         * we *don't* draw a horizontal line (with the branch length of the
         * root) for the root node, even if it has a nonzero branch length;
         * this could be modified in the future if desired. See #141 on GitHub.
         *
         * (The python code explicitly disallows trees with <= 1 nodes, so
         * we're never going to be in the unfortunate situation of having the
         * root be the ONLY node in the tree. So this behavior is ok.)
         */
        if (this._currentLayout === "Rectangular") {
            color = this.getNodeInfo(tree.size, "color");
            addPoint();
        }
        // iterate through the tree in postorder, skip root
        for (var node of this._tree.postorderTraversal()) {
            if (!this.getNodeInfo(node, "visible")) {
                continue;
            }

            // branch color
            color = this.getNodeInfo(node, "color");

            if (this._currentLayout === "Rectangular") {
                /* Nodes in the rectangular layout can have up to two "parts":
                 * a horizontal line, and a vertical line at the end of this
                 * line. These parts are indicated below as AAA... and BBB...,
                 * respectively. (Child nodes are indicated by CCC...)
                 *
                 *        BCCCCCCCCCCCC
                 *        B
                 * AAAAAAAB
                 *        B
                 *        BCCCCCCCCCCCC
                 *
                 * All nodes except for the root are drawn with a horizontal
                 * line, and all nodes except for tips are drawn with a
                 * vertical line.
                 */
                // 1. Draw horizontal line (we're already skipping the root)
                addPoint();
                // 2. Draw vertical line, if this is an internal node
                if (this.getNodeInfo(node, "lowestchildyr") !== undefined) {
                    // skip if node is root of collapsed clade
                    if (this._collapsedClades.hasOwnProperty(node)) continue;
                    addPoint();
                }
            } else if (this._currentLayout === "Circular") {
                /* Same deal as above, except instead of a "vertical line" this
                 * time we draw an "arc".
                 */
                // 1. Draw line protruding from parent (we're already skipping
                // the root so this is ok)
                //
                // Note that position info for this is stored as two sets of
                // coordinates: (xc0, yc0) for start point, (xc1, yc1) for end
                // point. The *c1 coordinates are explicitly associated with
                // the circular layout so we can just use this.getX() /
                // this.getY() for these coordinates.
                addPoint();
                // 2. Draw arc, if this is an internal node (note again that
                // we're skipping the root)
                if (
                    !this._tree.isleaf(this._tree.postorderselect(node)) &&
                    !this._collapsedClades.hasOwnProperty(node)
                ) {
                    // An arc will be created for all internal nodes.
                    // arcs are created by sampling up to 60 small lines along
                    // the arc spanned by rotating the line (arcx0, arcy0)
                    // arcendangle - arcstartangle radians. This will create an
                    // arc that starts at each internal node's rightmost child
                    // and ends on the leftmost child.
                    var arcDeltaAngle =
                        this.getNodeInfo(node, "arcendangle") -
                        this.getNodeInfo(node, "arcstartangle");
                    var numSamples = this._numSampToApproximate(arcDeltaAngle);
                    for (var line = 0; line < numSamples; line++) {
                        addPoint();
                    }
                }
            } else {
                // Draw nodes for the unrooted layout.
                // coordinate info for parent
                addPoint();
            }
        }
        return new Float32Array(coords);
    };

    /**
     * Creates an SVG string to export the current drawing
     * Exports a SVG image of the tree.
     *
     * @return {String} svg
     */
    Empress.prototype.exportTreeSVG = function () {
        return ExportUtil.exportTreeSVG(this, this._drawer);
    };

    /**
     * Exports a PNG image of the canvas.
     *
     * This works a bit differently from the SVG exporting functions -- instead
     * of returning a string with the SVG, the specified callback will be
     * called with the Blob representation of the PNG. See
     * ExportUtil.exportTreePNG() for details.
     *
     * @param {Function} callback Function that will be called with a Blob
     *                            representing the exported PNG image.
     */
    Empress.prototype.exportTreePNG = function (callback) {
        ExportUtil.exportTreePNG(this, this._canvas, callback);
    };

    /**
     * Retrieves x coordinate of node in the current layout.
     *
     * @param {Number} node Postorder position of node.
     * @return {Number} x coordinate of node.
     */
    Empress.prototype.getX = function (node) {
        var xname = "x" + this._layoutToCoordSuffix[this._currentLayout];
        return this.getNodeInfo(node, xname);
    };

    /**
     * Retrieves y coordinate of node in the current layout.
     *
     * @param {Number} node Postorder position of node.
     * @return {Number} y coordinate of node.
     */
    Empress.prototype.getY = function (node) {
        var yname = "y" + this._layoutToCoordSuffix[this._currentLayout];
        return this.getNodeInfo(node, yname);
    };

    /**
     * Retrieves the node coordinate info (for drawing node circles).
     *
     * @return {Array} Node coordinate info, formatted like [x, y, RGB float]
     *                 for every node circle to be drawn.
     */
    Empress.prototype.getNodeCoords = function () {
        var tree = this._tree;
        var coords = [];
        var scope = this;
        var visible = function (node) {
            return scope.getNodeInfo(node, "visible");
        };
        var comp;

        if (this.drawNodeCircles === 0) {
            // draw internall node circles
            comp = function (node) {
                return (
                    visible(node) && !tree.isleaf(tree.postorderselect(node))
                );
            };
        } else if (this.drawNodeCircles === 1) {
            // draw all node circles
            comp = function (node) {
                return visible(node);
            };
        } else if (this.drawNodeCircles === 2) {
            // hide all node circles
            comp = function (node) {
                return false;
            };
        } else if (this.drawNodeCircles === 3) {
            // draw node with 1 descendant
            comp = function (node) {
                var treeNode = tree.postorderselect(node);
                return (
                    visible(node) &&
                    !tree.isleaf(treeNode) &&
                    tree.fchild(treeNode) === tree.lchild(treeNode)
                );
            };
        } else {
            throw new Error("getNodeCoords() drawNodeCircles is out of range");
        }
        for (var node of this._tree.postorderTraversal((includeRoot = true))) {
            if (!comp(node)) {
                continue;
            }
            // In the past, we only drew circles for nodes with an assigned
            // name (i.e. where the name of a node was not null). Now, we
            // just draw circles for all nodes.
            coords.push(
                this.getX(node),
                this.getY(node),
                this.getNodeInfo(node, "color")
            );
        }
        return new Float32Array(coords);
    };

    /**
     * Returns the number of lines/triangles to approximate an arc/wedge given
     * the total angle of the arc/wedge.
     *
     * @param {Number} totalAngle The total angle of the arc/wedge
     * @return {Number} The number of lines/triangles to approximate the arc
     *                  or wedge.
     */
    Empress.prototype._numSampToApproximate = function (totalAngle) {
        var numSamples = Math.floor(60 * Math.abs(totalAngle / Math.PI));
        return numSamples >= 2 ? numSamples : 2;
    };

    /**
     * Returns an Object describing circular layout angle information for a
     * node.
     *
     * @param {Number} node Postorder position of a node in the tree.
     * @param {Number} halfAngleRange A number equal to (2pi) / (# leaves in
     *                                the tree), used to determine the lower
     *                                and upper angles. This is accepted as a
     *                                parameter rather than computed here so
     *                                that, if this function is called multiple
     *                                times in succession when drawing a
     *                                barplot layer, this value can be computed
     *                                just once for this layer up front.
     *
     * @return {Object} angleInfo An Object with the following keys:
     *                             -angle
     *                             -lowerAngle
     *                             -upperAngle
     *                             -angleCos
     *                             -angleSin
     *                             -lowerAngleCos
     *                             -lowerAngleSin
     *                             -upperAngleCos
     *                             -upperAngleSin
     *                            This Object can be passed directly into
     *                            this._addCircularBarCoords() as its angleInfo
     *                            parameter.
     *
     * @throws {Error} If the current layout is not "Circular".
     */
    Empress.prototype._getNodeAngleInfo = function (node, halfAngleRange) {
        if (this._currentLayout === "Circular") {
            var angle = this.getNodeInfo(node, "angle");
            var lowerAngle = angle - halfAngleRange;
            var upperAngle = angle + halfAngleRange;
            var angleCos = Math.cos(angle);
            var angleSin = Math.sin(angle);
            var lowerAngleCos = Math.cos(lowerAngle);
            var lowerAngleSin = Math.sin(lowerAngle);
            var upperAngleCos = Math.cos(upperAngle);
            var upperAngleSin = Math.sin(upperAngle);
            return {
                angle: angle,
                lowerAngle: lowerAngle,
                upperAngle: upperAngle,
                angleCos: angleCos,
                angleSin: angleSin,
                lowerAngleCos: lowerAngleCos,
                lowerAngleSin: lowerAngleSin,
                upperAngleCos: upperAngleCos,
                upperAngleSin: upperAngleSin,
            };
        } else {
            // We need to throw this error, because if we're not in the
            // rectangular layout then nodes will not have a meaningful "angle"
            // attribute.
            throw new Error(
                "_getNodeAngleInfo() called when not in circular layout"
            );
        }
    };

    /**
     * Adds to an array of coordinates / colors the data needed to draw four
     * triangles (two rectangles) for a single bar in a circular layout
     * barplot.
     *
     * Since this only draws two rectangles, the resulting barplots look jagged
     * for small trees but look smooth enough for at least moderately-sized
     * trees.
     *
     * For a node with an angle pointing at the bottom-left of the screen, the
     * rectangles drawn here will look something like:
     *
     *     tR1        /
     *     /  \      /
     * tL1/    \    /
     *    \     \  *
     *     \     \bR-----tR2        (Inner radius)
     *      \    /         |
     *       \  /          |
     *        bL---------tL2        (Outer radius)
     *
     * Here, tL1 and tR2 are on the "lower angle" and tL2 and tR2 are on the
     * "upper angle," as specified in the angleInfo parameter.
     *
     * (This style of ASCII art [esp. the "using * to denote an arrow" thing]
     * mimics http://mathforum.org/dr.math/faq/formulas/faq.polar.html.)
     *
     * @param {Array} coords Array containing coordinate + color data, to be
     *                       passed to Drawer.loadBarplotBuff().
     * @param {Number} r1 Inner radius of the bar to draw.
     * @param {Number} r2 Outer radius of the bar to draw.
     * @param {Object} angleInfo Object returned by this._getNodeAngleInfo()
     *                           for the node this bar is being drawn for.
     * @param {Array} color The GL color to draw / fill both triangles with.
     */
    Empress.prototype._addCircularBarCoords = function (
        coords,
        r1,
        r2,
        angleInfo,
        color
    ) {
        // Polar coordinates (of the form (radius, theta)) can be converted
        // to Cartesian coordinates (x, y) by using the formulae:
        //  x = radius * cos(theta)
        //  y = radius * sin(theta)
        // Every coordinate defined by these arrays is being converted from
        // Polar to Cartesian, since we know the radius and angle (theta) of
        // these coordinates (and therefore the Polar coordinates).
        // For more detail on this, see for example
        // https://tutorial.math.lamar.edu/classes/calcii/polarcoordinates.aspx
        var centerBL = [r2 * angleInfo.angleCos, r2 * angleInfo.angleSin];
        var centerBR = [r1 * angleInfo.angleCos, r1 * angleInfo.angleSin];
        var t1 = {
            tL: [r2 * angleInfo.lowerAngleCos, r2 * angleInfo.lowerAngleSin],
            tR: [r1 * angleInfo.lowerAngleCos, r1 * angleInfo.lowerAngleSin],
            bL: centerBL,
            bR: centerBR,
        };
        var t2 = {
            tL: [r2 * angleInfo.upperAngleCos, r2 * angleInfo.upperAngleSin],
            tR: [r1 * angleInfo.upperAngleCos, r1 * angleInfo.upperAngleSin],
            bL: centerBL,
            bR: centerBR,
        };
        this._addTriangleCoords(coords, t1, color);
        this._addTriangleCoords(coords, t2, color);
    };

    /**
     * Adds to an array of coordinates / colors the data needed to draw two
     * triangles (one rectangle) for a single bar in a rectangular layout
     * barplot.
     *
     * This is a simple convenience function that just calls
     * Empress._addTriangleCoords() to do most of its work.
     *
     * @param {Array} coords Array containing coordinate + color data, to be
     *                       passed to Drawer.loadBarplotBuff().
     * @param {Number} lx Leftmost x-coordinate of the rectangle to draw.
     * @param {Number} rx Rightmost x-coordinate of the rectangle to draw.
     * @param {Number} by Bottommost y-coordinate of the rectangle to draw.
     * @param {Number} ty Topmost y-coordinate of the rectangle to draw.
     * @param {Array} color The GL color to draw / fill both triangles with.
     */
    Empress.prototype._addRectangularBarCoords = function (
        coords,
        lx,
        rx,
        by,
        ty,
        color
    ) {
        var corners = {
            tL: [lx, ty],
            tR: [rx, ty],
            bL: [lx, by],
            bR: [rx, by],
        };
        this._addTriangleCoords(coords, corners, color);
    };

    /**
     * Adds to an array of coordinates / colors the data needed to draw two
     * triangles.
     *
     * The two triangles drawn should look as follows:
     *
     * tL--tR
     * | \  |
     * |  \ |
     * bL--bR
     *
     * ...where all of the area is filled in, giving the impression of just
     * a rectangle (or generic quadrilateral, if e.g. tL isn't directly above
     * bL) being drawn.
     *
     * Note that this doesn't do any validation on the relative positions of
     * the corners coordinates, so if those are messed up (e.g. you're trying
     * to draw the rectangle shown above but you accidentally swap bL and tL)
     * then this will just draw something weird.
     *
     * (Also note that we can modify coords because JS uses "Call by sharing"
     * for Arrays/Objects; see http://jasonjl.me/blog/2014/10/15/javascript.)
     *
     * @param {Array} coords Array containing coordinate + color data, to be
     *                       passed to Drawer.loadThickNodeBuff().
     * @param {Object} corners Object with tL, tR, bL, and bR entries (each
     *                         mapping to an array of the format [x, y]
     *                         indicating this position).
     * @param {Array} color The GL color to draw / fill both triangles with.
     *                      Should be an RGB array (e.g. [1, 0, 0] for red).
     */
    Empress.prototype._addTriangleCoords = function (coords, corners, color) {
        // Triangle 1
        coords.push(...corners.tL);
        coords.push(color);
        coords.push(...corners.bL);
        coords.push(color);
        coords.push(...corners.bR);
        coords.push(color);
        // Triangle 2
        coords.push(...corners.tL);
        coords.push(color);
        coords.push(...corners.tR);
        coords.push(color);
        coords.push(...corners.bR);
        coords.push(color);
    };

    /* Adds coordinate/color info for a vertical line for a given node in the
     * rectangular layout. The vertices of the rectangle to be drawn look like:
     *
     * tL |-tR---
     * ---|
     * bL |-bR---
     *
     * @param {Array} coords  Array containing coordinate + color data, to be
     *                        passed to Drawer.loadThickNodeBuff().
     * @param {Number} node   Node index in this._treeData, from which we'll
     *                        retrieve coordinate information.
     * @param {Number} lwScaled Desired line thickness (note that this will be
     *                          applied on both sides of the line -- so if
     *                          lwScaled = 1 here then the drawn thick line
     *                          will have a width of 1 + 1 = 2).
     */
    Empress.prototype._addThickVerticalLineCoords = function (
        coords,
        node,
        lwScaled
    ) {
        var corners = {
            tL: [
                this.getX(node) - lwScaled,
                this.getNodeInfo(node, "highestchildyr"),
            ],
            tR: [
                this.getX(node) + lwScaled,
                this.getNodeInfo(node, "highestchildyr"),
            ],
            bL: [
                this.getX(node) - lwScaled,
                this.getNodeInfo(node, "lowestchildyr"),
            ],
            bR: [
                this.getX(node) + lwScaled,
                this.getNodeInfo(node, "lowestchildyr"),
            ],
        };
        var color = this.getNodeInfo(node, "color");
        this._addTriangleCoords(coords, corners, color);
    };

    /**
     * Thickens the colored branches of the tree.
     *
     * @param {Number} lw Amount of thickness to use, in the same "units"
     *                    that the user can enter in one of the line width
     *                    <input>s. If this is 0, this function won't do
     *                    anything. (If this is < 0, this will throw an error.
     *                    But this really shouldn't happen, since this
     *                    parameter should be the output from
     *                    util.parseAndValidateNum().)
     */
    Empress.prototype.thickenColoredNodes = function (lw) {
        // If lw isn't > 0, then we don't thicken colored lines at all --
        // we just leave them at their default width.
        if (lw < 0) {
            // should never happen because util.parseAndValidateNum()
            // should've been called in order to obtain lw, but in case
            // this gets messed up in the future we'll catch it
            throw "Line width passed to thickenColoredNodes() is < 0.";
        } else {
            // Make sure that, even if lw is 0 (i.e. we don't need to
            // thicken the lines), we still set the current line width
            // accordingly. This way, when doing things like updating the
            // layout that'll require re-drawing the tree based on the most
            // recent settings, we'll have access to the correct line width.
            this._currentLineWidth = lw;
            if (lw === 0) {
                // But, yeah, if lw is 0 we can just return early.
                return;
            }
        }
        // Scale the line width in such a way that trees with more leaves have
        // "smaller" line width values than trees with less leaves. This is a
        // pretty arbitrary equation based on messing around and seeing what
        // looked nice on mid- and small-sized trees; as a TODO for the future,
        // there is almost certainly a better way to do this.
        var lwScaled =
            (2 * lw) / Math.pow(Math.log10(this._tree.numleaves()), 2);
        var tree = this._tree;

        // the coordinates of the tree
        var coords = [];
        this._drawer.loadThickNodeBuff([]);

        // define these variables so jslint does not complain
        var x1, y1, x2, y2, corners;

        // In the corner case where the root node (located at index tree.size)
        // has an assigned color, thicken the root's drawn vertical line when
        // drawing the tree in Rectangular layout mode
        if (
            this._currentLayout === "Rectangular" &&
            this.getNodeInfo(tree.size, "isColored")
        ) {
            this._addThickVerticalLineCoords(coords, tree.size, lwScaled);
        }
        // iterate through the tree in postorder, skip root
        for (var node of this._tree.postorderTraversal()) {
            // name of current node
            var parent = tree.postorder(
                tree.parent(tree.postorderselect(node))
            );

            if (
                this._collapsedClades.hasOwnProperty(node) ||
                !this.getNodeInfo(node, "visible") ||
                !this.getNodeInfo(node, "isColored")
            ) {
                continue;
            }

            var color = this.getNodeInfo(node, "color");
            if (this._currentLayout === "Rectangular") {
                // Draw a thick vertical line for this node, if it isn't a tip
                if (this.getNodeInfo(node, "lowestchildyr") !== undefined) {
                    this._addThickVerticalLineCoords(coords, node, lwScaled);
                }
                /* Draw a horizontal thick line for this node -- we can safely
                 * do this for all nodes since this ignores the root, and all
                 * nodes except for the root (at least as of writing) have a
                 * horizontal line portion in the rectangular layout.
                 * tL   tR---
                 * -----|
                 * bL   bR---
                 */
                corners = {
                    tL: [this.getX(parent), this.getY(node) + lwScaled],
                    tR: [this.getX(node), this.getY(node) + lwScaled],
                    bL: [this.getX(parent), this.getY(node) - lwScaled],
                    bR: [this.getX(node), this.getY(node) - lwScaled],
                };
                this._addTriangleCoords(coords, corners, color);
            } else if (this._currentLayout === "Circular") {
                // Thicken the "arc" if this is non-root internal node
                // (TODO: this will need to be adapted when the arc is changed
                // to be a bezier curve)
                if (!this._tree.isleaf(this._tree.postorderselect(node))) {
                    // An arc will be created for all internal nodes.
                    // See getCoords() for details on how arcs are drawn.
                    var arcDeltaAngle =
                        this.getNodeInfo(node, "arcendangle") -
                        this.getNodeInfo(node, "arcstartangle");
                    var numSamples = this._numSampToApproximate(arcDeltaAngle);
                    var sampleAngle = arcDeltaAngle / numSamples;
                    var sX = this.getNodeInfo(node, "arcx0");
                    var sY = this.getNodeInfo(node, "arcy0");
                    for (var line = 0; line < numSamples; line++) {
                        x1 =
                            sX * Math.cos(line * sampleAngle) -
                            sY * Math.sin(line * sampleAngle);
                        y1 =
                            sX * Math.sin(line * sampleAngle) +
                            sY * Math.cos(line * sampleAngle);
                        x2 =
                            sX * Math.cos((line + 1) * sampleAngle) -
                            sY * Math.sin((line + 1) * sampleAngle);
                        y2 =
                            sX * Math.sin((line + 1) * sampleAngle) +
                            sY * Math.cos((line + 1) * sampleAngle);
                        var arc0corners = VectorOps.computeBoxCorners(
                            x1,
                            y1,
                            x2,
                            y2,
                            lwScaled
                        );
                        var arc1corners = VectorOps.computeBoxCorners(
                            x1,
                            y1,
                            x2,
                            y2,
                            lwScaled
                        );
                        this._addTriangleCoords(coords, arc0corners, color);
                        this._addTriangleCoords(coords, arc1corners, color);
                    }
                }
                // Thicken the actual "node" portion, extending from the center
                // of the layout
                x1 = this.getNodeInfo(node, "xc0");
                y1 = this.getNodeInfo(node, "yc0");
                x2 = this.getX(node);
                y2 = this.getY(node);
                corners = VectorOps.computeBoxCorners(x1, y1, x2, y2, lwScaled);
                this._addTriangleCoords(coords, corners, color);
            } else {
                x1 = this.getX(parent);
                y1 = this.getY(parent);
                x2 = this.getX(node);
                y2 = this.getY(node);
                corners = VectorOps.computeBoxCorners(x1, y1, x2, y2, lwScaled);
                this._addTriangleCoords(coords, corners, color);
            }
        }

        this._drawer.loadThickNodeBuff(coords);
    };

    /**
     * Given a node and an arbitrary number, returns the maximum of the node's
     * x-coordinate and the arbitrary number.
     *
     * Assumes that the tree is in the Rectangular layout.
     *
     * @param {Number} node Postorder position of a node in the tree
     * @param {Number} m Arbitrary number
     *
     * @return {Number} maximum of (node's x-coordinate, m)
     */
    Empress.prototype._getMaxOfXAndNumber = function (node, m) {
        var x = this.getX(node);
        return Math.max(x, m);
    };

    /**
     * Given a node and an arbitrary number, returns the maximum of the node's
     * radius (its distance from (0, 0)) in the circular layout and the
     * arbitrary number.
     *
     * Assumes that the tree is in the Circular layout.
     *
     * NOTE that by radius we do not mean "the size of the node's circle"
     * -- instead we're referring to part of its polar coordinate position
     * (since those can be written as (radius, theta)).
     *
     * @param {Number} node Postorder position of a node in the tree
     * @param {Number} m Arbitrary number
     *
     * @return {Number} maximum of (node's radius, m)
     */
    Empress.prototype._getMaxOfRadiusAndNumber = function (node, m) {
        // We don't currently store nodes' radii, so we figure this
        // out by looking at the node's x-coordinate and angle.
        // Since x-coordinates are equal to r*cos(theta), we can
        // divide a given node's x-coordinate by cos(theta) to get
        // its radius. I know we can get the same result by
        // computing sqrt(x^2 + y^2) (a.k.a. distance from the
        // root at (0, 0)), but this seems faster. (There is still
        // probably an even faster way to do this though; maybe a
        // preorder traversal through the tree to see which tip has
        // the largest cumulative length, then scale that to the
        // radius value in the layout? Not sure if this step is a
        // bottleneck worth spending time working on, though.)
        var r = this.getX(node) / Math.cos(this.getNodeInfo(node, "angle"));
        return Math.max(r, m);
    };

    /**
     * Computes the closest-to-the-root point at which we can start drawing
     * barplots in the current layout.
     *
     * For the rectangular layout, this means looking for the rightmost node's
     * x-coordinate; for the circular layout, this means looking for the node
     * farthest away from the root's distance from the root (a.k.a. radius,
     * since the root is (0, 0) so we can think of the circular layout in terms
     * of polar coordinates).
     *
     * This function doesn't return anything; its only effects are updating
     * this._maxDisplacement and updating this._barplotUnit (which is
     * proportional to the max displacement).
     *
     * If the current layout does not support barplots, then
     * this._maxDisplacement is set to null.
     */
    Empress.prototype._computeMaxDisplacement = function () {
        var maxD = -Infinity;
        var compFunc;
        // The purpose of this variable is to make barplots have effectively
        // the same "thickness" from the user's perspective, proportional to
        // the tree's "thickness" (regardless of the layout).
        //
        // In the rectangular layout, this is set to 1, so that 100 barplot
        // units (the default length for all barplot layers, as of writing) is
        // 1/10th of the max displacement.
        //
        // Total tree width = 10
        //  __________
        // |   _       | |
        // |--|_       | |
        // |__         | |
        //
        // In the circular layout, the tree looks twice as "thick," because the
        // max displacement is only the radius of the circle:
        //
        // Total tree diameter = 20
        //
        //          |
        //       +--+
        //      / \
        //     /   \
        //    -+    +----------
        //          |
        //          |
        //
        // (... I don't know how to draw a circle of barplots around that in
        // ASCII art, but please feel free to imagine it :P)
        //
        // Anyway, to compensate for this, we use a factor of 2 for the
        // circular layout to make the barplots twice as thick (and therefore
        // scale with the tree diameter). I'm not 100% sure that this is the
        // best way to handle this problem, but it looks good enough and the
        // lengths are configurable anyway so I don't think it matters much.
        var layoutFactor;
        if (this._currentLayout === "Rectangular") {
            compFunc = "_getMaxOfXAndNumber";
            layoutFactor = 1;
        } else if (this._currentLayout === "Circular") {
            compFunc = "_getMaxOfRadiusAndNumber";
            layoutFactor = 2;
        } else {
            this._maxDisplacement = null;
            return;
        }
        for (var node of this._tree.postorderTraversal()) {
            if (this._tree.isleaf(this._tree.postorderselect(node))) {
                maxD = this[compFunc](node, maxD);
            }
        }
        this._maxDisplacement = maxD;
        this._barplotUnit = (this._maxDisplacement / 1000) * layoutFactor;
    };

    /**
     * Clears the barplot buffer and re-draws the tree.
     *
     * This is useful for immediately disabling barplots, for example if the
     * layout is switched to one that doesn't support barplots (e.g. unrooted)
     * or if the user unchecks the "Draw barplots?" checkbox.
     */
    Empress.prototype.undrawBarplots = function () {
        this._drawer.loadBarplotBuff([]);
        this.drawTree();
        this._barplotsDrawn = false;
    };

    /**
     * Computes the coordinate data needed for drawing a collection of barplot
     * layer(s), as well as additional information needed for populating the
     * corresponding barplot legends.
     *
     * Similar to this.getCoords().
     *
     * @param {Array} layers Collection of BarplotLayer objects. Layers will be
     *                       drawn starting from the edge of the tree and going
     *                       outwards: the first layer in the array will be the
     *                       innermost and the last will be the outermost
     *                       (ignoring barplot border layers, which may be
     *                       added depending on the BarplotPanel's state).
     *
     * @returns {Object} Contains three entries:
     *                   -coords: An array of coordinate data, in the format
     *                    [x, y, RGB...]
     *                   -colorers: An Array of the same length as the number
     *                    of barplot layers containing in each position either
     *                    a Colorer object (for layers for which a color legend
     *                    should be shown) or null (for layers for which no
     *                    color legend should be shown).
     *                   -lengthExtrema: An Array of the same length as the
     *                    number of barplot layers containing in each position
     *                    either another Array of two elements (the minimum and
     *                    maximum value to be shown in a length legend) or
     *                    null (for layers for which no length legend should be
     *                    shown).
     *
     * @throws {Error} If any of the following conditions are met:
     *                 -One of the layers is of barplot type "fm" and:
     *                    -A field with < 2 unique numeric values is used to
     *                     scale colors
     *                    -A field with < 2 unique numeric values is used to
     *                     scale lengths
     *                    -Length scaling is attempted, and the layer's
     *                     scaleLengthByFMMax attribute is smaller than its
     *                     scaleLengthByFMMin attribute
     */
    Empress.prototype.getBarplotData = function (layers) {
        var scope = this;

        if (!this._barplotPanel.isLayoutSupported(this._currentLayout)) {
            throw new Error(
                "Non-barplot-supporting layout '" +
                    this._currentLayout +
                    "' in use."
            );
        }

        // The main thing that will be returned by this function
        var barplotBuffer = [];

        // Add on a gap between the closest-to-the-root point at which we can
        // start drawing barplots, and the first barplot layer. (It's possible
        // for this._barplotPanel.distBtwnTreeAndBarplots to be 0, in which
        // case there isn't a gap -- this looks kinda bad if node circles are
        // drawn because the node circle of the tip(s) at this max displacement
        // are partially covered by the barplots -- hence why this isn't the
        // default).
        var maxD =
            this._maxDisplacement +
            this._barplotPanel.distBtwnTreeAndBarplots * this._barplotUnit;

        // As we iterate through the layers, we'll store the "previous layer
        // max D" as a separate variable. This will help us easily work with
        // layers of varying lengths.
        var prevLayerMaxD = maxD;

        // As we iterate through the layers, we'll also store the Colorer
        // that was used for each layer (or null, if no Colorer was used --
        // i.e. for feature metadata barplots with no color encoding). At the
        // end of this function, when we know that all barplots are valid,
        // we'll populate / clear legends accordingly.
        var colorers = [];

        // Also, we keep track of length-scaling information as well. These are
        // just arrays of [min val, max val]. (Or they'll just be null, if no
        // length scaling was done -- this is always the case for e.g. stacked
        // sample metadata barplots.)
        var lengthExtrema = [];

        _.each(layers, function (layer) {
            if (scope._barplotPanel.useBorders) {
                prevLayerMaxD = scope.addBorderBarplotLayerCoords(
                    barplotBuffer,
                    prevLayerMaxD
                );
            }
            var layerInfo;
            // Normally I'd just set addLayerFunc as a reference to
            // scope.addSMBarplotLayerCoords (or ...FM...), but that apparently
            // breaks references to "this". Using func names is a workaround.
            var addLayerFunc;
            if (layer.barplotType === "sm") {
                addLayerFunc = "addSMBarplotLayerCoords";
            } else {
                addLayerFunc = "addFMBarplotLayerCoords";
            }
            // The meat of the work here: compute the coordinates needed for
            // each barplot layer. These functions may throw errors as needed
            // if certain selections are invalid.
            layerInfo = scope[addLayerFunc](
                layer,
                barplotBuffer,
                prevLayerMaxD
            );
            prevLayerMaxD = layerInfo[0];
            colorers.push(layerInfo[1]);
            lengthExtrema.push(layerInfo[2]);
        });
        // Add a border on the outside of the outermost layer
        if (this._barplotPanel.useBorders) {
            this.addBorderBarplotLayerCoords(barplotBuffer, prevLayerMaxD);
        }
        return {
            coords: barplotBuffer,
            colorers: colorers,
            lengthExtrema: lengthExtrema,
        };
    };

    /**
     * Returns the current BarplotLayers owned by the BarplotPanel.
     *
     * @returns {Array} Array of BarplotLayer objects.
     */
    Empress.prototype.getBarplotLayers = function () {
        return this._barplotPanel.layers;
    };

    /**
     * Draws barplots on the tree.
     *
     * @throws {Error} If user selections for a barplot layer are invalid; see
     *                 this.getBarplotData() for details.
     */
    Empress.prototype.drawBarplots = function () {
        var scope = this;
        var layers = this.getBarplotLayers();
        var barplotData = this.getBarplotData(layers);
        // NOTE that we purposefuly don't clear the barplot buffer until we
        // know all of the barplots are valid. If we were to call
        // this.loadBarplotBuff([]) at the start of this function, then if we'd
        // error out in this.getBarplotData(), the barplot buffer would be
        // cleared without the tree being redrawn; this would result in the
        // barplots disappearing the next time the user did something that
        // prompted a redrawing of the tree (e.g. zooming or panning), which
        // would be confusing.
        this._drawer.loadBarplotBuff([]);
        this._drawer.loadBarplotBuff(barplotData.coords);
        this.drawTree();

        // By the same logic, now we can safely update the barplot legends to
        // match the barplots that are now drawn.
        _.each(barplotData.colorers, function (colorer, layerIndex) {
            if (_.isNull(colorer)) {
                layers[layerIndex].clearColorLegend();
            } else {
                layers[layerIndex].populateColorLegend(colorer);
            }
        });
        _.each(barplotData.lengthExtrema, function (valSpan, layerIndex) {
            if (_.isNull(valSpan)) {
                layers[layerIndex].clearLengthLegend();
            } else {
                layers[layerIndex].populateLengthLegend(...valSpan);
            }
        });

        // Finally, we can say that barplots have been drawn :)
        this._barplotsDrawn = true;
    };

    /**
     * Adds a sample metadata barplot layer's coordinates to an array.
     *
     * @param {BarplotLayer} layer The layer to be drawn.
     * @param {Array} coords The array to which the coordinates for this layer
     *                       will be added.
     * @param {Number} prevLayerMaxD The "displacement" (either in
     *                               x-coordinates, or in radius coordinates)
     *                               to use as the starting point for drawing
     *                               this layer's bars.
     *
     * @return {Array} layerInfo An array containing three elements:
     *                           1. The maximum displacement of a bar within
     *                              this layer (this should really just be
     *                              prevLayerMaxD + layer.lengthSM, since all
     *                              tips' bars in a stacked sample metadata
     *                              barplot have the same length)
     *                           2. The Colorer used to assign colors to sample
     *                              metadata values
     *                           3. Just null (in the future, this could be
     *                              changed to provide length-scaling legend
     *                              information, as is done in
     *                              addFMBarplotLayerCoords(); however for now
     *                              that isn't supported.)
     */
    Empress.prototype.addSMBarplotLayerCoords = function (
        layer,
        coords,
        prevLayerMaxD
    ) {
        var scope = this;
        var sortedUniqueValues = this.getUniqueSampleValues(
            layer.colorBySMField
        );
        var colorer = new Colorer(
            layer.colorBySMColorMap,
            sortedUniqueValues,
            undefined,
            undefined,
            layer.colorBySMColorReverse
        );
        var sm2color = colorer.getMapRGB();
        // Do most of the hard work: compute the frequencies for each tip (only
        // the tips present in the BIOM table, that is)
        var feature2freqs = this._biom.getFrequencyMap(layer.colorBySMField);

        // Only bother computing the halfyrscf / halfAngleRange value we need.
        // (this._tree.numleaves() does iterate over the full tree, at least
        // as of writing, so avoiding calling it if possible is a good idea.)
        // NOTE: This code is duplicated between this function and
        // addFMBarplotLayerCoords(). Not sure if it's worth the work to
        // abstract it, though, since it boils down to ~6 lines.
        var halfyrscf, halfAngleRange;
        if (this._currentLayout === "Rectangular") {
            // Bar thickness (rect layout barplots)
            halfyrscf = this._yrscf / 2;
        } else {
            // Bar thickness (circular layout barplots)
            // This is really (2pi / # leaves) / 2, but the 2s cancel
            // out so it's just pi / # leaves
            halfAngleRange = Math.PI / this._tree.numleaves();
        }

        var layerLength = layer.lengthSM * this._barplotUnit;

        // For each tip in the BIOM table...
        // (We implicitly ignore [and don't draw anything for] tips that
        // *aren't* in the BIOM table.)
        _.each(feature2freqs, function (freqs, node) {
            // This variable defines the left x-coordinate (or inner radius)
            // for drawing the next "section" of the stacked barplot.
            // It'll be updated as we iterate through the unique values in this
            // sample metadata field below.
            var prevSectionMaxD = prevLayerMaxD;

            // Compute y-coordinate / angle information up front. Doing this
            // here lets us compute this only once per tip (per layer), rather
            // than computing this for every section in the stacked barplot --
            // doable b/c this information is constant through the sections.
            var y, ty, by;
            var angleInfo;
            if (scope._currentLayout === "Rectangular") {
                y = scope.getY(node);
                ty = y + halfyrscf;
                by = y - halfyrscf;
            } else {
                // NOTE: In this function and in addFMBarplotLayerCoords(), we
                // don't bother checking if scope._currentLayout is not
                // Rectangular / Circular. This should already have been
                // checked for by the caller.
                angleInfo = scope._getNodeAngleInfo(node, halfAngleRange);
            }

            // For each unique value for this sample metadata field...
            // NOTE: currently we iterate through all of sortedUniqueValues
            // once for every tip in the table, detecting and skipping
            // unique values where no samples contain this tip.
            // The reason we do things this way, rather than just
            // iterating directly over the keys of this tip's Object within
            // the frequency map, is that we want to ensure that unique
            // values are processed in the same order for every tip (so for
            // a "body site" barplot you'd always see e.g. gut, left palm,
            // right palm, tongue in that order).
            //
            // Ideally we'd skip having to do this full iteration, though,
            // and only look at the unique values containing this tip from
            // the start (saving time). This might require refactoring the
            // output of BiomTable.getFrequencyMap(), though.
            for (var v = 0; v < sortedUniqueValues.length; v++) {
                var smVal = sortedUniqueValues[v];
                var freq = freqs[smVal];
                // Ignore sample metadata values where no sample with this
                // value contains this tip. We can detect this using
                // !_.isUndefined() because freqs should only include
                // entries for metadata values where this feature is
                // present in at least one sample with that value.
                if (!_.isUndefined(freq)) {
                    var sectionColor = sm2color[smVal];
                    var barSectionLen = layerLength * freq;
                    // Assign each unique sample metadata value a length
                    // proportional to its, well, proportion within the sample
                    // presence information for this tip.
                    var thisSectionMaxD = prevSectionMaxD + barSectionLen;
                    if (scope._currentLayout === "Rectangular") {
                        scope._addRectangularBarCoords(
                            coords,
                            prevSectionMaxD,
                            thisSectionMaxD,
                            by,
                            ty,
                            sectionColor
                        );
                    } else {
                        scope._addCircularBarCoords(
                            coords,
                            prevSectionMaxD,
                            thisSectionMaxD,
                            angleInfo,
                            sectionColor
                        );
                    }
                    prevSectionMaxD = thisSectionMaxD;
                }
            }
        });
        // The bar lengths are identical for all tips in this layer, so no need
        // to do anything fancy to compute the maximum displacement. (So the
        // max displacement is just the initial max displacement plus the
        // length for each bar in this layer.)
        //
        // null is the final element in this list because, as mentioned above,
        // length-scaling is currently not supported for sample metadata
        // barplots. The null indicates that no length legend should be drawn
        // for this layer. When we get around to supporting scaling sample
        // metadata barplots by length (see issue #353 on GitHub), we'll just
        // need to replace the null.
        return [prevLayerMaxD + layerLength, colorer, null];
    };

    /**
     * Adds a feature metadata barplot layer's coordinates to an array.
     *
     * @param {BarplotLayer} layer The layer to be drawn.
     * @param {Array} coords The array to which the coordinates for this layer
     *                       will be added.
     * @param {Number} prevLayerMaxD The "displacement" (either in
     *                               x-coordinates, or in radius coordinates)
     *                               to use as the starting point for drawing
     *                               this layer's bars.
     *
     * @return {Array} layerInfo An array containing three elements:
     *                           1. The maximum displacement of a bar within
     *                              this layer
     *                           2. The Colorer used to assign colors to
     *                              feature metadata values, if layer.colorByFM
     *                              is truthy. (If layer.colorByFM is falsy,
     *                              then this will just be null, indicating
     *                              that no color legend should be shown for
     *                              this layer.)
     *                           3. If layer.scaleLengthByFM is truthy, an
     *                              array containing two elements:
     *                              1. the minimum value in the layer's
     *                                 layer.scaleLengthByFMField field.
     *                              2. the maximum value in the layer's
     *                                 layer.scaleLengthByFMField field.
     *                              If layer.scaleLengthByFM is falsy, then
     *                              this will just be null, indicating that no
     *                              length legend should be shown for this
     *                              layer.
     *
     * @throws {Error} If continuous color or length scaling is requested, but
     *                 the feature metadata field used for either scaling
     *                 operation does not contain at least two unique numeric
     *                 values.
     */
    Empress.prototype.addFMBarplotLayerCoords = function (
        layer,
        coords,
        prevLayerMaxD
    ) {
        var maxD = prevLayerMaxD;
        var colorer = null;
        var fm2color, colorFMIdx;
        var lenValMin = null;
        var lenValMax = null;
        var fm2length, lengthFMIdx;
        // Map feature metadata values to colors, if requested (i.e. if
        // layer.colorByFM is true). If not requested, we'll just use the
        // layer's default color.
        if (layer.colorByFM) {
            var sortedUniqueColorValues = this.getUniqueFeatureMetadataInfo(
                layer.colorByFMField,
                "tip"
            ).sortedUniqueValues;
            // If this field is invalid then an error would have been
            // raised in this.getUniqueFeatureMetadataInfo().
            // (But... it really shouldn't be.)
            colorFMIdx = _.indexOf(
                this._featureMetadataColumns,
                layer.colorByFMField
            );
            // We pass the true/false value of the "Continuous values?"
            // checkbox to Colorer regardless of if the selected color map
            // is discrete or sequential/diverging. This is because the Colorer
            // class constructor is smart enough to ignore useQuantScale = true
            // if the color map is discrete in the first place. (This is tested
            // in the Colorer tests; ctrl-F for "CVALDISCRETETEST" in
            // tests/test-colorer.js to see this.)
            try {
                colorer = new Colorer(
                    layer.colorByFMColorMap,
                    sortedUniqueColorValues,
                    layer.colorByFMContinuous,
                    layer.uniqueNum,
                    layer.colorByFMColorReverse
                );
            } catch (err) {
                // If the Colorer construction failed (should only have
                // happened if the user asked for continuous values but the
                // selected field doesn't have at least 2 unique numeric
                // values), then we open a toast message about this error and
                // then raise it again (with some more context, e.g. the field
                // name / barplot layer number). This lets us bail out of
                // drawing barplots while still keeping the user aware of why
                // nothing just got drawn/updated.
                var msg =
                    "Error with assigning colors in barplot layer " +
                    layer.num +
                    ": " +
                    'the feature metadata field "' +
                    layer.colorByFMField +
                    '" has less than 2 unique numeric values.';
                util.toastMsg("Barplot coloring error", msg, (duration = 5000));
                throw msg;
            }
            fm2color = colorer.getMapRGB();
        }

        // Next, map feature metadata values to lengths if requested
        if (layer.scaleLengthByFM) {
            var sortedUniqueLengthValues = this.getUniqueFeatureMetadataInfo(
                layer.scaleLengthByFMField,
                "tip"
            ).sortedUniqueValues;
            lengthFMIdx = _.indexOf(
                this._featureMetadataColumns,
                layer.scaleLengthByFMField
            );
            try {
                [fm2length, lenValMin, lenValMax] = util.assignBarplotLengths(
                    sortedUniqueLengthValues,
                    layer.scaleLengthByFMMin,
                    layer.scaleLengthByFMMax,
                    layer.num,
                    layer.scaleLengthByFMField
                );
            } catch (err) {
                // Fail gracefully, similarly to how we handle Colorer errors
                // above
                util.toastMsg(
                    "Barplot length-scaling error",
                    err.message,
                    (duration = 5000)
                );
                throw err.message;
            }
        }

        // Now that we know how to encode each tip's bar, we can finally go
        // iterate through the tree and create bars for the tips.
        var halfyrscf, halfAngleRange;
        if (this._currentLayout === "Rectangular") {
            halfyrscf = this._yrscf / 2;
        } else {
            halfAngleRange = Math.PI / this._tree.numleaves();
        }
        // NOTE that, for drawing a barplot layer representing a taxonomy
        // column, we are essentially doing the work here of "reassembling"
        // the ancestor taxonomy with the child taxonomy info twice -- once
        // when we call this.getUniqueFeatureMetadataInfo() above, and again
        // as we go through this loop and look at each tip (this is done for
        // each tip by the "retrieval function" mentioned below).
        //
        // It would be ideal to use the mapping information returned by
        // this.getUniqueFeatureMetadataInfo() to avoid having to repeat this
        // work, although this would likely require restructuring the rest
        // of this function -- might be too much work for its own good.
        for (var node of this._tree.postorderTraversal()) {
            if (this._tree.isleaf(this._tree.postorderselect(node))) {
                var name = this.getNodeInfo(node, "name");
                var fm;
                // Assign this tip's bar a color
                var color;
                if (layer.colorByFM) {
                    // Get a function that'll retrieve feature metadata from
                    // this field for us. As of writing, only does anything
                    // special for certain taxonomy columns.
                    var getValFromColorFM = this._getFMValRetrievalFunction(
                        layer.colorByFMField
                    );

                    if (_.has(this._tipMetadata, node)) {
                        fm = getValFromColorFM(this._tipMetadata[node]);
                        if (_.has(fm2color, fm)) {
                            color = fm2color[fm];
                        } else {
                            // This tip has metadata, but its value for this
                            // field is non-numeric. Unlike Emperor, we don't
                            // assign a "NaN color" for these non-numeric vals.
                            // We could change this if requested.
                            continue;
                        }
                    } else {
                        // Don't draw a bar if this tip doesn't have
                        // feature metadata and we're coloring bars by
                        // feature metadata
                        continue;
                    }
                } else {
                    color = layer.defaultColor;
                }

                // Assign this tip's bar a length
                var length;
                if (layer.scaleLengthByFM) {
                    // Get a function that'll retrieve feature metadata from
                    // this field for us. As of writing, this currently is
                    // not especially useful for length scaling, since this
                    // function only does something special for taxonomy
                    // columns -- and those shouldn't be numeric. However,
                    // using this function as the middle-man here ensures
                    // consistency with how the other uses of feature metadata
                    // work (in case we define further special cases later on).
                    var getValFromLengthFM = this._getFMValRetrievalFunction(
                        layer.scaleLengthByFMField
                    );
                    if (_.has(this._tipMetadata, node)) {
                        fm = getValFromLengthFM(this._tipMetadata[node]);
                        if (_.has(fm2length, fm)) {
                            length = fm2length[fm];
                        } else {
                            // This tip has metadata, but its value for
                            // this field is non-numeric
                            continue;
                        }
                    } else {
                        // This tip has no metadata
                        continue;
                    }
                } else {
                    length = layer.defaultLength;
                }

                if (length === 0) {
                    // This tip maps to a length of 0, so don't waste
                    // resources trying to draw it.
                    continue;
                }

                // Update maxD if needed
                var thisLayerMaxD = prevLayerMaxD + length * this._barplotUnit;
                if (thisLayerMaxD > maxD) {
                    maxD = thisLayerMaxD;
                }

                // Finally, add this tip's bar data to an array of data
                // describing the bars to draw
                if (this._currentLayout === "Rectangular") {
                    var y = this.getY(node);
                    var ty = y + halfyrscf;
                    var by = y - halfyrscf;
                    this._addRectangularBarCoords(
                        coords,
                        prevLayerMaxD,
                        thisLayerMaxD,
                        by,
                        ty,
                        color
                    );
                } else {
                    this._addCircularBarCoords(
                        coords,
                        prevLayerMaxD,
                        thisLayerMaxD,
                        this._getNodeAngleInfo(node, halfAngleRange),
                        color
                    );
                }
            }
        }
        var lenValSpan = _.isNull(lenValMin) ? null : [lenValMin, lenValMax];
        return [maxD, colorer, lenValSpan];
    };

    /**
     * Adds coordinates for a "border" barplot layer to an array.
     *
     * @param {Array} coords The array to which the coordinates for this
     *                       "layer" will be added.
     * @param {Number} prevLayerMaxD The "displacement" (either in
     *                               x-coordinates, or in radius coordinates)
     *                               to use as the starting point for drawing
     *                               this layer's bars.
     *
     * @return {Number} maxD The maximum displacement of a bar within this
     *                       layer. This is really just prevLayerMaxD +
     *                       this._barplotPanel.borderLength.
     */
    Empress.prototype.addBorderBarplotLayerCoords = function (
        coords,
        prevLayerMaxD
    ) {
        var borderColor = this._barplotPanel.borderColor;
        var borderLength = this._barplotPanel.borderLength;
        var maxD = prevLayerMaxD + borderLength * this._barplotUnit;
        // TODO: Should be changed when the ability to change the background
        // color is added. Basically, we get a "freebie" if the border color
        // matches the background color, and we don't need to draw anything --
        // we can just increase the displacement and leave it at that.
        // (This works out very well if this is the "outermost" border -- then
        // we really don't need to do anything.)
        if (borderColor === Colorer.rgbToFloat(this._drawer.CLR_COL_RGB)) {
            return maxD;
        }
        // ... Otherwise, we actually have to go and create bars
        var halfyrscf, halfAngleRange;
        if (this._currentLayout === "Rectangular") {
            halfyrscf = this._yrscf / 2;
        } else {
            halfAngleRange = Math.PI / this._tree.numleaves();
        }
        // Currently, this just draws a bar for every tip. This is relatively
        // slow! For the rectangular layout, it should be possible to speed
        // this up by figuring out the topmost and bottommost node and then
        // drawing just two triangles (one rectangle, based on their y-values).
        // For the circular layout, how to speed this up is less clear -- I
        // suspect it should be possible using WebGL and some fancy
        // trigonometry somehow, but I'm not sure.
        for (var node of this._tree.postorderTraversal()) {
            if (this._tree.isleaf(this._tree.postorderselect(node))) {
                if (this._currentLayout === "Rectangular") {
                    var y = this.getY(node);
                    var ty = y + halfyrscf;
                    var by = y - halfyrscf;
                    this._addRectangularBarCoords(
                        coords,
                        prevLayerMaxD,
                        maxD,
                        by,
                        ty,
                        borderColor
                    );
                } else {
                    this._addCircularBarCoords(
                        coords,
                        prevLayerMaxD,
                        maxD,
                        this._getNodeAngleInfo(node, halfAngleRange),
                        borderColor
                    );
                }
            }
        }
        return maxD;
    };

    /**
     *
     * Color the tree by sample groups
     *
     * This method assumes we receive a list of samples and colors from
     * Emperor then it goes ahead and creates one group per color.
     *
     * @param {Array} sampleGroups - A list of sample identifiers
     */
    Empress.prototype.colorSampleGroups = function (sampleGroups) {
        var observationsPerGroup = {},
            obs;

        // get a group of observations per color
        for (var group in sampleGroups) {
            obs = this._biom.getObservationUnionForSamples(sampleGroups[group]);
            observationsPerGroup[group] = new Set(obs);
        }

        // project to ancestors
        observationsPerGroup = this._projectObservations(
            observationsPerGroup,
            this.ignoreAbsentTips
        );

        for (group in observationsPerGroup) {
            obs = Array.from(observationsPerGroup[group]);

            // convert hex string to rgb number
            var rgb = Colorer.hex2RGB(group);

            for (var i = 0; i < obs.length; i++) {
                this.setNodeInfo(obs[i], "color", rgb);
            }
        }

        this.drawTree();
    };

    /**
     * Color the tree using sample metadata
     *
     * @param {String} cat Sample metadata category to use
     * @param {String} color Color map to use
     * @param {Boolean} reverse Defaults to false. If true, the color scale
     *                         will be reversed, with respect to its default
     *                         orientation.
     *
     * @return {Object} If there exists at least one group with unique features
     *                  then an object will be returned that maps groups with
     *                  unique features to a color. If there doesn't exist a
     *                  group with unique features then null will be returned.
     */
    Empress.prototype.colorBySampleCat = function (
        cat,
        color,
        reverse = false
    ) {
        var tree = this._tree;
        var obs = this._biom.getObsBy(cat);
        var categories = Object.keys(obs);

        // Assign colors to categories
        var colorer = new Colorer(
            color,
            categories,
            undefined,
            undefined,
            reverse
        );
        // colors for drawing the tree
        var cm = colorer.getMapRGB();
        // colors for the legend
        var keyInfo = colorer.getMapHex();

        // if the tree has been sheared then categories in obs maybe empty.
        // getObsBy() does not filter out those categories so that the same
        // color can be assigned to each value in obs.
        util.removeEmptyArrayKeys(keyInfo, obs);

        // shared by the following for loops
        var i, j, category;

        // convert observation IDs to _treeData keys
        for (i = 0; i < categories.length; i++) {
            category = categories[i];
            obs[category] = new Set(obs[category]);
        }

        // Assign internal nodes to appropriate category based on their
        // children. Note that _projectObservations()'s returned obs will
        // not contain categories that aren't unique to any tips. This is why
        // we created a Colorer above, so that we can include all unique sample
        // metadata values in the color map / legend.
        obs = this._projectObservations(obs, this.ignoreAbsentTips);

        // If there aren't *any* sample metadata values unique to any tips,
        // then return null so that the caller can warn the user.
        if (Object.keys(obs).length === 0) {
            // still want to update legend to match behavior of
            // colorByFeatureMetadata
            this.updateLegendCategorical(cat, keyInfo);
            return null;
        }

        // assigns node in obs to groups in this._groups
        this.assignGroups(obs);

        // color tree
        this._colorTree(obs, cm);

        this.updateLegendCategorical(cat, keyInfo);

        return keyInfo;
    };

    /**
     * Returns a function that retrieves values for a feature metadata column.
     *
     * The returned function takes as input an Array specifying a "row" in the
     * feature metadata (where each value corresponds to a different feature
     * metadata column: e.g. one very simple row might be
     * ["Bacteria", "Firmicutes", "1.25"], if the only feature metadata columns
     * are "Level 1", "Level 2", and "SomeRandomNumber").
     *
     * The "basic" case is that the returned function just retrieves a single
     * value from this row (e.g. if fmCol is "SomeRandomNumber", then the
     * returned function should retrieve "1.25" from the aforementioned example
     * row). However, it's possible for the returned function to behave
     * differently in special cases. As of writing, the only "special case" is
     * when fmCol is a non-highest-rank taxonomy column EMPress' Python code
     * produced (e.g. "Level 2" in the example above) -- in this case, the
     * returned function will retrieve and combine multiple values, producing
     * a merged taxonomy string down to a given level (e.g.
     * "Bacteria; Firmicutes").
     *
     * @param {String} fmCol Column in the feature metadata.
     * @return {Function} Takes as input a row of feature metadata (an Array),
     *                    and retrieves the "value" for fmCol from this row
     *                    (which may just mean returning a single element from
     *                    the row, or combining multiple columns' values) --
     *                    the behavior is dependent on fmCol.
     * @throws {Error} If fmCol is not present in this._featureMetadataColumns.
     */
    Empress.prototype._getFMValRetrievalFunction = function (fmCol) {
        var getValFromFM;
        var taxIdx = _.indexOf(this._splitTaxonomyColumns, fmCol);
        var fmIdx = _.indexOf(this._featureMetadataColumns, fmCol);
        if (fmIdx < 0) {
            throw 'Feature metadata column "' + cat + '" not present in data.';
        }
        if (taxIdx <= 0) {
            // If this feature metadata column is not in the "split taxonomy
            // columns" (i.e. taxIdx is -1), or if this feature metadata column
            // corresponds to the highest (and therefore first) taxonomy level
            // (e.g. "Kingdom" -- in this case taxIdx will be 0), then, when
            // extracting feature metadata from a given row, we can just get
            // this column's single value in that row.
            return function (fmRow) {
                return fmRow[fmIdx];
            };
        } else {
            // If this feature metadata column corresponds to a taxonomy level
            // below the highest one (e.g. phylum, or class, ...) then we want
            // to handle it specially -- see #473 on GitHub. We'll do this by
            // recording all the "indices" of the feature metadata columns
            // corresponding to the ancestors above this feature metadata
            // column (and then this column itself). This makes it easier to
            // identify all the ancestral information for a given taxonomy
            // entry.
            var ancestorFMIndices = [];
            // We can use a basic for loop starting at 0 because
            // this._splitTaxonomyColumns are in order
            for (var i = 0; i < taxIdx; i++) {
                var currTaxCol = this._splitTaxonomyColumns[i];
                var currTaxColFMIdx = _.indexOf(
                    this._featureMetadataColumns,
                    currTaxCol
                );
                ancestorFMIndices.push(currTaxColFMIdx);
            }
            // We already know the index of the column we end at, so just put
            // it here at the end manually. (Saving this extra work probably
            // won't make an appreciable time difference, but it feels nice :)
            ancestorFMIndices.push(fmIdx);
            return function (fmRow) {
                var totalFMVal = "";
                _.each(ancestorFMIndices, function (ancestorFMIdx, ii) {
                    // Separate adjacent levels in the resulting f.m. value
                    // shown: e.g. "k__Bacteria; p__Cyanobacteria"
                    if (ii > 0) {
                        totalFMVal += "; ";
                    }
                    totalFMVal += fmRow[ancestorFMIdx];
                });
                return totalFMVal;
            };
        }
    };

    /**
     * Retrieve unique value information for a feature metadata field.
     *
     * @param {String} cat The feature metadata column to find information for.
     * @param {String} method Defines what feature metadata to check.
     *                        If this is "tip", then only tip-level feature
     *                        metadata will be used. If this is "all", then
     *                        this will use both tip and internal node feature
     *                        metadata. If this is anything else, this will
     *                        throw an error.
     * @return {Object} An object with two keys:
     *                  -sortedUniqueValues: maps to an Array of the unique
     *                   values in this feature metadata field, sorted using
     *                   util.naturalSort().
     *                  -uniqueValueToFeatures: maps to an Object which maps
     *                   the unique values in this feature metadata column to
     *                   an array of the node name(s) with each value.
     * @throws {Error} If any of the following conditions are met:
     *                 -If cat is not present in this._featureMetadataColumns
     *                 -If method is not "tip" or "all"
     */
    Empress.prototype.getUniqueFeatureMetadataInfo = function (cat, method) {
        // get nodes in tree
        var nodes = new Set([...this._tree.postorderTraversal()]);

        // In order to access feature metadata for a given node, we need to
        // find the 0-based index in this._featureMetadataColumns that the
        // specified f.m. column corresponds to. (We *could* get around this by
        // generating a mapping of f.m. column name -> index in Python, but I
        // don't expect that f.m. columns will be very large and this is only
        // done once per coloring operation so this shouldn't be a bottleneck.)
        var fmIdx = _.indexOf(this._featureMetadataColumns, cat);
        if (fmIdx < 0) {
            throw 'Feature metadata column "' + cat + '" not present in data.';
        }

        // The coloring method influences how much of the feature metadata
        // we'll look at. (While we're at it, validate the coloring method.)
        var fmObjs;
        if (method === "tip") {
            fmObjs = [this._tipMetadata];
        } else if (method === "all") {
            fmObjs = [this._tipMetadata, this._intMetadata];
        } else {
            throw 'F. metadata coloring method "' + method + '" unrecognized.';
        }

        // Define how we're going to extract feature metadata for a given "row"
        // (i.e. for each entry in the feature metadata).
        var getValFromFM = this._getFMValRetrievalFunction(cat);

        // Produce a mapping of unique values in this feature metadata
        // column to an array of the node name(s) with each value.
        var uniqueValueToFeatures = {};
        _.each(fmObjs, function (mObj) {
            _.mapObject(mObj, function (fmRow, node) {
                var fmVal = getValFromFM(fmRow);
                if (!_.has(uniqueValueToFeatures, fmVal)) {
                    uniqueValueToFeatures[fmVal] = [];
                }

                // need to convert to integer
                node = parseInt(node);

                // ignore nodes that have been sheared
                if (!nodes.has(node)) {
                    return;
                }
                uniqueValueToFeatures[fmVal].push(node);
            });
        });

        var sortedUniqueValues = util.naturalSort(
            Object.keys(uniqueValueToFeatures)
        );
        return {
            sortedUniqueValues: sortedUniqueValues,
            uniqueValueToFeatures: uniqueValueToFeatures,
        };
    };

    /**
     * Color the tree based on a feature metadata column.
     *
     * @param {String} cat The feature metadata column to color nodes by.
     *                     This must be present in this._featureMetadataColumns
     *                     or an error will be thrown.
     * @param {String} color The name of the color map to use.
     * @param {String} method Defines how coloring is done. If this is "tip",
     *                        then only tip-level feature metadata will be
     *                        used, and (similar to sample coloring) upwards
     *                        propagation of unique values will be done in
     *                        order to color internal nodes where applicable.
     *                        If this is "all", then this will use both tip and
     *                        internal node feature metadata without doing any
     *                        propagation. If this is anything else, this will
     *                        throw an error.
     * @param{Boolean} reverse Defaults to false. If true, the color scale
     *                         will be reversed, with respect to its default
     *                         orientation.
     * @param{Boolean} continuous Defaults to false. If true, the colorer will
     *                            try to use a gradient color scale.
     * @param{Function} continousFailedFunc The function to call if continuous
     *                                      coloring failed.
     * @return {Object} Maps unique values in this f. metadata column to colors
     */
    Empress.prototype.colorByFeatureMetadata = function (
        cat,
        color,
        method,
        reverse = false,
        continuous = false,
        continousFailedFunc = null
    ) {
        var fmInfo = this.getUniqueFeatureMetadataInfo(cat, method);
        var sortedUniqueValues = fmInfo.sortedUniqueValues;
        var uniqueValueToFeatures = fmInfo.uniqueValueToFeatures;
        // convert observation IDs to _treeData keys. Notably, this includes
        // converting the values of uniqueValueToFeatures from Arrays to Sets.
        var obs = {};
        _.each(sortedUniqueValues, function (uniqueVal, i) {
            uniqueVal = sortedUniqueValues[i];
            obs[uniqueVal] = new Set(uniqueValueToFeatures[uniqueVal]);
        });

<<<<<<< HEAD
        var colorer;
        try {
            // assign colors to unique values
            colorer = new Colorer(
                color,
                sortedUniqueValues,
                continuous,
                // Colorer will create a special gradient ID using the number
                // we pass into this parameter. This allows empress to display
                // multiple gradients at the same time without them overriding
                // each other. Currently, the barplots are set up to start at
                // 0. So, we set this value to -1 here to avoid conflict with
                // the barplot gradients; this allows us to display the
                // feature metadata gradient alongside the
                // barplot gradients.
                continuous ? -1 : undefined,
                reverse
            );
        } catch (err) {
            // If the Colorer construction failed (should only have
            // happened if the user asked for continuous values but the
            // selected field doesn't have at least 2 unique numeric
            // values), then we open a toast message about this error and
            // use discrete coloring instead.
            continuous = false;
            var msg =
                'Error with assigning colors: the feature metadata field "' +
                cat +
                '" has less than 2 unique numeric values, so it cannot be ' +
                "used for continuous coloring. " +
                "Using discrete coloring instead.";
            util.toastMsg("Feature metadata coloring error", msg, 5000);
            // assign colors to unique values
            colorer = new Colorer(
                color,
                sortedUniqueValues,
                continuous,
                undefined,
                reverse
            );
            continousFailedFunc();
        }
=======
        // assign colors to unique values
        var colorer = new Colorer(
            color,
            sortedUniqueValues,
            undefined,
            undefined,
            reverse
        );

>>>>>>> 95848b85
        // colors for drawing the tree
        var cm = colorer.getMapRGB();

        // colors for the legend
        var keyInfo;
        if (continuous) {
            keyInfo = colorer.getGradientInfo();
        } else {
            keyInfo = colorer.getMapHex();
        }

        // if the tree has been sheared then categories in obs maybe empty.
        // getUniqueFeatureMetadataInfo() does not filter out those categories
        // so that the same color can be assigned to each value in obs.
        util.removeEmptyArrayKeys(keyInfo, uniqueValueToFeatures);

        // Do upwards propagation only if the coloring method is "tip"
        if (method === "tip") {
            obs = this._projectObservations(obs, false);
        }

        // assigns nodes in to a group in this._group array
        this.assignGroups(obs);

        // color tree
        this._colorTree(obs, cm);

        this.resizeLegend();
        if (continuous) {
            this._legend.addContinuousKey(cat, keyInfo);
        } else {
            this.updateLegendCategorical(cat, keyInfo);
        }

        return keyInfo;
    };

    /*
     * Projects the groups in obs up the tree.
     *
     * This function performs two distinct operations:
     *      1) Removes the non-unique observations from each group in obs
     *         (i.e. performs an 'exclusive or' between each group).
     *
     *      2) Assigns each internal node to a group if all of its children belong
     *         to the same group.
     *
     *      3) Remove empty groups from return object.
     *
     * Note: All tips that are not passed into obs are considered to belong to
     *       a "not-represented" group, which will be omitted from the
     *       returned version of obs.
     *
     * @param {Object} obs Maps categories to a set of observations (i.e. tips)
     * @param {Bool} ignoreAbsentTips Whether absent tips should be ignored
     *                                during color propagation.
     *
     * @return {Object} returns A Map with the same group names that maps groups
                        to a set of keys (i.e. tree nodes) that are unique to
                        each group.
     */
    Empress.prototype._projectObservations = function (obs, ignoreAbsentTips) {
        var tree = this._tree,
            nodeValue = [],
            node,
            category;
        // set values for each node in obs
        for (category in obs) {
            for (node of obs[category]) {
                if (nodeValue[node] === undefined) {
                    nodeValue[node] = category;
                } else {
                    nodeValue[node] = null;
                }
            }
        }

        for (node of this._tree.postorderTraversal()) {
            var parent = tree.postorder(
                tree.parent(tree.postorderselect(node))
            );
            if (nodeValue[node] === undefined && ignoreAbsentTips) {
                continue;
            }

            if (
                nodeValue[parent] === undefined &&
                nodeValue[node] !== undefined
            ) {
                nodeValue[parent] = nodeValue[node];
            } else if (
                nodeValue[parent] !== nodeValue[node] ||
                nodeValue[node] === undefined
            ) {
                nodeValue[parent] = null;
            }
        }

        var result = {};
        for (node of this._tree.postorderTraversal(true)) {
            category = nodeValue[node];
            if (category !== null && category !== undefined) {
                if (result.hasOwnProperty(category)) {
                    result[category].add(node);
                } else {
                    result[category] = new Set([node]);
                }
            }
        }

        // remove all groups that do not contain unique features
        result = _.pick(result, function (value, key) {
            return value.size > 0;
        });

        return result;
    };

    /**
     * Updates the tree based on obs and cm but does not draw a new tree.
     *
     * NOTE: The nodes in each category should be unique. The behavior of
     *       this function is undefined if nodes in each category are not
     *       unique.
     *
     * @param{Object} obs Maps categories to the unique nodes to be colored for
     *                    each category.
     * @param{Object} cm Maps categories to the colors to color their nodes
     *                   with. Colors should be represented as RGB number, for
     *                   example as is done in the color values of the output
     *                   of Colorer.getMapRGB().
     */
    Empress.prototype._colorTree = function (obs, cm) {
        var categories = util.naturalSort(Object.keys(obs));
        // color tree
        for (var i = 0; i < categories.length; i++) {
            category = categories[i];
            var keys = [...obs[category]];

            for (var j = 0; j < keys.length; j++) {
                var node = keys[j];
                this.setNodeInfo(node, "color", cm[category]);
                this.setNodeInfo(node, "isColored", true);
            }
        }
    };

    /**
     * Sets the color of the tree back to default
     */
    Empress.prototype.resetTree = function () {
        for (var node = 1; node <= this._tree.size; node++) {
            this.setNodeInfo(node, "color", this.DEFAULT_COLOR);
            this.setNodeInfo(node, "isColored", false);
            this.setNodeInfo(node, "visible", true);
        }
        this._collapsedClades = {};
        this._dontCollapse = new Set();
        this._collapsedCladeBuffer = [];
        this._drawer.loadThickNodeBuff([]);
        this._drawer.loadCladeBuff([]);
        this._group = new Array(this._tree.size + 1).fill(-1);
        this._drawer.loadTreeCoordsBuff(this.getTreeCoords());
    };

    /**
     * Clears the legend.
     */
    Empress.prototype.clearLegend = function () {
        this._legend.clear();
    };

    /**
     * Set the #legend-main width and height back to their defaults.
     *
     * This allows the legend to be resized back to whatever the default
     * size will be, since manually resizing the legend sets a fixed
     * width/height value.
     */
    Empress.prototype.resizeLegend = function () {
        // Setting CSS properties to "" causes the default values to be used:
        // see https://stackoverflow.com/a/21457941.
        document.getElementById("legend-main").style.width = "";
        document.getElementById("legend-main").style.height = "";
    };

    /**
     * Updates the legend based on a categorical color key.
     *
     * This is set up as a public method so that the Animator can update the
     * legend on its own (without having to reference this._legend from outside
     * of Empress).
     *
     * @param {String} name Text to show in the legend title.
     * @param {Object} keyInfo Color key information. Maps unique values (e.g.
     *                         in sample or feature metadata) to their assigned
     *                         color, expressed in hex format.
     */
    Empress.prototype.updateLegendCategorical = function (name, keyInfo) {
        this.resizeLegend();
        this._legend.addCategoricalKey(name, keyInfo);
    };

    /**
     * Returns a list of sample categories.
     *
     * If this.isCommunityPlot is false (no table / sample metadata were
     * provided), this just returns [].
     *
     * @return {Array}
     */
    Empress.prototype.getSampleCategories = function () {
        if (this.isCommunityPlot) {
            return this._biom.getSampleCategories();
        } else {
            return [];
        }
    };

    /**
     * Returns a list of all available layouts.
     *
     * @return {Array}
     */
    Empress.prototype.getAvailableLayouts = function () {
        return Object.keys(this._layoutToCoordSuffix);
    };

    /**
     * Redraws the tree, using the current layout and any layout parameters
     * that may have changed in the interim.
     */
    Empress.prototype.reLayout = function () {
        this.getLayoutInfo();

        // recollapse clades
        if (Object.keys(this._collapsedClades).length != 0) {
            this._collapsedCladeBuffer = [];
            this.collapseClades();
        }

        // Adjust the thick-line stuff before calling drawTree() --
        // this will get the buffer set up before it's actually drawn
        // in drawTree(). Doing these calls out of order (draw tree,
        // then call thickenColoredNodes()) causes the thick-line
        // stuff to only change whenever the tree is redrawn.
        this.thickenColoredNodes(this._currentLineWidth);

        this.redrawBarPlotsToMatchLayout();
        this.centerLayoutAvgPoint();
    };

    /**
     * Redraw the barplot to match the current layout. If the current layout is
     * "Unrooted" then this will remove the barplots from canvas.
     *
     */
    Empress.prototype.redrawBarPlotsToMatchLayout = function () {
        // Undraw or redraw barplots as needed (assuming barplots are supported
        // in the first place, of course; if no feature or sample metadata at
        // all was passed then barplots are not available :()
        if (!_.isNull(this._barplotPanel)) {
            var supported = this._barplotPanel.updateLayoutAvailability(
                this._currentLayout
            );
            if (!supported && this._barplotsDrawn) {
                this.undrawBarplots();
            } else if (supported && this._barplotPanel.enabled) {
                this.drawBarplots();
            }
        }
    };

    /**
     * Redraws the tree with a new layout (if different from current layout).
     *
     * Note that this not always called when the tree is redrawn in a different
     * way; it's possible to change certain layout parameters (e.g. to ignore
     * branch lengths) and then call reLayout() without touching this method.
     * This is by design, since whether or not to ignore branch lengths is a
     * separate decision from what layout the tree is currently using.
     */
    Empress.prototype.updateLayout = function (newLayout) {
        if (this._currentLayout !== newLayout) {
            if (this._layoutToCoordSuffix.hasOwnProperty(newLayout)) {
                // get new layout
                this._currentLayout = newLayout;
                this.reLayout();
                // recenter viewing window
                // NOTE: this function calls drawTree(), which is redundant
                // since reLayout() already called it. Would be good to
                // minimize redundant calls to that.
            } else {
                // This should never happen under normal circumstances (the
                // input to this function should always be an existing layout
                // name), but we might as well account for it anyway.
                throw "Layout " + newLayout + " doesn't have coordinate data.";
            }
        }
    };

    /**
     * Returns the default layout name.
     *
     * @return {String}
     */
    Empress.prototype.getDefaultLayout = function () {
        return this._defaultLayout;
    };

    /**
     * Returns an array of unique values in a metadata column. If column is
     * numberic then the array is sorted in ascending order.
     *
     * @param{Object} category The column of data
     *
     * @return{Object}
     */
    Empress.prototype.getUniqueSampleValues = function (category) {
        return this._biom.getUniqueSampleValues(category);
    };

    /**
     * Returns a mapping of trajectory values to observations given a gradient
     * and trajectory. See BIOMTable.getGradientStep()'s docs for details.
     *
     * @param {String} gradCol Sample metadata column for the gradient
     * @param {String} gradVal Value within the gradient column to get
     *                         information for
     * @param {String} trajCol Sample metadata column for the trajectory
     *
     * @return {Object} Maps trajectory values to an array of feature IDs
     *
     * @throws {Error} If the gradient or trajectory columns are unrecognized.
     *                 If no samples' gradient column value is gradVal.
     */
    Empress.prototype.getGradientStep = function (gradCol, gradVal, trajCol) {
        return this._biom.getGradientStep(gradCol, gradVal, trajCol);
    };

    /**
     * Returns an array of feature metadata column names.
     *
     * @return {Array}
     */
    Empress.prototype.getFeatureMetadataCategories = function () {
        return this._featureMetadataColumns;
    };

    /**
     * Display the tree nodes.
     *
     * @param{String} showTreeNodes 0 - draw only internal nodes circles,
     *                              1 - draw all node circles,
     *                              2 - hide all node circles,
     *                              3 - draw node only 1 descendant
     */
    Empress.prototype.setTreeNodeVisibility = function (showTreeNodes) {
        this.drawNodeCircles = Number(showTreeNodes);
        this.drawTree();
    };

    /**
     * Centers the viewing window at the average of the current layout.
     *
     * The layout's average point is defined as [x, y, zoomAmount], where:
     *
     * -x is the average of all x coordinates
     * -y is the average of all y coordinates
     * -zoomAmount takes the largest x or y coordinate and normalizes it by
     *  dim / 2 (where dim is the dimension of the canvas).
     *
     * zoomAmount is defined be a simple heuristic that should allow the
     * majority of the tree to be visible in the viewing window.
     *
     * NOTE: Previously, layoutAvgPoint was cached for each layout. This
     * behavior has been removed, because (with the advent of leaf sorting and
     * "ignore lengths") a given "layout" (e.g. Rectangular) can now have
     * pretty drastically different locations across all the options available.
     *
     * @return {Array} Contains three elements, in the following order:
     *                 1. Average x-coordinate
     *                 2. Average y-coordinate
     *                 3. zoomAmount
     *                 As of writing, nothing in Empress that I'm aware of
     *                 consumes the output of this function. The main reason we
     *                 return this is to make testing this easier.
     */
    Empress.prototype.centerLayoutAvgPoint = function () {
        var layoutAvgPoint = [];
        // Add up x and y coordinates of all nodes in the tree (using
        // current layout).
        var x = 0,
            y = 0,
            zoomAmount = 0;
        for (var node of this._tree.postorderTraversal((includeRoot = true))) {
            // node = this._treeData[node];
            x += this.getX(node);
            y += this.getY(node);
            zoomAmount = Math.max(
                zoomAmount,
                Math.abs(this.getX(node)),
                Math.abs(this.getY(node))
            );
        }

        layoutAvgPoint = [
            x / this._tree.size,
            y / this._tree.size,
            (2 * zoomAmount) / this._drawer.dim,
        ];

        // center the viewing window on the average point of the current layout
        // and zoom out so the majority of the tree is visible.
        var cX = layoutAvgPoint[0],
            cY = layoutAvgPoint[1];
        this._drawer.centerCameraOn(cX, cY);
        this._drawer.zoom(
            this._drawer.treeSpaceCenterX,
            this._drawer.treeSpaceCenterY,
            false,
            layoutAvgPoint[2]
        );
        this.drawTree();
        return layoutAvgPoint;
    };

    /**
     * Set a callback when a the node menu is shown on screen
     *
     * The callback will receive an array of samples as the only argument. This
     * is intended to be used with Emperor.
     *
     * @param {Function} callback Callback to execute.
     */
    Empress.prototype.setOnNodeMenuVisibleCallback = function (callback) {
        this._events.selectedNodeMenu.visibleCallback = callback;
    };

    /**
     * Set a callback when the node menu is removed from the screen
     *
     * The callback will receive an array of samples as the only argument. This
     * is intended to be used with Emperor.
     *
     * @param {Function} callback Callback to execute.
     */
    Empress.prototype.setOnNodeMenuHiddenCallback = function (callback) {
        this._events.selectedNodeMenu.hiddenCallback = callback;
    };

    /**
     * Sets the group state value for all tree nodes. Assigns all nodes in obs
     * to their repsect group. All other nodes will be set to the null group.
     *
     * Note: this will effect this._groups
     *
     * @param {Object} obs An object whose keys are group values and elements
     *                     are the nodes that belong to that group.
     */
    Empress.prototype.assignGroups = function (obs) {
        var groupNum = 0;
        for (var cat in obs) {
            var nodes = [...obs[cat]];
            for (var i in nodes) {
                this._group[nodes[i]] = groupNum;
            }
            groupNum++;
        }
    };

    /**
     * Adds clade to the "do not collapse list"
     *
     * @param{Number/String} clade The postorder position of a node (clade).
     *                             This can either be an integer or a string.
     */
    Empress.prototype.dontCollapseClade = function (clade) {
        var scope = this;
        var nodes = this._tree.getCladeNodes(parseInt(clade));
        nodes.forEach(function (node) {
            scope._dontCollapse.add(node);
        });
        this._collapsedClades = {};
        // Note: currently collapseClades is the only method that set
        // the node visibility property.
        for (var i of this._tree.postorderTraversal((includeRoot = true))) {
            this.setNodeInfo(i, "visible", true);
        }

        this._collapsedCladeBuffer = [];
        this.collapseClades();
        this.drawTree();
    };
    /**
     * Collapses all clades that share the same color into a quadrilateral.
     *
     * NOTE: Previously, this checked this._collapsedClades to see if there
     * were any "cached" clades. I've removed this for now because it's
     * possible for the layout to stay the same but the clades still to
     * need updating (e.g. if the "ignore lengths" setting of Empress
     * changes). If collapsing clades is a bottleneck, we could try to add
     * back caching.
     *
     * @return{Boolean} true if at least one clade was collapse. false otherwise
     */
    Empress.prototype.collapseClades = function () {
        // The following algorithm consists of two parts: 1) find all clades
        // whose member nodes have the same color, 2) collapse the clades

        // 1) Find all clades
        // this._group array will be used to determine what color group a node
        // belongs to. At this point, this._group has been initialized by either
        // colorBySampleCat, colorByFeatureMetadata, or the animator. Each index
        // of this._group refers to a node's postorder position and the value at
        // that index refers to the group a node belongs to. The values of group
        // are in the range [-1, inf). -1 means the node either is
        // "non-represented" or "non-unique".

        // project groups up tree
        // Note: if _projectObservations was called, then if an internal node
        // belongs to a group, all of its descendants will belong to the
        // same group. However, this is not guaranteed if _projectObservations
        // was not called. Thus, this loop is used to guarantee that if an
        // internal node belongs to a group then all of its descendants belong
        // to the same group.
        for (var i of this._tree.postorderTraversal()) {
            var parent = this._tree.postorder(
                this._tree.parent(this._tree.postorderselect(i))
            );
            if (this._group[i] !== this._group[parent]) {
                this._group[parent] = -1;
            }
        }

        // 2) Collapse the clades
        // To accomplish this, we will iterate the tree in a inorder fashion.
        // Once a internal node is reached that belongs to a group (i.e. not -1)
        // than that node will be marked as the root of the clade and then
        // collaped.
        // Collapsing a clade will set the .visible property of members to
        // false and will then be skipped in the for loop.
        for (var node of this._tree.inOrderTraversal()) {
            // dont collapse clade
            if (this._dontCollapse.has(node)) {
                continue;
            }
            var visible = this.getNodeInfo(node, "visible");
            var isTip = this._tree.isleaf(this._tree.postorderselect(node));

            if (visible && !isTip && this._group[node] !== -1) {
                if (this._tree.getNumTips(node) > 1) {
                    this._collapseClade(node);
                } else {
                    this._dontCollapse.add(node);
                }
            }
        }
        this._drawer.loadTreeCoordsBuff(this.getTreeCoords());
    };

    /**
     * Creates a special shape for WebGl to draw in place of a clade. Each
     * layout has its own unique shape. Furthermore, Rectangular and Circular
     * layuots will get two versions of their shape. The shape that will be
     * drawn will be determined by this._currentLayout and this._collapseMethod.
     * Before calling this method, the .visible property of all nodes in the
     * clade (besides the root) should be set to false.
     *
     * Note: This method will modify this._collapsedCladeBuffer and also add
     *       sX, sY, and totalAngle to each clade in this_collapsedClades if
     *       this._currentLayou === "Circular"
     *
     * @param {Number} rootNode The root of the clade
     */
    Empress.prototype.createCollapsedCladeShape = function (rootNode) {
        // add collapsed clade to drawing buffer
        var cladeBuffer = [];
        var color = this._collapsedClades[rootNode].color;
        var cladeInfo = this._collapsedClades[rootNode];
        var scope = this;
        var curNode, x, y;

        // Note: "left" and "right" most children are different for each layout.
        //       Unrooted:
        //          left  - the left most child
        //          right - the right most child
        //      Rectangular:
        //          left  - the tip with smallest y-coord
        //          right - the tip with the largest y-coord
        //      Circular:
        //          left  - the tip with the smallest angle
        //          right - the tip with the largest angle
        var addPoint = function (point) {
            cladeBuffer.push(...point, color);
        };
        var getCoords = function (node) {
            return [scope.getX(node), scope.getY(node)];
        };
        if (this._currentLayout === "Unrooted") {
            // Unrooted collapsed clade is a quadrilateral whose vertices are
            // 1) root of clade, 2) "left" most node, 3) "right" most node, and
            // 4) deepest node. However, WebGl requires that we approximate the
            // quadrilateral with triangles. Thus, the quad is made out of two
            // triangles. One triangle is formed from 1, 4, 2 and the other
            // triangle from 1, 4, 3

            // input is either "left" most or "right" most child
            var addTriangle = function (child) {
                addPoint(getCoords(rootNode));
                addPoint(getCoords(cladeInfo.deepest));
                addPoint(getCoords(child));
            };

            // triangle from 1, 4, 2
            addTriangle(cladeInfo.left);

            // triangle from 1, 4, 3
            addTriangle(cladeInfo.right);
        } else if (this._currentLayout === "Rectangular") {
            // Rectangular layout is a triangle. Symmetric version is used if
            // this._collapseMethod === "symmetric"
            //
            // Unsymmetric version
            // The vertices of the triangle are 1) the root of the clade,
            // 2) "left" most child, 3) "right" most child
            //
            // Symmetric version
            // The vertices of the triangle are 1) the root of the clade,
            // 2) The "left" or "right" most child whose y-coordinate is closest
            // in value to the root, 3) The ray from the 1) to 2) will refected
            // across the horizontal axis that touches the root of the clade.

            // root of the clade
            addPoint(getCoords(rootNode));
            y = this.getY(rootNode);

            // The x coordinate of 2) and 3) will be set to the x-coordinate of
            // the "deepest" node.
            var dx = this.getX(cladeInfo.deepest);

            // y-coordinate of 2) and 3)
            var ly = this.getY(cladeInfo.left);
            var ry = this.getY(cladeInfo.right);
            if (this._collapseMethod === "symmetric") {
                if (Math.abs(y - ly) < Math.abs(y - ry)) {
                    ry = y + Math.abs(y - ly);
                } else {
                    ly = y - Math.abs(y - ry);
                }
            }
            addPoint([dx, ly]);
            addPoint([dx, ry]);
        } else {
            // Circular layout is a wedge. The wedge can be thought of a sector
            // of a circle whose center is at the root of the tree (note clade)
            // and whose radius is equal to the distance from the root of the
            // tree to the "deepest" node in the clade. The sector starts at the
            // root of the clade. Symmetric version is used if
            // this._collapseMethod === "symmetric"
            //
            // Note: The wedge is approximated by 15 triangles.
            //
            // Unsymmetric version
            // The angle of the sector is the angle between the "left" most and
            // "right" most children.
            //
            // Symmetric version
            // The angle of the sector is determined by taking the angle of the
            // "left" or "right" most child that is closest to the root of the
            // clade and doubling it.
            var dangle = this.getNodeInfo(cladeInfo.deepest, "angle");
            var langle = this.getNodeInfo(cladeInfo.left, "angle");
            var rangle = this.getNodeInfo(cladeInfo.right, "angle");
            var totalAngle, cos, sin, sX, sY;

            // This block finds (sX, sY) start point and total angle of the
            // sector
            x = this.getX(cladeInfo.deepest);
            y = this.getY(cladeInfo.deepest);
            if (this._collapseMethod === "symmetric") {
                var nangle = this.getNodeInfo(rootNode, "angle");
                var minAngle = Math.min(nangle - langle, rangle - nangle);
                totalAngle = 2 * minAngle;
                cos = Math.cos(nangle - minAngle - dangle);
                sin = Math.sin(nangle - minAngle - dangle);
                sX = x * cos - y * sin;
                sY = x * sin + y * cos;
            } else {
                totalAngle = rangle - langle;
                cos = Math.cos(langle - dangle);
                sin = Math.sin(langle - dangle);
                sX = x * cos - y * sin;
                sY =
                    x * Math.sin(langle - dangle) +
                    y * Math.cos(langle - dangle);
            }
            cladeInfo.sX = sX;
            cladeInfo.sY = sY;
            cladeInfo.totalAngle = totalAngle;

            // create triangles to approximate sector
            var numSamples = this._numSampToApproximate(totalAngle);
            var deltaAngle = totalAngle / numSamples;
            cos = 1; // Math.cos(0)
            sin = 0; // Math.sin(0)
            for (var line = 0; line < numSamples; line++) {
                addPoint(getCoords(rootNode));

                x = sX * cos - sY * sin;
                y = sX * sin + sY * cos;
                addPoint([x, y]);

                cos = Math.cos((line + 1) * deltaAngle);
                sin = Math.sin((line + 1) * deltaAngle);
                x = sX * cos - sY * sin;
                y = sX * sin + sY * cos;
                addPoint([x, y]);
            }
        }

        this._collapsedCladeBuffer.push(...cladeBuffer);
    };

    /**
     * Collapse the clade at rootNode
     *
     * This method will set the .visible property for all nodes in the clade
     * (except the root) to false. Also, this._collapsedCladeBuffer will be
     * updated.
     *
     * Note: This method will cache the clade information. So, as long as
     *       the collapsed clades aren't changed, you do not need to call this
     *       method again. Instead, just use createCollapsedCladeShape(). For
     *       example if the layout is switch, simply iterate through
     *       this._collapsedClades and call createCollapsedCladeShape() on each
     *       element.
     *
     * @param {Number} rootNode The root of the clade. Note: This is the key
     *                          in _treeData.
     */
    Empress.prototype._collapseClade = function (rootNode) {
        // There are four steps to collapse the clade. 1) find all nodes in the
        // clade, 2) find the "left", "right" and deepest node in the clade,
        // 3) set the .visible property of all nodes in the clade (except
        // rootNode) to false, 4) create the collapsed clade shape.
        // Note: "left" and "right" most children are different for each layout.
        //       Unrooted:
        //          left  - the left most child
        //          right - the right most child
        //      Rectangular:
        //          left  - the tip with smallest y-coord
        //          right - the tip with the largest y-coord
        //      Circular:
        //          left  - the tip with the smallest angle
        //          right - the tip with the largest angle

        // step 1: find all nodes in the clade.
        // Note: cladeNodes is an array of nodes arranged in postorder fashion
        var cladeNodes = this._tree.getCladeNodes(parseInt(rootNode));

        // use the left most child in the clade to initialize currentCladeInfo
        var currentCladeInfo = {
            left: cladeNodes[0],
            right: cladeNodes[0],
            deepest: cladeNodes[0],
            length: this._tree.getTotalLength(
                cladeNodes[0],
                rootNode,
                this.ignoreLengths
            ),
            color: this.getNodeInfo(rootNode, "color"),
        };

        // step 2: find the following clade information and
        // step 3: make all descendants of rootNode invisible
        for (var i in cladeNodes) {
            var cladeNode = cladeNodes[i];
            this.setNodeInfo(cladeNode, "visible", false);

            // internal nodes do not effect clade information
            if (!this._tree.isleaf(this._tree.postorderselect(cladeNode))) {
                continue;
            }

            var curLeft = currentCladeInfo.left;
            var curRight = currentCladeInfo.right;
            var curDeep = currentCladeInfo.deepest;
            var length = this._tree.getTotalLength(
                cladeNode,
                rootNode,
                this.ignoreLengths
            );

            // update deepest node
            if (length > currentCladeInfo.length) {
                currentCladeInfo.length = length;
                currentCladeInfo.deepest = cladeNode;
            }

            // update "left" and "right" most nodes
            if (this._currentLayout === "Unrooted") {
                // currentCladeInfo.left is initially set to be the "left" most
                // node in Unrooted layout so we only need to update "right".
                // Since cladeNodes arranges nodes in postorder, "right" is the
                // last tip in cladeNodes
                currentCladeInfo.right = cladeNode;
            } else if (this._currentLayout === "Rectangular") {
                curLeftY = this.getY(curLeft);
                curRightY = this.getY(curRight);
                y = this.getY(cladeNode);
                currentCladeInfo.left = y < curLeftY ? cladeNode : curLeft;
                currentCladeInfo.right = y > curRightY ? cladeNode : curRight;
            } else {
                curLAng = this.getNodeInfo(curLeft, "angle");
                curRAng = this.getNodeInfo(curRight, "angle");
                angle = this.getNodeInfo(cladeNode, "angle");
                currentCladeInfo.left = angle < curLAng ? cladeNode : curLeft;
                currentCladeInfo.right = angle > curRAng ? cladeNode : curRight;
            }
        }
        this._collapsedClades[rootNode] = currentCladeInfo;

        // the root of the clade should be visible
        this.setNodeInfo(rootNode, "visible", true);

        // step 4)
        this.createCollapsedCladeShape(rootNode);
    };

    /**
     * Update the collapse method. The collapse method can be changed to either
     * 'symmetric' or 'normal'.
     *
     * Note: this method will recreate the collapsed clades and call drawTree()
     *
     * @param{String} method The collapse method. An error will be thrown if
     *                       this is not either 'symmetric' or 'normal'
     */
    Empress.prototype.updateCollapseMethod = function (method) {
        // do nothing
        if (method === this._collapseMethod) {
            return;
        }

        if (method !== "normal" && method !== "symmetric") {
            throw method + " is not a clade collapse method.";
        }

        this._collapseMethod = method;
        this._collapsedCladeBuffer = [];
        for (var cladeRoot in this._collapsedClades) {
            this.createCollapsedCladeShape(cladeRoot);
        }
        this.drawTree();
    };

    /**
     * Checks if the point (x, y) is within the bounds of the collapsed clade.
     *
     * Note: if cladeRoot is not the root of a collapsed clade then this method
     *       will return false.
     *
     * @param {Number} cladeRoot The root of the clade. Note: cladeRoot should
     *                           be a key in this._treeData
     * @param {Array} point The x, y coordinate of the point
     *
     * @return {Boolean} true if point is within the bounds of the collapsed
     *                   clade, false otherwise
     */
    Empress.prototype._isPointInClade = function (cladeRoot, point) {
        // check if cladeRoot is the root of a collapsed clade
        if (!this._collapsedClades.hasOwnProperty(cladeRoot)) {
            return false;
        }

        var scope = this;
        var getCoords = function (node) {
            return [scope.getX(node), scope.getY(node)];
        };
        var clade = this._collapsedClades[cladeRoot];
        var cRoot = getCoords(cladeRoot);
        var left = getCoords(clade.left);
        var right = getCoords(clade.right);
        var deep = getCoords(clade.deepest);
        var cladeArea, netArea;
        if (this._currentLayout === "Unrooted") {
            // In Unrooted layout, to check if point is within in the collapsed
            // clade, we first calculate the area of the collapsed clade.
            // (The shape of the collapsed clade is a quad whose vertices are
            // (1) root, (2) "left" most child, (3) "right" most child, and
            // (4) "deepest" child). Next, we form four triangles whose vertices
            // are:
            // 1) point, (3), (4)
            // 2) point, (4), (2)
            // 3) point, (2), (1)
            // 4) point, (1), (3)
            // and sum there areas. Next, we take the difference of quad area
            // and triangle areas. If the difference is ~0, then point is in the
            // collapsed clade.
            // Note: this works because the only way for the difference in areas
            //       to be zero is if the triangles exactly overlap the
            //       collapsed clade.
            cladeArea =
                VectorOps.triangleArea(cRoot, left, right) +
                VectorOps.triangleArea(deep, left, right);

            // can happen if clade has children with 0-length or clade
            // only has a single child. If cladeArea is 0, then the area of the
            // four trianges will also be 0 regardless of the location of point
            // (this is because the quad is either a point or a line). So, with
            // out this check, if cladeArea is 0 then this funtion will always
            // return 0
            if (cladeArea == 0) {
                return false;
            }
            netArea =
                cladeArea -
                VectorOps.triangleArea(point, right, deep) -
                VectorOps.triangleArea(point, deep, left) -
                VectorOps.triangleArea(point, left, cRoot) -
                VectorOps.triangleArea(point, cRoot, right);
            return Math.abs(netArea) < 1.0e-5;
        } else if (this._currentLayout == "Rectangular") {
            // The procedure is pretty much the same as Unrooted layout.
            // However, since, the Rectangular layout has two different version,
            // we need to first calculate the three vertices of the collapsed
            // clade (denoted (1), (2), (3)). Then, similar to the Unrooted
            // layout, we calculate the area of the collapsed clade. Next,
            // we form three triangle whose vertices are:
            // 1) point, (2), (3)
            // 2) point, (3), (1)
            // 3) point, (1), (2)
            // and take the difference of the areas. If the difference is 0,
            // then the point is within the collapsed clade.

            // find vertices of clade
            if (this._collapseMethod === "symmetric") {
                if (
                    Math.abs(cRoot[1] - left[1]) < Math.abs(cRoot[1] - right[1])
                ) {
                    right[1] = cRoot[1] + Math.abs(cRoot[1] - left[1]);
                } else {
                    left[1] = cRoot[1] - Math.abs(cRoot[1] - right[1]);
                }
            }
            cladeArea = VectorOps.triangleArea(
                cRoot,
                [deep[0], left[1]],
                [deep[0], right[1]]
            );

            // can happen if clade has children with 0-length or clade
            // only has a single child
            if (cladeArea == 0) {
                return false;
            }
            netArea =
                cladeArea -
                VectorOps.triangleArea(
                    point,
                    [deep[0], right[1]],
                    [deep[0], left[1]]
                ) -
                VectorOps.triangleArea(point, [deep[0], left[1]], cRoot) -
                VectorOps.triangleArea(point, cRoot, [deep[0], right[1]]);
            return Math.abs(netArea) < 1.0e-5;
        } else {
            // For Circular layou, we "use" Polar coordinates to determine if
            // point is in the clade. The idea behind this method is to
            // calculate the angle of the "left" and "right" most children in
            // the clade (we consider the root of the clade to be thec origin)
            // and also calculate the distance from the root of the tree
            // to the "deepest" node in the clade. Then we calculate the angle
            // of point and its distance to the root of the tree. if the angle
            // of point is within the range of the "left" and "right" and its
            // distance is less than the distance to the "deepest" node then,
            // point is within the bounds of the collapsed clade.
            var totalAngle = clade.totalAngle;
            var cos = Math.cos(totalAngle);
            var sin = Math.sin(totalAngle);

            left = [clade.sX, clade.sY];
            right[0] = left[0] * cos - left[1] * sin;
            right[1] = left[0] * sin + left[1] * cos;
            var getAngleAndMagnitude = function (p) {
                var angle = VectorOps.getAngle([
                    p[0] - cRoot[0],
                    p[1] - cRoot[1],
                ]);
                var radian = Math.asin(angle.sin);
                if (angle.cos < 0) {
                    radian = Math.PI - radian;
                } else if (angle.sin < 0) {
                    radian = 2 * Math.PI + radian;
                }
                return {
                    radian: radian,
                    mag: VectorOps.magnitude(p),
                };
            };

            var leftPoint = getAngleAndMagnitude(left);
            var rightPoint = getAngleAndMagnitude(right);
            var p = getAngleAndMagnitude(point);
            if (leftPoint.radian > rightPoint.radian) {
                rightPoint.radian += 2 * Math.PI;
                if (leftPoint.radian > p.radian) {
                    p.radian += 2 * Math.PI;
                }
            }
            return (
                p.radian >= leftPoint.radian &&
                p.radian <= rightPoint.radian &&
                p.mag <= leftPoint.mag
            );
        }
    };

    /**
     * Checks if (x, y) is within the bounds of a collapsed clade
     *
     * @param {Array} point (x, y) coordinates of a point
     *
     * @return {Number} if point is in a collapsed clade then root of the
     *                  the collapse clade will be returned otherwise -1 is
     *                  returned.
     */
    Empress.prototype.getRootNodeForPointInClade = function (point) {
        for (var clade in this._collapsedClades) {
            if (this._isPointInClade(clade, point)) {
                var cladeNode = this._treeData[clade];
                return parseInt(clade);
            }
        }
        return -1;
    };

    /**
     * Returns the name of node
     *
     * @param {Number} node The node key in this._treeData. An error will be
     *                      thrown if it is not a key in this._treeData
     *
     * @return {String} The name of the node
     */
    Empress.prototype.getName = function (node) {
        if (!this._treeData.hasOwnProperty(node)) {
            throw node + " is not a key in _treeData";
        }
        return this.getNodeInfo(node, "name");
    };

    /*
     * Given a tip name and a list of sample metadata fields, computes the
     * sample presence information: the number of samples for each unique
     * value within each field that contain this tip.
     *
     * If the specified tip name is not present within the BIOM table (i.e. the
     * tree was not shorn just to tips in the table, and one of those
     * not-in-the-table tips was clicked on) then this will return null.
     *
     * @param {String} nodeName Name of the (tip) node for which to calculate
     *                          sample presence.
     * @param {Array} fields Metadata fields for which to calculate tip
     *                       sample presence.
     * @return {Object or null} ctData Maps metadata field names to another
     *                                 Object, which in turn maps unique
     *                                 metadata values to the number of samples
     *                                 with this metadata value in this field
     *                                 that contain the given tip.
     *                                 (Will just be null, instead, if the tip
     *                                 isn't present in the table.)
     */
    Empress.prototype.computeTipSamplePresence = function (nodeName, fields) {
        if (this._biom.hasFeatureID(nodeName)) {
            var ctData = {};
            for (var f = 0; f < fields.length; f++) {
                var field = fields[f];
                ctData[field] = this._biom.getObsCountsBy(field, nodeName);
            }
            return ctData;
        } else {
            return null;
        }
    };

    /**
     * Calculate the number of samples in which at least one tip of an internal
     * node appears for the unique values of a metadata field across a list of
     * metadata fields.
     *
     * @param {String} nodeKey Key of the (internal) node to calculate
     *                         sample presence for.
     * @param {Array} fields Metadata fields for which to calculate internal
     *                       node sample presence.
     * @return {Object} samplePresence A mapping with three entries:
     *                                 (1) fieldsMap Maps metadata field names
     *                                 to Object mapping unique metadata values
     *                                 to the number of samples with this
     *                                 metadata value in this field containing
     *                                 at least one tip in the subtree of the
     *                                 given nodeKey. If none of the descendant
     *                                 tips of this internal node are present
     *                                 in the table, this will just be null.
     *                                 (2) diff Array of descendant tip names
     *                                 not present as features in the table.
     *                                 (3) samples Array of samples represented
     *                                 by descendant tips present in the table.
     */
    Empress.prototype.computeIntSamplePresence = function (nodeKey, fields) {
        // Find the descendant tips of this internal node
        var tips = this._tree.findTips(nodeKey);

        // descendant tips that aren't features in the table
        var diff = this._biom.getObsIDsDifference(tips);

        // Handle the case where none of the descendant tips are present in the
        // table specially -- the main distinguishing thing here is we return
        // null for fieldsMap, which lets the caller know that they should just
        // show a warning instead of a table.
        if (tips.length === diff.length) {
            return {
                fieldsMap: null,
                diff: diff,
                samples: [],
            };
        }

        // descendant tips that _are_ features in the table
        var intersection = this._biom.getObsIDsIntersection(tips);
        // samples represented by the "intersection" tips above
        var samples = this._biom.getSamplesByObservations(intersection);

        // Initialize an Object that, for each field within fields, maps each
        // unique value in that field to a 0. These 0s will be updated in the
        // next loop based on sample presence information for this internal
        // node.
        // NOTE that we could skip this step if we didn't want to show 0s in
        // the table; see https://github.com/biocore/empress/issues/329.
        var fieldsMap = {};
        for (var i = 0; i < fields.length; i++) {
            field = fields[i];
            var possibleValues = this._biom.getUniqueSampleValues(field);
            for (var j = 0; j < possibleValues.length; j++) {
                var possibleValue = possibleValues[j];
                if (!(field in fieldsMap)) fieldsMap[field] = {};
                fieldsMap[field][possibleValue] = 0;
            }
        }

        // Iterate over the fields, calling getSampleValuesCount() to get the
        // sample presence information for the values within the fields
        for (var k = 0; k < fields.length; k++) {
            field = fields[k];

            var value2cts = this._biom.getSampleValuesCount(samples, field);
            var fieldValues = Object.keys(value2cts);
            for (var m = 0; m < fieldValues.length; m++) {
                fieldValue = fieldValues[m];
                fieldsMap[field][fieldValue] += value2cts[fieldValue];
            }
        }

        var samplePresence = {
            fieldsMap: fieldsMap,
            diff: diff,
            samples: samples,
        };
        return samplePresence;
    };

    /**
     * Show the node menu for a node name
     *
     * @param {String} nodeName The name of the node to show.
     */
    Empress.prototype.showNodeMenuForName = function (nodeName) {
        if (!this._tree.containsNode(nodeName)) {
            util.toastMsg(
                "Node menu error",
                "The node '" + nodeName + "' is not present in the phylogeny."
            );
            return;
        }

        this._events.selectedNodeMenu.clearSelectedNode();
        this._events.placeNodeSelectionMenu(nodeName, this.focusOnSelectedNode);
    };

    /**
     * Returns an Object describing various tree-level statistics.
     *
     * @return {Object} Contains six keys:
     *                  -min: Minimum non-root node length
     *                  -max: Maximum non-root node length
     *                  -avg: Average non-root node length
     *                  -tipCt: Number of tips in the tree
     *                  -intCt: Number of internal nodes in the tree (incl.
     *                          root)
     *                  -allCt: Number of all nodes in the tree (incl. root)
     * @throws {Error} If the tree does not have length information, this will
     *                 be unable to call BPTree.getLengthStats() and will thus
     *                 fail.
     */
    Empress.prototype.getTreeStats = function () {
        // Compute node counts
        var allCt = this._tree.currentSize;
        var tipCt = this._tree.getNumTips(this._tree.size);
        var intCt = allCt - tipCt;
        // Get length statistics
        var lenStats = this._tree.getLengthStats();
        return {
            min: lenStats.min,
            max: lenStats.max,
            avg: lenStats.avg,
            tipCt: tipCt,
            intCt: intCt,
            allCt: allCt,
        };
    };

    /**
     * Returns the length corresponding to a node key, or null if the node key
     * corresponds to the root of the tree.
     *
     * (The reason for the null thing is that the root node's length is not
     * currently validated, so we don't want to show whatever the value
     * there is stored as internally to the user.)
     *
     * @param {Number} nodeKey Postorder position of a node in the tree.
     * @return {Number} The length of the node.
     */
    Empress.prototype.getNodeLength = function (nodeKey) {
        if (nodeKey === this._tree.size) {
            return null;
        } else {
            return this._tree.length(this._tree.postorderselect(nodeKey));
        }
    };

    /**
     * This will fill the autocomplete search bar with the names of the current
     * tree.
     */
    Empress.prototype.setAutoCompleteNames = function () {
        var nodeNames = this._tree.getAllNames();
        // Don't include nodes with the name null (i.e. nodes without a
        // specified name in the Newick file) in the auto-complete.
        nodeNames = nodeNames.filter((n) => n !== null);
        this._events.autocomplete(nodeNames);
    };

    /**
     * This will shear/unshear
     */
    Empress.prototype.shear = function (shearMap) {
        this._tree.unshear();
        var scope = this;
        var removeNodes = new Set();
        shearMap.forEach(function (values, cat) {
            var fmInfo = scope.getUniqueFeatureMetadataInfo(cat, "tip");
            var uniqueValueToFeatures = fmInfo.uniqueValueToFeatures;
            _.each(values, function (val) {
                var obs = uniqueValueToFeatures[val];
                for (var node of obs) {
                    removeNodes.add(node);
                }
            });
        });

        if (this.isCommunityPlot) {
            this._biom.setIgnoreNodes(removeNodes);
        }

        this._tree.shear(removeNodes);

        this.setAutoCompleteNames();

        this.getLayoutInfo();

        this.redrawBarPlotsToMatchLayout();
    };

    return Empress;
});<|MERGE_RESOLUTION|>--- conflicted
+++ resolved
@@ -2516,7 +2516,6 @@
             obs[uniqueVal] = new Set(uniqueValueToFeatures[uniqueVal]);
         });
 
-<<<<<<< HEAD
         var colorer;
         try {
             // assign colors to unique values
@@ -2559,17 +2558,6 @@
             );
             continousFailedFunc();
         }
-=======
-        // assign colors to unique values
-        var colorer = new Colorer(
-            color,
-            sortedUniqueValues,
-            undefined,
-            undefined,
-            reverse
-        );
-
->>>>>>> 95848b85
         // colors for drawing the tree
         var cm = colorer.getMapRGB();
 
