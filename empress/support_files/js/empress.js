--- conflicted
+++ resolved
@@ -1026,7 +1026,7 @@
 
                 // add internal nodes to groups
                 if (obs[category].has(node)) {
-                    this._treeData[node].inSample = true;
+                    // this._treeData[node].inSample = true;
                     obs[category].add(parent);
                 }
                 if (notRepresented.has(node)) {
@@ -1077,7 +1077,7 @@
         for (var i = 0; i < keys.length; i++) {
             var key = keys[i];
             this._treeData[key].color = this.DEFAULT_COLOR;
-            this._treeData[key].inSample = false;
+            // this._treeData[key].inSample = false;
             this._treeData[key].sampleColored = false;
             this._treeData[key].visible = true;
         }
@@ -1112,29 +1112,22 @@
         if (this._currentLayout !== newLayout) {
             if (this._layoutToCoordSuffix.hasOwnProperty(newLayout)) {
                 this._currentLayout = newLayout;
+
+                // recollapse clades
+                if (Object.keys(this._collapsedClades).length != 0) {
+                    this._collapsedCladeBuffer = [];
+                    this.collapseClades();
+                }
+
                 // Adjust the thick-line stuff before calling drawTree() --
                 // this will get the buffer set up before it's actually drawn
                 // in drawTree(). Doing these calls out of order (draw tree,
                 // then call thickenSameSampleLines()) causes the thick-line
                 // stuff to only change whenever the tree is redrawn.
-<<<<<<< HEAD
-                if (this._currentLineWidth !== 1) {
-                    // The - 1 mimics the behavior of SidePanel._updateSample()
-                    this.thickenSameSampleLines(this._currentLineWidth - 1);
-                }
-
-                // recollapse clades
-                if (Object.keys(this._collapsedClades).length != 0) {
-                    this._collapsedCladeBuffer = [];
-                    this.collapseClades();
-                }
+                this.thickenSameSampleLines(this._currentLineWidth);
 
                 // recenter viewing window
-=======
-                this.thickenSameSampleLines(this._currentLineWidth);
-                // this._drawer.loadNodeBuff(this.getNodeCoords());
-                // this.drawTree();
->>>>>>> 3a6bf882
+                // Note: this function calls drawTree()
                 this.centerLayoutAvgPoint();
             } else {
                 // This should never happen under normal circumstances (the
