--- conflicted
+++ resolved
@@ -6,12 +6,8 @@
     "VectorOps",
     "CanvasEvents",
     "util",
-<<<<<<< HEAD
-], function (_, Camera, Drawer, Colorer, VectorOps, CanvasEvents, util) {
-=======
     "chroma",
 ], function (Camera, Drawer, Colorer, VectorOps, CanvasEvents, util, chroma) {
->>>>>>> 36df44c5
     // The index position of the color array
     const RED = 0;
     const GREEN = 1;
