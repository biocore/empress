define([
    "underscore",
    "Camera",
    "Drawer",
    "Colorer",
    "VectorOps",
    "CanvasEvents",
    "BarplotPanel",
    "util",
    "chroma",
    "LayoutsUtil",
], function (
    _,
    Camera,
    Drawer,
    Colorer,
    VectorOps,
    CanvasEvents,
    BarplotPanel,
    util,
    chroma,
    LayoutsUtil
) {
    /**
     * @class EmpressTree
     *
     * @param {BPTree} tree The phylogenetic tree
     * @param {BIOMTable} biom The BIOM table used to color the tree
     * @param {Array} featureMetadataColumns Columns of the feature metadata.
     *                Note: The order of this array should match the order of
     *                      the arrays which are the values of tipMetadata and
     *                      intMetadata. If no feature metadata was provided
     *                      when generating an Empress visualization, this
     *                      parameter should be [] (and tipMetadata and
     *                      intMetadata should be {}s).
     * @param {Object} tipMetadata Feature metadata for tips in the tree
     *                 Note: This should map tip names to an array of feature
     *                       metadata values. Each array should have the same
     *                       length as featureMetadataColumns.
     * @param {Object} intMetadata Feature metadata for internal nodes in tree
     *                 Note: Should be formatted analogously to tipMetadata.
     *                       Note that internal node names can be non-unique.
     * @param {Canvas} canvas The HTML canvas that the tree will be drawn on.
     */
    function Empress(
        tree,
        biom,
        featureMetadataColumns,
        tipMetadata,
        intMetadata,
        canvas
    ) {
        /**
         * @type {Camera}
         * The camera used to look at the tree
         * @private
         */
        this._cam = new Camera();

        /**
         * @type {Drawer}
         * used to draw the tree
         * @private
         */
        // allow canvas to be null to make testing empress easier
        if (canvas !== null) {
            this._drawer = new Drawer(canvas, this._cam);
            this._canvas = canvas;
        }

        /**
         * @type {Array}
         * The default color of the tree
         */
        this.DEFAULT_COLOR = Colorer.rbgToFloat([191, 191, 191]);

        /**
         * @type {BPTree}
         * The phylogenetic balance parenthesis tree
         * @private
         */
        this._tree = tree;

        /**
         * Used to index into _treeData
         * @type {Object}
<<<<<<< HEAD
         * @private
         */
        this._tdToInd = {
            // all nodes (non-layout parameters)
=======
         */
        this._tdToInd = {
            // all nodes (non layout parameters)
>>>>>>> edcd9e5e
            color: 0,
            isColored: 1,
            visible: 2,
            // unrooted layout
            x2: 3,
            y2: 4,
            // rectangular layout
            xr: 3,
            yr: 4,
            highestchildyr: 5,
            lowestchildyr: 6,
            // circular layout
            xc0: 3,
            yc0: 4,
            xc1: 5,
            yc1: 6,
            angle: 7,
            arcx0: 8,
            arcy0: 9,
            arcstartangle: 10,
            arcendangle: 11,
        };

        /**
         * The number of non layout parameters in _treeData.
         * @type {Number}
         * @private
         */
<<<<<<< HEAD
        this._numOfNonLayoutParam = 3
=======
        this._numNonLayoutParams = 3;
>>>>>>> edcd9e5e

        /**
         * @type {Array}
         * The metadata associated with the tree branches
         * Note: postorder positions are used as indices because internal node
         *       names are not assumed to be unique.
         * @private
         */
        this._treeData = new Array(this._tree.size + 1);

        // set default color/visible status for each node
        // Note: currently empress tree uses 1-based index since the bp-tree
        //       bp-tree.js is based off of used 1-based index.
        for (var i = 1; i <= this._tree.size; i++) {
            this._treeData[i] = new Array(this._tdToInd.length);
            this._treeData[i].splice(
                this._tdToInd.color,
                0,
                this.DEFAULT_COLOR
            );
            this._treeData[i].splice(this._tdToInd.isColored, 0, false);
            this._treeData[i].splice(this._tdToInd.visible, 0, true);
        }

        /**
         * @type {BiomTable}
         * BIOM table: includes feature presence information and sample-level
         * metadata.
         * @private
         */
        this._biom = biom;

        /**
         * @type{Array}
         * Feature metadata column names.
         * @private
         */
        this._featureMetadataColumns = featureMetadataColumns;

        /**
         * @type{Object}
         * Feature metadata: keys are tree node names, and values are arrays
         * of length equal to this._featureMetadataColumns.length.
         * For the sake of simplicity, we split this up into tip and internal
         * node feature metadata objects.
         * @private
         */
        this._tipMetadata = tipMetadata;
        this._intMetadata = intMetadata;

        /**
         * @type{Object}
         * As described above, maps layout names to node coordinate suffixes
         * in the tree data.
         * @private
         */
        this._layoutToCoordSuffix = {
            Rectangular: "r",
            Circular: "c1",
            Unrooted: "2",
        };

        /**
         * @type {String}
         * The default / current layouts used in the tree visualization.
         * @private
         */
        this._defaultLayout = "Unrooted";
        this._currentLayout = "Unrooted";

        /**
         * @type {BarplotPanel}
         * Manages a collection of BarplotLayers, as well as the state of the
         * barplot panel. Also can call Empress.drawBarplots() /
         * Empress.undrawBarplots() when needed.
         * @private
         */
        this._barplotPanel = new BarplotPanel(this, this._defaultLayout);

        /**
         * @type {Number}
         * The y scaling factor for the rectangular layout. This is used to
         * adjust the thickness of barplot bars.
         * @private
         */
        this._yrscf = null;

        /**
         * @type{Boolean}
         * Indicates whether or not barplots are currently drawn.
         * @private
         */
        this._barplotsDrawn = false;

        /**
         * type {Object}
         * Maps tree layouts to the average point of each layout
         */
        this.layoutAvgPoint = {};

        /**
         * @type{Number}
         * The (not-yet-scaled) line width used for drawing "thick" lines.
         * Can be passed as input to this.thickenColoredNodes().
         */
        this._currentLineWidth = 0;

        /**
         * @type{Bool}
         * Whether the camera is focused on a selected node.
         */
        this.focusOnSelectedNode = true;

        /**
         * @type{Bool}
         * Whether unrepresented tips are ignored when propagating colors.
         */
        this.ignoreAbsentTips = true;

        /**
         * @type{CanvasEvents}
         * Handles user events
         */
        // allow canvas to be null to make testing empress easier
        if (
            canvas !== null &&
            document.getElementById("quick-search") !== null
        ) {
            this._events = new CanvasEvents(this, this._drawer, canvas);
        }

        /**
         * @type{Object}
         * @private
         * Stores the information about the collapsed clades. This object is
         * used to determine if a user clicked on a collapsed clade.
         *
         * Note: <node_key> refers to the key in _treeData
         * Format:
         * {
         *      <node_key>: {
         *          left: <node_key>,
         *          right: <node_key>,
         *          deepest: <node_key>,
         *          length: <Number>,
         *          color: <[r,g,b]>
         *      }
         *  }
         */
        this._collapsedClades = {};

        /**
         * @type{Array}
         * @private
         *
         * Stores the vertex information that is passed to WebGl
         *
         * Format: [x, y, r, g, b, ...]
         */
        this._collapsedCladeBuffer = [];

        /**
         * @type{String}
         * @private
         *
         * The method used to collapsed the tree
         */
        this._collapseMethod = "normal";

        /**
         * @type{Array}
         * @private
         *
         * This stores the group membership of a node. -1 means the node doesn't
         * belong to a group. This array is used to collapse clades by search
         * for clades in this array that share the same group membershi[.
         */
        this._group = new Array(this._tree.size + 1).fill(-1);
    }

    /**
     * Computes the current tree layout and fills _treeData
     */
    Empress.prototype.getLayoutInfo = function () {
        var data, i;
        // Rectangular
        if (this._currentLayout === "Rectangular") {
            data = LayoutsUtil.rectangularLayout(this._tree, 4020, 4020);
            this._yrscf = data.yScalingFactor;
            for (i = 1; i <= this._tree.size; i++) {
                // remove old layout information
<<<<<<< HEAD
                this._treeData[i].length = this._numOfNonLayoutParam;
=======
                this._treeData[i].length = this._numNonLayoutParams;
>>>>>>> edcd9e5e

                // store new layout information
                this._treeData[i][this._tdToInd.xr] = data.xCoord[i];
                this._treeData[i][this._tdToInd.yr] = data.yCoord[i];
                this._treeData[i][this._tdToInd.highestchildyr] =
                    data.highestChildYr[i];
                this._treeData[i][this._tdToInd.lowestchildyr] =
                    data.lowestChildYr[i];
            }
        } else if (this._currentLayout === "Circular") {
            data = LayoutsUtil.circularLayout(this._tree, 4020, 4020);
            for (i = 1; i <= this._tree.size; i++) {
                // remove old layout information
<<<<<<< HEAD
                this._treeData[i].length = this._numOfNonLayoutParam;
=======
                this._treeData[i].length = this._numNonLayoutParams;
>>>>>>> edcd9e5e

                // store new layout information
                this._treeData[i][this._tdToInd.xc0] = data.x0[i];
                this._treeData[i][this._tdToInd.yc0] = data.y0[i];
                this._treeData[i][this._tdToInd.xc1] = data.x1[i];
                this._treeData[i][this._tdToInd.yc1] = data.y1[i];
                this._treeData[i][this._tdToInd.angle] = data.angle[i];
                this._treeData[i][this._tdToInd.arcx0] = data.arcx0[i];
                this._treeData[i][this._tdToInd.arcy0] = data.arcy0[i];
                this._treeData[i][this._tdToInd.arcstartangle] =
                    data.arcStartAngle[i];
                this._treeData[i][this._tdToInd.arcendangle] =
                    data.arcEndAngle[i];
            }
        } else {
            data = LayoutsUtil.unrootedLayout(this._tree, 4020, 4020);
            for (i = 1; i <= this._tree.size; i++) {
                // remove old layout information
<<<<<<< HEAD
                this._treeData[i].length = this._numOfNonLayoutParam;
=======
                this._treeData[i].length = this._numNonLayoutParams;
>>>>>>> edcd9e5e

                // store new layout information
                this._treeData[i][this._tdToInd.x2] = data.xCoord[i];
                this._treeData[i][this._tdToInd.y2] = data.yCoord[i];
            }
        }
<<<<<<< HEAD
        this._drawer.loadTreeElemBuff(this.elements());
        this._drawer.loadTreeCoordsBuff(this.getTreeCoords());
=======
>>>>>>> edcd9e5e
    };

    /**
     * Initializes WebGL and then draws the tree
     */
    Empress.prototype.initialize = function () {
        this._drawer.initialize();
        this._events.setMouseEvents();
        var nodeNames = this._tree.getAllNames();
<<<<<<< HEAD

        // need to delete first element because tree uses 1-based index
        nodeNames.shift();
=======
>>>>>>> edcd9e5e
        nodeNames = nodeNames.filter((n) => !n.startsWith("EmpressNode"));
        nodeNames.sort();
        this._events.autocomplete(nodeNames);

        this.getLayoutInfo();
        this.centerLayoutAvgPoint();
    };

    /**
     * Retrive an attribute from a node.
     *
     * @param{Number} node Postorder position of node.
     * @param{String} attr The attribute to retrieve from the node.
     *
     * @return The attribute; if attr is not a valid attribute of node, then
     *         undefined will be returned.
     */
    Empress.prototype.getNodeInfo = function (node, attr) {
        if (attr === "name") {
            return this._tree.name(this._tree.postorderselect(node));
        }
        return this._treeData[node][this._tdToInd[attr]];
    };

    /**
     * Sets an attribute of a node.
     *
     * Note: this method does not perfom any kind of validation. It is assumed
     *       that node, attr and value are all valid.
     *
     * @param{Integer} node post-order position of node..
     * @param{String} attr The attribute to set for the node.
     * @param{Object} value The value to set for the given attribute for the
     *                      node.
     */
    Empress.prototype.setNodeInfo = function (node, attr, value) {
        this._treeData[node][this._tdToInd[attr]] = value;
    };

    /**
     * Draws the tree
     */
    Empress.prototype.drawTree = function () {
        this._drawer.loadTreeColorBuff(this.getTreeColor());
        // this._drawer.loadTreeBuff(this.getCoords());
        // this._drawer.loadNodeBuff(this.getNodeCoords());
        this._drawer.loadCladeBuff(this._collapsedCladeBuffer);
        this._drawer.draw();
    };

    Empress.prototype.elements = function() {
        var adding = 0;
        var elem = [];
        var tree = this._tree;

        var e = 0;
        if (this._currentLayout === "Rectangular") {
            elem.push(e++);
            elem.push(e++);
        }
        // iterate through the tree in postorder, skip root
        for (var node = 1; node < tree.size; node++) {
            var parent = tree.postorder(
                tree.parent(tree.postorderselect(node))
            );

            if (!this.getNodeInfo(node, "visible")) {
                continue;
            }

            if (this._currentLayout === "Rectangular") {
                elem.push(e++);
                elem.push(e++);
                if (this.getNodeInfo(node, "lowestchildyr") !== undefined) {
                    // skip if node is root of collapsed clade
                    if (this._collapsedClades.hasOwnProperty(node)) continue;
                    elem.push(e++);
                    elem.push(e++);
                }
            } else if (this._currentLayout === "Circular") {
                    elem.push(e++);
                    elem.push(e++);
                if (
                    !this._tree.isleaf(this._tree.postorderselect(node)) &&
                    !this._collapsedClades.hasOwnProperty(node)
                ) {
                    for (var line = 0; line < 15; line++) {
                        elem.push(e++);
                        elem.push(e++);
                    }
                }
            } else {
                elem.push(e++);
                elem.push(e++);
            }
        }
        return elem;
    }

    Empress.prototype.getTreeCoords = function() {
        var tree = this._tree;
        var coords = [];

        var addPoint = function (x, y) {
            coords[coords.length] = x;
            coords[coords.length] = y;
        };

        /* Draw a vertical line, if we're in rectangular layout mode. Note that
         * we *don't* draw a horizontal line (with the branch length of the
         * root) for the root node, even if it has a nonzero branch length;
         * this could be modified in the future if desired. See #141 on GitHub.
         *
         * (The python code explicitly disallows trees with <= 1 nodes, so
         * we're never going to be in the unfortunate situation of having the
         * root be the ONLY node in the tree. So this behavior is ok.)
         */
        if (this._currentLayout === "Rectangular") {
            addPoint(
                this.getX(tree.size),
                this.getNodeInfo(tree.size, "lowestchildyr")
            );
            addPoint(
                this.getX(tree.size),
                this.getNodeInfo(tree.size, "highestchildyr")
            );
        }
        // iterate through the tree in postorder, skip root
        for (var node = 1; node < tree.size; node++) {
            // name of current node
            // var node = this._treeData[node];
            var parent = tree.postorder(
                tree.parent(tree.postorderselect(node))
            );
            // parent = this._treeData[parent];

            if (!this.getNodeInfo(node, "visible")) {
                continue;
            }

            if (this._currentLayout === "Rectangular") {
                /* Nodes in the rectangular layout can have up to two "parts":
                 * a horizontal line, and a vertical line at the end of this
                 * line. These parts are indicated below as AAA... and BBB...,
                 * respectively. (Child nodes are indicated by CCC...)
                 *
                 *        BCCCCCCCCCCCC
                 *        B
                 * AAAAAAAB
                 *        B
                 *        BCCCCCCCCCCCC
                 *
                 * All nodes except for the root are drawn with a horizontal
                 * line, and all nodes except for tips are drawn with a
                 * vertical line.
                 */
                // 1. Draw horizontal line (we're already skipping the root)
                addPoint(this.getX(parent), this.getY(node));
                addPoint(this.getX(node), this.getY(node));
                // 2. Draw vertical line, if this is an internal node
                if (this.getNodeInfo(node, "lowestchildyr") !== undefined) {
                    // skip if node is root of collapsed clade
                    if (this._collapsedClades.hasOwnProperty(node)) continue;
                    addPoint(
                        this.getX(node),
                        this.getNodeInfo(node, "highestchildyr")
                    );
                    addPoint(
                        this.getX(node),
                        this.getNodeInfo(node, "lowestchildyr")
                    );
                }
            } else if (this._currentLayout === "Circular") {
                /* Same deal as above, except instead of a "vertical line" this
                 * time we draw an "arc".
                 */
                // 1. Draw line protruding from parent (we're already skipping
                // the root so this is ok)
                //
                // Note that position info for this is stored as two sets of
                // coordinates: (xc0, yc0) for start point, (xc1, yc1) for end
                // point. The *c1 coordinates are explicitly associated with
                // the circular layout so we can just use this.getX() /
                // this.getY() for these coordinates.
                addPoint(
                    this.getNodeInfo(node, "xc0"),
                    this.getNodeInfo(node, "yc0")
                );
                addPoint(this.getX(node), this.getY(node));
                // 2. Draw arc, if this is an internal node (note again that
                // we're skipping the root)
                if (
                    !this._tree.isleaf(this._tree.postorderselect(node)) &&
                    !this._collapsedClades.hasOwnProperty(node)
                ) {
                    // arcs are created by sampling 15 small lines along the
                    // arc spanned by rotating (arcx0, arcy0), the line whose
                    // origin is the root of the tree and endpoint is the start
                    // of the arc, by arcendangle - arcstartangle radians.
                    var numSamples = 15;
                    var arcDeltaAngle =
                        this.getNodeInfo(node, "arcendangle") -
                        this.getNodeInfo(node, "arcstartangle");
                    var sampleAngle = arcDeltaAngle / numSamples;
                    var sX = this.getNodeInfo(node, "arcx0");
                    var sY = this.getNodeInfo(node, "arcy0");
                    for (var line = 0; line < numSamples; line++) {
                        var x =
                            sX * Math.cos(line * sampleAngle) -
                            sY * Math.sin(line * sampleAngle);
                        var y =
                            sX * Math.sin(line * sampleAngle) +
                            sY * Math.cos(line * sampleAngle);
                        addPoint(x, y);

                        x =
                            sX * Math.cos((line + 1) * sampleAngle) -
                            sY * Math.sin((line + 1) * sampleAngle);
                        y =
                            sX * Math.sin((line + 1) * sampleAngle) +
                            sY * Math.cos((line + 1) * sampleAngle);
                        addPoint(x, y);
                    }
                }
            } else {
                addPoint(this.getX(parent), this.getY(parent));
                addPoint(this.getX(node), this.getY(node));
            }
        }
        return new Float32Array(coords);
    }

    Empress.prototype.getTreeColor = function() {
        var tree = this._tree;

        var coords = [];
        var color;
        var addPoint = function () {
            coords[coords.length] = color;
        };

        /* Draw a vertical line, if we're in rectangular layout mode. Note that
         * we *don't* draw a horizontal line (with the branch length of the
         * root) for the root node, even if it has a nonzero branch length;
         * this could be modified in the future if desired. See #141 on GitHub.
         *
         * (The python code explicitly disallows trees with <= 1 nodes, so
         * we're never going to be in the unfortunate situation of having the
         * root be the ONLY node in the tree. So this behavior is ok.)
         */
        if (this._currentLayout === "Rectangular") {
            color = this.getNodeInfo(tree.size, "color");
            addPoint();
            addPoint();
        }
        // iterate through the tree in postorder, skip root
        for (var node = 1; node < tree.size; node++) {
            // name of current node
            // var node = this._treeData[node];
            var parent = tree.postorder(
                tree.parent(tree.postorderselect(node))
            );
            // parent = this._treeData[parent];

            if (!this.getNodeInfo(node, "visible")) {
                continue;
            }

            // branch color
            color = this.getNodeInfo(node, "color");

            if (this._currentLayout === "Rectangular") {
                /* Nodes in the rectangular layout can have up to two "parts":
                 * a horizontal line, and a vertical line at the end of this
                 * line. These parts are indicated below as AAA... and BBB...,
                 * respectively. (Child nodes are indicated by CCC...)
                 *
                 *        BCCCCCCCCCCCC
                 *        B
                 * AAAAAAAB
                 *        B
                 *        BCCCCCCCCCCCC
                 *
                 * All nodes except for the root are drawn with a horizontal
                 * line, and all nodes except for tips are drawn with a
                 * vertical line.
                 */
                // 1. Draw horizontal line (we're already skipping the root)
                addPoint();
                addPoint();
                // 2. Draw vertical line, if this is an internal node
                if (this.getNodeInfo(node, "lowestchildyr") !== undefined) {
                    // skip if node is root of collapsed clade
                    if (this._collapsedClades.hasOwnProperty(node)) continue;
                    addPoint();
                    addPoint();
                }
            } else if (this._currentLayout === "Circular") {
                /* Same deal as above, except instead of a "vertical line" this
                 * time we draw an "arc".
                 */
                // 1. Draw line protruding from parent (we're already skipping
                // the root so this is ok)
                //
                // Note that position info for this is stored as two sets of
                // coordinates: (xc0, yc0) for start point, (xc1, yc1) for end
                // point. The *c1 coordinates are explicitly associated with
                // the circular layout so we can just use this.getX() /
                // this.getY() for these coordinates.
                addPoint();
                addPoint();
                // 2. Draw arc, if this is an internal node (note again that
                // we're skipping the root)
                if (
                    !this._tree.isleaf(this._tree.postorderselect(node)) &&
                    !this._collapsedClades.hasOwnProperty(node)
                ) {
                    var numSamples = 15;
                    for (var line = 0; line < numSamples; line++) {
                        addPoint();
                        addPoint();
                    }
                }
            } else {
                // Draw nodes for the unrooted layout.
                // coordinate info for parent
                addPoint();
                // coordinate info for current nodeN
                addPoint();
            }
        }
        return new Float32Array(coords);
    }

    /**
     * Creates an SVG string to export the current drawing
     */
    Empress.prototype.exportSvg = function () {
        // TODO: use the same value as the actual WebGL drawing engine, but
        // right now this value is hard coded on line 327 of drawer.js
        NODE_RADIUS = 4;

        minX = 0;
        maxX = 0;
        minY = 0;
        maxY = 0;
        svg = "";

        // create a line from x1,y1 to x2,y2 for every two consecutive coordinates
        // 5 array elements encode one coordinate:
        // i=x, i+1=y, i+2=red, i+3=green, i+4=blue
        svg += "<!-- tree branches -->\n";
        coords = this.getCoords();
        for (
            i = 0;
            i + 2 * this._drawer.VERTEX_SIZE <= coords.length;
            i += 2 * this._drawer.VERTEX_SIZE
        ) {
            // "normal" lines have a default color,
            // all other lines have a user defined thickness
            // All lines are defined using the information from the child node.
            // So, if coords[i+2] == DEFAULT_COLOR then coords[i+2+5] will
            // also be equal to DEFAULT_COLOR. Thus, we can save checking three
            // array elements here.
            linewidth = 1 + this._currentLineWidth;
            if (
                coords[i + 2] == this.DEFAULT_COLOR[0] &&
                coords[i + 3] == this.DEFAULT_COLOR[1] &&
                coords[i + 4] == this.DEFAULT_COLOR[2]
            ) {
                linewidth = 1;
            }
            svg +=
                '<line x1="' +
                coords[i] +
                '" y1="' +
                coords[i + 1] +
                '" x2="' +
                coords[i + this._drawer.VERTEX_SIZE] +
                '" y2="' +
                coords[i + 1 + this._drawer.VERTEX_SIZE] +
                '" stroke="' +
                chroma.gl(coords[i + 2], coords[i + 3], coords[i + 4]).css() +
                '" style="stroke-width:' +
                linewidth +
                '" />\n';

            // obtain viewport from tree coordinates
            minX = Math.min(
                minX,
                coords[i],
                coords[i + this._drawer.VERTEX_SIZE]
            );
            maxX = Math.max(
                maxX,
                coords[i],
                coords[i + this._drawer.VERTEX_SIZE]
            );

            minY = Math.min(
                minY,
                coords[i + 1],
                coords[i + 1 + this._drawer.VERTEX_SIZE]
            );
            maxY = Math.max(
                maxY,
                coords[i + 1],
                coords[i + 1 + this._drawer.VERTEX_SIZE]
            );
        }

        // create a circle for each node
        if (this._drawer.showTreeNodes) {
            svg += "<!-- tree nodes -->\n";
            coords = this.getNodeCoords();
            for (
                i = 0;
                i + this._drawer.VERTEX_SIZE <= coords.length;
                i += this._drawer.VERTEX_SIZE
            ) {
                // getNodeCoords array seem to be larger than necessary and
                // elements are initialized with 0.  Thus, nodes at (0, 0) will
                // be skipped (root will always be positioned at 0,0 and drawn
                // below) This is a known issue and will be resolved with #142
                if (coords[i] == 0 && coords[i + 1] == 0) {
                    continue;
                }
                svg +=
                    '<circle cx="' +
                    coords[i] +
                    '" cy="' +
                    coords[i + 1] +
                    '" r="' +
                    NODE_RADIUS +
                    '" style="fill:' +
                    chroma
                        .gl(coords[i + 2], coords[i + 3], coords[i + 4])
                        .css() +
                    '"/>\n';
            }
        }

        // add one black circle to indicate the root
        // Not sure if this speacial treatment for root is necessary once #142
        // is merged.
        svg += "<!-- root node -->\n";
        svg +=
            '<circle cx="0" cy="0" r="' +
            NODE_RADIUS +
            '" fill="rgb(0,0,0)"/>\n';

        return [
            svg,
            'viewBox="' +
                (minX - NODE_RADIUS) +
                " " +
                (minY - NODE_RADIUS) +
                " " +
                (maxX - minX + 2 * NODE_RADIUS) +
                " " +
                (maxY - minY + 2 * NODE_RADIUS) +
                '"',
        ];
    };

    /**
     * Creates an SVG string to export legends
     */
    Empress.prototype.exportSVG_legend = function (dom) {
        // top left position of legends, multiple legends are placed below
        // each other.
        top_left_x = 0;
        top_left_y = 0;
        unit = 30; // all distances are based on this variable, thus "zooming"
        // can be realised by just increasing this single value
        factor_lineheight = 1.8; // distance between two text lines as a
        // multiplication factor of unit
        svg = ""; // the svg string to be generated

        // used as a rough estimate about the consumed width by text strings
        var myCanvas = document.createElement("canvas");
        var context = myCanvas.getContext("2d");
        context.font = "bold " + unit + "pt verdana";

        // the document can have up to three legends, of which at most one shall
        // be visible at any given timepoint. This might change and thus this
        // method can draw multiple legends
        row = 1; // count the number of used rows
        for (let legend of dom.getElementsByClassName("legend")) {
            max_line_width = 0;
            title = legend.getElementsByClassName("legend-title");
            svg_legend = "";
            if (title.length > 0) {
                titlelabel = title.item(0).innerHTML;
                max_line_width = Math.max(
                    max_line_width,
                    context.measureText(titlelabel).width
                );
                svg_legend +=
                    '<text x="' +
                    (top_left_x + unit) +
                    '" y="' +
                    (top_left_y + row * (unit * factor_lineheight)) +
                    '" style="font-weight:bold;font-size:' +
                    unit +
                    'pt;">' +
                    titlelabel +
                    "</text>\n";
                row++;
                for (let item of legend.getElementsByClassName(
                    "gradient-bar"
                )) {
                    color = item
                        .getElementsByClassName("category-color")
                        .item(0)
                        .getAttribute("style")
                        .split(":")[1]
                        .split(";")[0];
                    itemlabel = item
                        .getElementsByClassName("gradient-label")
                        .item(0)
                        .getAttribute("title");
                    max_line_width = Math.max(
                        max_line_width,
                        context.measureText(itemlabel).width
                    );

                    // a rect left of the label to indicate the used color
                    svg_legend +=
                        '<rect x="' +
                        (top_left_x + unit) +
                        '" y="' +
                        (top_left_y + row * (unit * factor_lineheight) - unit) +
                        '" width="' +
                        unit +
                        '" height="' +
                        unit +
                        '" style="fill:' +
                        color +
                        '"/>\n';
                    // the key label
                    svg_legend +=
                        '<text x="' +
                        (top_left_x + 2.5 * unit) +
                        '" y="' +
                        (top_left_y + row * (unit * factor_lineheight)) +
                        '" style="font-size:' +
                        unit +
                        'pt;">' +
                        itemlabel +
                        "</text>\n";
                    row++;
                }
                // draw a rect behind, i.e. lower z-order, the legend title and
                // colored keys to visually group the legend. Also acutally put
                // these elements into a group for easier manual editing
                // rect shall have a certain padding, its height must exceed
                //number of used text rows and width must be larger than longest
                // key text and/or legend title
                svg +=
                    '<g>\n<rect x="' +
                    top_left_x +
                    '" y="' +
                    (top_left_y +
                        (row -
                            legend.getElementsByClassName("gradient-bar")
                                .length -
                            2) *
                            (unit * factor_lineheight)) +
                    '" width="' +
                    (max_line_width + 2 * unit) +
                    '" height="' +
                    ((legend.getElementsByClassName("gradient-bar").length +
                        1) *
                        unit *
                        factor_lineheight +
                        unit) +
                    '" style="fill:#eeeeee;stroke:#000000;stroke-width:1" ry="30" />\n' +
                    svg_legend +
                    "</g>\n";
                row += 2; // one blank row between two legends
            }
        }

        return svg;
    };

    /**
     * Retrieves x coordinate of node in the current layout.
     *
     * @param {Number} node Postorder position of node.
     * @return {Number} x coordinate of node.
     */
    Empress.prototype.getX = function (node) {
        var xname = "x" + this._layoutToCoordSuffix[this._currentLayout];
        return this.getNodeInfo(node, xname);
    };

    /**
     * Retrieves y coordinate of node in the current layout.
     *
     * @param {Number} node Postorder position of node.
     * @return {Number} y coordinate of node.
     */
    Empress.prototype.getY = function (node) {
        var yname = "y" + this._layoutToCoordSuffix[this._currentLayout];
        return this.getNodeInfo(node, yname);
    };

    /**
     * Retrives the node coordinate info
     * format of node coordinate info: [x, y, red, green, blue, ...]
     *
     * @return {Array}
     */
    Empress.prototype.getNodeCoords = function () {
        var tree = this._tree;
        var coords = [];

        for (var node = 1; node <= tree.size; node++) {
            if (!this.getNodeInfo(node, "visible")) {
                continue;
            }
            if (!this.getNodeInfo(node, "name").startsWith("EmpressNode")) {
                coords.push(
                    this.getX(node),
                    this.getY(node),
                    ...this.getNodeInfo(node, "color")
                );
            }
        }
        return new Float32Array(coords);
    };

    /**
     * Retrives the coordinate info of the tree.
     *  format of coordinate info: [x, y, red, green, blue, ...]
     *
     * @return {Array}
     */
    Empress.prototype.getCoords = function () {
        var adding = 0;
        var tree = this._tree;

        // The coordinates (and colors) of the tree's nodes.
        var coords = [];

        // branch color
        var color;

        var coords_index = 0;

        var addPoint = function (x, y) {
            // coords.push(x, y, ...color);
            coords[coords.length] = x;
            coords[coords.length] = y;
            coords[coords.length] = color[0];
            coords[coords.length] = color[1];
            coords[coords.length] = color[2];
            adding += dt.getTime() - d.getTime();
        };

        /* Draw a vertical line, if we're in rectangular layout mode. Note that
         * we *don't* draw a horizontal line (with the branch length of the
         * root) for the root node, even if it has a nonzero branch length;
         * this could be modified in the future if desired. See #141 on GitHub.
         *
         * (The python code explicitly disallows trees with <= 1 nodes, so
         * we're never going to be in the unfortunate situation of having the
         * root be the ONLY node in the tree. So this behavior is ok.)
         */
        if (this._currentLayout === "Rectangular") {
            color = this.getNodeInfo(tree.size, "color");
            addPoint(
                this.getX(tree.size),
                this.getNodeInfo(tree.size, "lowestchildyr")
            );
            addPoint(
                this.getX(tree.size),
                this.getNodeInfo(tree.size, "highestchildyr")
            );
        }
        // iterate through the tree in postorder, skip root
        for (var node = 1; node < tree.size; node++) {
            // name of current node
            // var node = this._treeData[node];
            var parent = tree.postorder(
                tree.parent(tree.postorderselect(node))
            );
            // parent = this._treeData[parent];

            if (!this.getNodeInfo(node, "visible")) {
                continue;
            }

            // branch color
            color = this.getNodeInfo(node, "color");

            if (this._currentLayout === "Rectangular") {
                /* Nodes in the rectangular layout can have up to two "parts":
                 * a horizontal line, and a vertical line at the end of this
                 * line. These parts are indicated below as AAA... and BBB...,
                 * respectively. (Child nodes are indicated by CCC...)
                 *
                 *        BCCCCCCCCCCCC
                 *        B
                 * AAAAAAAB
                 *        B
                 *        BCCCCCCCCCCCC
                 *
                 * All nodes except for the root are drawn with a horizontal
                 * line, and all nodes except for tips are drawn with a
                 * vertical line.
                 */
                // 1. Draw horizontal line (we're already skipping the root)
                addPoint(this.getX(parent), this.getY(node));
                addPoint(this.getX(node), this.getY(node));
                // 2. Draw vertical line, if this is an internal node
                if (this.getNodeInfo(node, "lowestchildyr") !== undefined) {
                    // skip if node is root of collapsed clade
                    if (this._collapsedClades.hasOwnProperty(node)) continue;
                    addPoint(
                        this.getX(node),
                        this.getNodeInfo(node, "highestchildyr")
                    );
                    addPoint(
                        this.getX(node),
                        this.getNodeInfo(node, "lowestchildyr")
                    );
                }
            } else if (this._currentLayout === "Circular") {
                /* Same deal as above, except instead of a "vertical line" this
                 * time we draw an "arc".
                 */
                // 1. Draw line protruding from parent (we're already skipping
                // the root so this is ok)
                //
                // Note that position info for this is stored as two sets of
                // coordinates: (xc0, yc0) for start point, (xc1, yc1) for end
                // point. The *c1 coordinates are explicitly associated with
                // the circular layout so we can just use this.getX() /
                // this.getY() for these coordinates.
                addPoint(
                    this.getNodeInfo(node, "xc0"),
                    this.getNodeInfo(node, "yc0")
                );
                addPoint(this.getX(node), this.getY(node));
                // 2. Draw arc, if this is an internal node (note again that
                // we're skipping the root)
                if (
                    !this._tree.isleaf(this._tree.postorderselect(node)) &&
                    !this._collapsedClades.hasOwnProperty(node)
                ) {
                    // arcs are created by sampling 15 small lines along the
                    // arc spanned by rotating (arcx0, arcy0), the line whose
                    // origin is the root of the tree and endpoint is the start
                    // of the arc, by arcendangle - arcstartangle radians.
                    var numSamples = 15;
                    var arcDeltaAngle =
                        this.getNodeInfo(node, "arcendangle") -
                        this.getNodeInfo(node, "arcstartangle");
                    var sampleAngle = arcDeltaAngle / numSamples;
                    var sX = this.getNodeInfo(node, "arcx0");
                    var sY = this.getNodeInfo(node, "arcy0");
                    for (var line = 0; line < numSamples; line++) {
                        var x =
                            sX * Math.cos(line * sampleAngle) -
                            sY * Math.sin(line * sampleAngle);
                        var y =
                            sX * Math.sin(line * sampleAngle) +
                            sY * Math.cos(line * sampleAngle);
                        addPoint(x, y);

                        x =
                            sX * Math.cos((line + 1) * sampleAngle) -
                            sY * Math.sin((line + 1) * sampleAngle);
                        y =
                            sX * Math.sin((line + 1) * sampleAngle) +
                            sY * Math.cos((line + 1) * sampleAngle);
                        addPoint(x, y);
                    }
                }
            } else {
                // Draw nodes for the unrooted layout.
                // coordinate info for parent
                addPoint(this.getX(parent), this.getY(parent));
                // coordinate info for current nodeN
                addPoint(this.getX(node), this.getY(node));
            }
        }
        return new Float32Array(coords);
    };

    /**
     * Adds to an array of coordinates / colors the data needed to draw two
     * triangles.
     *
     * The two triangles drawn should look as follows:
     *
     * tL--tR
     * | \  |
     * |  \ |
     * bL--bR
     *
     * ...where all of the area is filled in, giving the impression of just
     * a rectangle (or generic quadrilateral, if e.g. tL isn't directly above
     * bL) being drawn.
     *
     * Note that this doesn't do any validation on the relative positions of
     * the corners coordinates, so if those are messed up (e.g. you're trying
     * to draw the rectangle shown above but you accidentally swap bL and tL)
     * then this will just draw something weird.
     *
     * (Also note that we can modify coords because JS uses "Call by sharing"
     * for Arrays/Objects; see http://jasonjl.me/blog/2014/10/15/javascript.)
     *
     * @param {Array} coords Array containing coordinate + color data, to be
     *                       passed to Drawer.loadThickNodeBuff().
     * @param {Object} corners Object with tL, tR, bL, and bR entries (each
     *                         mapping to an array of the format [x, y]
     *                         indicating this position).
     * @param {Array} color  the color to draw / fill both triangles with
     */
    Empress.prototype._addTriangleCoords = function (coords, corners, color) {
        // Triangle 1
        coords.push(...corners.tL);
        coords.push(...color);
        coords.push(...corners.bL);
        coords.push(...color);
        coords.push(...corners.bR);
        coords.push(...color);
        // Triangle 2
        coords.push(...corners.tL);
        coords.push(...color);
        coords.push(...corners.tR);
        coords.push(...color);
        coords.push(...corners.bR);
        coords.push(...color);
    };

    /* Adds coordinate/color info for a vertical line for a given node in the
     * rectangular layout. The vertices of the rectangle to be drawn look like:
     *
     * tL |-tR---
     * ---|
     * bL |-bR---
     *
     * @param {Array} coords  Array containing coordinate + color data, to be
     *                        passed to Drawer.loadThickNodeBuff().
     * @param {Number} node   Node index in this._treeData, from which we'll
     *                        retrieve coordinate information.
     * @param {Number} lwScaled Desired line thickness (note that this will be
     *                          applied on both sides of the line -- so if
     *                          lwScaled = 1 here then the drawn thick line
     *                          will have a width of 1 + 1 = 2).
     */
    Empress.prototype._addThickVerticalLineCoords = function (
        coords,
        node,
        lwScaled
    ) {
        var corners = {
            tL: [
                this.getX(node) - lwScaled,
                this.getNodeInfo(node, "highestchildyr"),
            ],
            tR: [
                this.getX(node) + lwScaled,
                this.getNodeInfo(node, "highestchildyr"),
            ],
            bL: [
                this.getX(node) - lwScaled,
                this.getNodeInfo(node, "lowestchildyr"),
            ],
            bR: [
                this.getX(node) + lwScaled,
                this.getNodeInfo(node, "lowestchildyr"),
            ],
        };
        var color = this.getNodeInfo(node, "color");
        this._addTriangleCoords(coords, corners, color);
    };

    /**
     * Thickens the colored branches of the tree.
     *
     * @param {Number} lw Amount of thickness to use, in the same "units"
     *                    that the user can enter in one of the line width
     *                    <input>s. If this is 0, this function won't do
     *                    anything. (If this is < 0, this will throw an error.
     *                    But this really shouldn't happen, since this
     *                    parameter should be the output from
     *                    util.parseAndValidateNum().)
     */
    Empress.prototype.thickenColoredNodes = function (lw) {
        // If lw isn't > 0, then we don't thicken colored lines at all --
        // we just leave them at their default width.
        if (lw < 0) {
            // should never happen because util.parseAndValidateNum()
            // should've been called in order to obtain lw, but in case
            // this gets messed up in the future we'll catch it
            throw "Line width passed to thickenColoredNodes() is < 0.";
        } else {
            // Make sure that, even if lw is 0 (i.e. we don't need to
            // thicken the lines), we still set the current line width
            // accordingly. This way, when doing things like updating the
            // layout that'll require re-drawing the tree based on the most
            // recent settings, we'll have access to the correct line width.
            this._currentLineWidth = lw;
            if (lw === 0) {
                // But, yeah, if lw is 0 we can just return early.
                return;
            }
        }
        // Scale the line width in such a way that trees with more leaves have
        // "smaller" line width values than trees with less leaves. This is a
        // pretty arbitrary equation based on messing around and seeing what
        // looked nice on mid- and small-sized trees; as a TODO for the future,
        // there is almost certainly a better way to do this.
        var lwScaled =
            (2 * lw) / Math.pow(Math.log10(this._tree.numleaves()), 2);
        var tree = this._tree;

        // the coordinates of the tree
        var coords = [];
        this._drawer.loadThickNodeBuff([]);

        // define these variables so jslint does not complain
        var x1, y1, x2, y2, corners;

        // In the corner case where the root node (located at index tree.size)
        // has an assigned color, thicken the root's drawn vertical line when
        // drawing the tree in Rectangular layout mode
        if (
            this._currentLayout === "Rectangular" &&
            this.getNodeInfo(tree.size, "isColored")
        ) {
            this._addThickVerticalLineCoords(coords, tree.size, lwScaled);
        }
        // iterate through the tree in postorder, skip root
        for (var node = 1; node < this._tree.size; node++) {
            // name of current node
            var parent = tree.postorder(
                tree.parent(tree.postorderselect(node))
            );

            if (
                this._collapsedClades.hasOwnProperty(node) ||
                !this.getNodeInfo(node, "visible") ||
                !this.getNodeInfo(node, "isColored")
            ) {
                continue;
            }

            var color = this.getNodeInfo(node, "color");
            if (this._currentLayout === "Rectangular") {
                // Draw a thick vertical line for this node, if it isn't a tip
                if (this.getNodeInfo(node, "lowestchildyr") !== undefined) {
                    this._addThickVerticalLineCoords(coords, node, lwScaled);
                }
                /* Draw a horizontal thick line for this node -- we can safely
                 * do this for all nodes since this ignores the root, and all
                 * nodes except for the root (at least as of writing) have a
                 * horizontal line portion in the rectangular layout.
                 * tL   tR---
                 * -----|
                 * bL   bR---
                 */
                corners = {
                    tL: [this.getX(parent), this.getY(node) + lwScaled],
                    tR: [this.getX(node), this.getY(node) + lwScaled],
                    bL: [this.getX(parent), this.getY(node) - lwScaled],
                    bR: [this.getX(node), this.getY(node) - lwScaled],
                };
                this._addTriangleCoords(coords, corners, color);
            } else if (this._currentLayout === "Circular") {
                // Thicken the "arc" if this is non-root internal node
                // (TODO: this will need to be adapted when the arc is changed
                // to be a bezier curve)
                if (!this._tree.isleaf(this._tree.postorderselect(node))) {
                    // arcs are created by sampling 15 small lines along the
                    // arc spanned by rotating arcx0, the line whose origin
                    // is the root of the tree and endpoint is the start of the
                    // arc, by arcendangle - arcstartangle radians.
                    var numSamples = 15;
                    var arcDeltaAngle =
                        this.getNodeInfo(node, "arcendangle") -
                        this.getNodeInfo(node, "arcstartangle");
                    var sampleAngle = arcDeltaAngle / numSamples;
                    var sX = this.getNodeInfo(node, "arcx0");
                    var sY = this.getNodeInfo(node, "arcy0");
                    for (var line = 0; line < numSamples; line++) {
                        x1 =
                            sX * Math.cos(line * sampleAngle) -
                            sY * Math.sin(line * sampleAngle);
                        y1 =
                            sX * Math.sin(line * sampleAngle) +
                            sY * Math.cos(line * sampleAngle);
                        x2 =
                            sX * Math.cos((line + 1) * sampleAngle) -
                            sY * Math.sin((line + 1) * sampleAngle);
                        y2 =
                            sX * Math.sin((line + 1) * sampleAngle) +
                            sY * Math.cos((line + 1) * sampleAngle);
                        var arc0corners = VectorOps.computeBoxCorners(
                            x1,
                            y1,
                            x2,
                            y2,
                            lwScaled
                        );
                        var arc1corners = VectorOps.computeBoxCorners(
                            x1,
                            y1,
                            x2,
                            y2,
                            lwScaled
                        );
                        this._addTriangleCoords(coords, arc0corners, color);
                        this._addTriangleCoords(coords, arc1corners, color);
                    }
                }
                // Thicken the actual "node" portion, extending from the center
                // of the layout
                x1 = this.getNodeInfo(node, "xc0");
                y1 = this.getNodeInfo(node, "yc0");
                x2 = this.getX(node);
                y2 = this.getY(node);
                corners = VectorOps.computeBoxCorners(x1, y1, x2, y2, lwScaled);
                this._addTriangleCoords(coords, corners, color);
            } else {
                x1 = this.getX(parent);
                y1 = this.getY(parent);
                x2 = this.getX(node);
                y2 = this.getY(node);
                corners = VectorOps.computeBoxCorners(x1, y1, x2, y2, lwScaled);
                this._addTriangleCoords(coords, corners, color);
            }
        }

        this._drawer.loadThickNodeBuff(coords);
    };

    /**
     * Clears the barplot buffer and re-draws the tree.
     *
     * This is useful for immediately disabling barplots, for example if the
     * layout is switched to one that doesn't support barplots (e.g. unrooted)
     * or if the user unchecks the "Draw barplots?" checkbox.
     */
    Empress.prototype.undrawBarplots = function () {
        this._drawer.loadBarplotBuff([]);
        this.drawTree();
        this._barplotsDrawn = false;
    };

    /**
     * Draws barplots on the tree.
     *
     * @param {Array} layers An array of BarplotLayer objects. This can just be
     *                       the "layers" attribute of a BarplotPanel object.
     * @throws {Error} If any of the following conditions are met:
     *                 -One of the layers is of barplot type "fm" and:
     *                    -A field with < 2 unique numeric values is used to
     *                     scale colors
     *                    -A field with < 2 unique numeric values is used to
     *                     scale lengths
     *                    -Length scaling is attempted, and the layer's
     *                     scaleLengthByFMMax attribute is smaller than its
     *                     scaleLengthByFMMin attribute
     */
    Empress.prototype.drawBarplots = function (layers) {
        var scope = this;
        // TODO: In order to add support for circular layout barplots, much of
        // this function will need to be reworked to handle those (e.g.
        // computing the maximum radius from the root node at (0, 0) rather
        // than the maximum X; changing the position of barplots; likely
        // altering how this._yrscf is used; etc.)
        var coords = [];
        var maxX = -Infinity;
        for (var node = 1; node < this._tree.size; node++) {
            if (this._tree.isleaf(this._tree.postorderselect(node))) {
                var x = this.getX(node);
                if (x > maxX) {
                    maxX = x;
                }
            }
        }
        // Add on a gap between the rightmost node and the leftmost point of
        // the first barplot layer. This could be made into a
        // barplot-panel-level configurable thing if desired.
        maxX += 100;

        // As we iterate through the layers, we'll store the "previous layer
        // max X" as a separate variable. This will help us easily work with
        // layers of varying lengths.
        var prevLayerMaxX = maxX;

        _.each(layers, function (layer) {
            if (layer.barplotType === "sm") {
                prevLayerMaxX = scope.addSMBarplotLayerCoords(
                    layer,
                    coords,
                    prevLayerMaxX
                );
            } else {
                prevLayerMaxX = scope.addFMBarplotLayerCoords(
                    layer,
                    coords,
                    prevLayerMaxX
                );
            }
        });
        // NOTE that we purposefuly don't clear the barplot buffer until we
        // know all of the barplots are valid. If we were to call
        // this.loadBarplotBuff([]) at the start of this function, then if we'd
        // error out in the middle, the barplot buffer would be cleared without
        // the tree being redrawn; this would result in the barplots
        // disappearing the next time the user did something that prompted a
        // redrawing of the tree (e.g. zooming or panning), which would be
        // confusing.
        this._drawer.loadBarplotBuff([]);
        this._drawer.loadBarplotBuff(coords);
        this.drawTree();
        this._barplotsDrawn = true;
    };

    Empress.prototype.addSMBarplotLayerCoords = function (
        layer,
        coords,
        prevLayerMaxX
    ) {
        var scope = this;
        var sortedUniqueValues = this.getUniqueSampleValues(
            layer.colorBySMField
        );
        var colorer = new Colorer(layer.colorBySMColorMap, sortedUniqueValues);
        var sm2color = colorer.getMapRGB();
        // Do most of the hard work: compute the frequencies for each tip (only
        // the tips present in the BIOM table, that is)
        var feature2freqs = this._biom.getFrequencyMap(layer.colorBySMField);
        // Bar thickness
        var halfyrscf = this._yrscf / 2;
        // For each tip in the BIOM table...
        // (We implicitly ignore [and don't draw anything for] tips that
        // *aren't* in the BIOM table.)
        _.each(feature2freqs, function (freqs, node) {
            // This variable defines the left x-coordinate for drawing the next
            // "section" of the stacked barplot. It'll be updated as we iterate
            // through the unique values in this sample metadata field below.
            var prevSectionMaxX = prevLayerMaxX;

            // For each unique value for this sample metadata field...
            // NOTE: currently we iterate through all of sortedUniqueValues
            // once for every tip in the table, detecting and skipping
            // unique values where no samples contain this tip.
            // The reason we do things this way, rather than just
            // iterating directly over the keys of this tip's Object within
            // the frequency map, is that we want to ensure that unique
            // values are processed in the same order for every tip (so for
            // a "body site" barplot you'd always see e.g. gut, left palm,
            // right palm, tongue in that order).
            //
            // Ideally we'd skip having to do this full iteration, though,
            // and only look at the unique values containing this tip from
            // the start (saving time). This might require refactoring the
            // output of BiomTable.getFrequencyMap(), though.
            for (var v = 0; v < sortedUniqueValues.length; v++) {
                var smVal = sortedUniqueValues[v];
                var freq = freqs[smVal];
                // Ignore sample metadata values where no sample with this
                // value contains this tip. We can detect this using
                // !_.isUndefined() because freqs should only include
                // entries for metadata values where this feature is
                // present in at least one sample with that value.
                if (!_.isUndefined(freq)) {
                    var sectionColor = sm2color[smVal];
                    // Assign each unique sample metadata value a length
                    // proportional to its, well, proportion within the sample
                    // presence information for this tip.
                    var barSectionLen = layer.lengthSM * freq;
                    var thisSectionMaxX = prevSectionMaxX + barSectionLen;
                    var y = scope.getY(node);
                    var ty = y + halfyrscf;
                    var by = y - halfyrscf;
                    var corners = {
                        tL: [prevSectionMaxX, ty],
                        tR: [thisSectionMaxX, ty],
                        bL: [prevSectionMaxX, by],
                        bR: [thisSectionMaxX, by],
                    };
                    scope._addTriangleCoords(coords, corners, sectionColor);
                    prevSectionMaxX = thisSectionMaxX;
                }
            }
        });
        // The bar lengths are identical for all tips in this layer, so no need
        // to do anything fancy to compute the maximum X coordinate.
        return prevLayerMaxX + layer.lengthSM;
    };

    Empress.prototype.addFMBarplotLayerCoords = function (
        layer,
        coords,
        prevLayerMaxX
    ) {
        var maxX = prevLayerMaxX;
        var fm2color, colorFMIdx;
        var fm2length, lengthFMIdx;
        // Map feature metadata values to colors, if requested (i.e. if
        // layer.colorByFM is true). If not requested, we'll just use the
        // layer's default color.
        if (layer.colorByFM) {
            var sortedUniqueColorValues = this.getUniqueFeatureMetadataInfo(
                layer.colorByFMField,
                "tip"
            ).sortedUniqueValues;
            // If this field is invalid then an error would have been
            // raised in this.getUniqueFeatureMetadataInfo().
            // (But... it really shouldn't be.)
            colorFMIdx = _.indexOf(
                this._featureMetadataColumns,
                layer.colorByFMField
            );
            // We pass the true/false value of the "Continuous values?"
            // checkbox to Colorer regardless of if the selected color map
            // is discrete or sequential/diverging. This is because the Colorer
            // class constructor is smart enough to ignore useQuantScale = true
            // if the color map is discrete in the first place. (This is tested
            // in the Colorer tests; ctrl-F for "CVALDISCRETETEST" in
            // tests/test-colorer.js to see this.)
            var colorer;
            try {
                colorer = new Colorer(
                    layer.colorByFMColorMap,
                    sortedUniqueColorValues,
                    layer.colorByFMContinuous
                );
            } catch (err) {
                // If the Colorer construction failed (should only have
                // happened if the user asked for continuous values but the
                // selected field doesn't have at least 2 unique numeric
                // values), then we open a toast message about this error and
                // then raise it again (with some more context, e.g. the field
                // name / barplot layer number). This lets us bail out of
                // drawing barplots while still keeping the user aware of why
                // nothing just got drawn/updated.
                var msg =
                    "Error with assigning colors in barplot layer " +
                    layer.num +
                    ": " +
                    'the feature metadata field "' +
                    layer.colorByFMField +
                    '" has less than 2 unique numeric values.';
                util.toastMsg(msg, 5000);
                throw msg;
            }
            fm2color = colorer.getMapRGB();
        }

        // Next, map feature metadata values to lengths if requested
        if (layer.scaleLengthByFM) {
            var sortedUniqueLengthValues = this.getUniqueFeatureMetadataInfo(
                layer.scaleLengthByFMField,
                "tip"
            ).sortedUniqueValues;
            lengthFMIdx = _.indexOf(
                this._featureMetadataColumns,
                layer.scaleLengthByFMField
            );
            try {
                fm2length = util.assignBarplotLengths(
                    sortedUniqueLengthValues,
                    layer.scaleLengthByFMMin,
                    layer.scaleLengthByFMMax,
                    layer.num,
                    layer.scaleLengthByFMField
                );
            } catch (err) {
                // Fail gracefully, similarly to how we handle Colorer errors
                // above
                util.toastMsg(err.message, 5000);
                throw err.message;
            }
        }

        // Now that we know how to encode each tip's bar, we can finally go
        // iterate through the tree and create bars for the tips.
        var halfyrscf = this._yrscf / 2;
        for (var node = 1; node < this._tree.size; node++) {
            if (this._tree.isleaf(this._tree.postorderselect(node))) {
                var fm;
                // Assign this tip's bar a color
                var color;
                if (layer.colorByFM) {
                    if (_.has(this._tipMetadata, node)) {
                        fm = this._tipMetadata[node][colorFMIdx];
                        if (_.has(fm2color, fm)) {
                            color = fm2color[fm];
                        } else {
                            // This tip has metadata, but its value for this
                            // field is non-numeric. Unlike Emperor, we don't
                            // assign a "NaN color" for these non-numeric vals.
                            // We could change this if requested.
                            continue;
                        }
                    } else {
                        // Don't draw a bar if this tip doesn't have
                        // feature metadata and we're coloring bars by
                        // feature metadata
                        continue;
                    }
                } else {
                    color = layer.defaultColor;
                }

                // Assign this tip's bar a length
                var length;
                if (layer.scaleLengthByFM) {
                    if (_.has(this._tipMetadata, node)) {
                        fm = this._tipMetadata[node][lengthFMIdx];
                        if (_.has(fm2length, fm)) {
                            length = fm2length[fm];
                        } else {
                            // This tip has metadata, but its value for
                            // this field is non-numeric
                            continue;
                        }
                    } else {
                        // This tip has no metadata
                        continue;
                    }
                } else {
                    length = layer.defaultLength;
                }
                // Update maxX if needed
                if (length + prevLayerMaxX > maxX) {
                    maxX = length + prevLayerMaxX;
                }

                // Finally, add this tip's bar data to to an array of data
                // describing the bars to draw
                var y = this.getY(node);
                var ty = y + halfyrscf;
                var by = y - halfyrscf;
                var corners = {
                    tL: [prevLayerMaxX, ty],
                    tR: [prevLayerMaxX + length, ty],
                    bL: [prevLayerMaxX, by],
                    bR: [prevLayerMaxX + length, by],
                };
                this._addTriangleCoords(coords, corners, color);
            }
        }
        return maxX;
    };

    /**
     *
     * Color the tree by sample groups
     *
     * This method assumes we receive a list of samples and colors from
     * Emperor then it goes ahead and creates one group per color.
     *
     * @param {Array} sampleGroups - A list of sample identifiers
     */
    Empress.prototype.colorSampleGroups = function (sampleGroups) {
        var observationsPerGroup = {},
            obs;

        // get a group of observations per color
        for (var group in sampleGroups) {
            obs = this._biom.getObservationUnionForSamples(sampleGroups[group]);
            observationsPerGroup[group] = new Set(obs);
        }

        // project to ancestors
        observationsPerGroup = this._projectObservations(
            observationsPerGroup,
            this.ignoreAbsentTips
        );

        for (group in observationsPerGroup) {
            obs = Array.from(observationsPerGroup[group]);

            // convert hex string to rgb array
            var rgb = Colorer.hex2RGB(group);

            for (var i = 0; i < obs.length; i++) {
                this.setNodeInfo(obs[i], "color", rgb);
            }
        }

        this.drawTree();
    };

    /**
     * Color the tree using sample metadata
     *
     * @param {String} cat Sample metadata category to use
     * @param {String} color Color map to use
     *
     * @return {Object} If there exists at least one group with unique features
     *                  then an object will be returned that maps groups with
     *                  unique features to a color. If there doesn't exist a
     *                  group with unique features then null will be returned.
     */
    Empress.prototype.colorBySampleCat = function (cat, color) {
        var tree = this._tree;
        var obs = this._biom.getObsBy(cat);
        var categories = Object.keys(obs);

        // Assign colors to categories
        var colorer = new Colorer(color, categories);
        // colors for drawing the tree
        var cm = colorer.getMapRGB();
        // colors for the legend
        var keyInfo = colorer.getMapHex();

        // shared by the following for loops
        var i, j, category;

        // convert observation IDs to _treeData keys
        for (i = 0; i < categories.length; i++) {
            category = categories[i];
            obs[category] = new Set(obs[category]);
        }

        // Assign internal nodes to appropriate category based on their
        // children. Note that _projectObservations()'s returned obs will
        // not contain categories that aren't unique to any tips. This is why
        // we created a Colorer above, so that we can include all unique sample
        // metadata values in the color map / legend.
        obs = this._projectObservations(obs, this.ignoreAbsentTips);

        // If there aren't *any* sample metadata values unique to any tips,
        // then return null so that the caller can warn the user.
        if (Object.keys(obs).length === 0) {
            return null;
        }

        // assigns node in obs to groups in this._groups
        this.assignGroups(obs);

        // color tree
        this._colorTree(obs, cm);

        return keyInfo;
    };

    /**
     * Retrieve unique value information for a feature metadata field.
     *
     * @param {String} cat The feature metadata column to find information for.
     *                     Must be present in this._featureMetadataColumns or
     *                     an error will be thrown.
     * @param {String} method Defines what feature metadata to check.
     *                        If this is "tip", then only tip-level feature
     *                        metadata will be used. If this is "all", then
     *                        this will use both tip and internal node feature
     *                        metadata. If this is anything else, this will
     *                        throw an error.
     * @return {Object} An object with two keys:
     *                  -sortedUniqueValues: maps to an Array of the unique
     *                   values in this feature metadata field, sorted using
     *                   util.naturalSort().
     *                  -uniqueValueToFeatures: maps to an Object which maps
     *                   the unique values in this feature metadata column to
     *                   an array of the node name(s) with each value.
     */
    Empress.prototype.getUniqueFeatureMetadataInfo = function (cat, method) {
        // In order to access feature metadata for a given node, we need to
        // find the 0-based index in this._featureMetadataColumns that the
        // specified f.m. column corresponds to. (We *could* get around this by
        // generating a mapping of f.m. column name -> index in Python, but I
        // don't expect that f.m. columns will be very large and this is only
        // done once per coloring operation so this shouldn't be a bottleneck.)
        var fmIdx = _.indexOf(this._featureMetadataColumns, cat);
        if (fmIdx < 0) {
            throw 'Feature metadata column "' + cat + '" not present in data.';
        }

        // The coloring method influences how much of the feature metadata
        // we'll look at. (While we're at it, validate the coloring method.)
        var fmObjs;
        if (method === "tip") {
            fmObjs = [this._tipMetadata];
        } else if (method === "all") {
            fmObjs = [this._tipMetadata, this._intMetadata];
        } else {
            throw 'F. metadata coloring method "' + method + '" unrecognized.';
        }
        // Produce a mapping of unique values in this feature metadata
        // column to an array of the node name(s) with each value.
        var uniqueValueToFeatures = {};
        _.each(fmObjs, function (mObj) {
            _.mapObject(mObj, function (fmRow, node) {
                // need to convert to integer
                node = parseInt(node);
                // This is loosely based on how BIOMTable.getObsBy() works.
                var fmVal = fmRow[fmIdx];
                if (_.has(uniqueValueToFeatures, fmVal)) {
                    uniqueValueToFeatures[fmVal].push(node);
                } else {
                    uniqueValueToFeatures[fmVal] = [node];
                }
            });
        });

        var sortedUniqueValues = util.naturalSort(
            Object.keys(uniqueValueToFeatures)
        );
        return {
            sortedUniqueValues: sortedUniqueValues,
            uniqueValueToFeatures: uniqueValueToFeatures,
        };
    };

    /**
     * Color the tree based on a feature metadata column.
     *
     * @param {String} cat The feature metadata column to color nodes by.
     *                     This must be present in this._featureMetadataColumns
     *                     or an error will be thrown.
     * @param {String} color The name of the color map to use.
     * @param {String} method Defines how coloring is done. If this is "tip",
     *                        then only tip-level feature metadata will be
     *                        used, and (similar to sample coloring) upwards
     *                        propagation of unique values will be done in
     *                        order to color internal nodes where applicable.
     *                        If this is "all", then this will use both tip and
     *                        internal node feature metadata without doing any
     *                        propagation. If this is anything else, this will
     *                        throw an error.
     *
     * @return {Object} Maps unique values in this f. metadata column to colors
     */
    Empress.prototype.colorByFeatureMetadata = function (cat, color, method) {
        var fmInfo = this.getUniqueFeatureMetadataInfo(cat, method);
        var sortedUniqueValues = fmInfo.sortedUniqueValues;
        var uniqueValueToFeatures = fmInfo.uniqueValueToFeatures;
        // convert observation IDs to _treeData keys. Notably, this includes
        // converting the values of uniqueValueToFeatures from Arrays to Sets.

        var obs = {};
        _.each(sortedUniqueValues, function (uniqueVal, i) {
            uniqueVal = sortedUniqueValues[i];
            obs[uniqueVal] = new Set(uniqueValueToFeatures[uniqueVal]);
        });

        // assign colors to unique values
        var colorer = new Colorer(color, sortedUniqueValues);
        // colors for drawing the tree
        var cm = colorer.getMapRGB();
        // colors for the legend
        var keyInfo = colorer.getMapHex();

        // Do upwards propagation only if the coloring method is "tip"
        if (method === "tip") {
            obs = this._projectObservations(obs, false);
        }

        // assigns nodes in to a group in this._group array
        this.assignGroups(obs);

        // color tree
        this._colorTree(obs, cm);

        return keyInfo;
    };

    /*
     * Projects the groups in obs up the tree.
     *
     * This function performs two distinct operations:
     *      1) Removes the non-unique observations from each group in obs
     *         (i.e. performs an 'exclusive or' between each group).
     *
     *      2) Assigns each internal node to a group if all of its children belong
     *         to the same group.
     *@t
     *      3) Remove empty groups from return object.
     *
     * Note: All tips that are not passed into obs are considered to belong to
     *       a "not-represented" group, which will be omitted from the
     *       returned version of obs.
     *
     * @param {Object} obs Maps categories to a set of observations (i.e. tips)
     * @param {Bool} ignoreAbsentTips Whether absent tips should be ignored
     * during color propagation.
     * @return {Object} returns A Map with the same group names that maps groups
                        to a set of keys (i.e. tree nodes) that are unique to
                        each group.
     */
    Empress.prototype._projectObservations = function (obs, ignoreAbsentTips) {
        var tree = this._tree,
            categories = Object.keys(obs),
            notRepresented = new Set(),
            i,
            j;

        if (!ignoreAbsentTips) {
            // find "non-represented" tips
            // Note: the following uses postorder traversal
            for (i = 1; i < tree.size; i++) {
                if (tree.isleaf(tree.postorderselect(i))) {
                    var represented = false;
                    for (j = 0; j < categories.length; j++) {
                        if (obs[categories[j]].has(i)) {
                            represented = true;
                            break;
                        }
                    }
                    if (!represented) notRepresented.add(i);
                }
            }
        }

        // assign internal nodes to appropriate category based on children
        // iterate using postorder
        // Note that, although we don't explicitly iterate over the
        // root (at index tree.size) in this loop, we iterate over all its
        // descendants; so in the event that all leaves are unique,
        // the root can still get assigned to a group.
        for (i = 1; i < tree.size; i++) {
            var node = i;
            var parent = tree.postorder(tree.parent(tree.postorderselect(i)));

            for (j = 0; j < categories.length; j++) {
                category = categories[j];

                // add internal nodes to groups
                if (obs[category].has(node)) {
                    obs[category].add(parent);
                }
                if (notRepresented.has(node)) {
                    notRepresented.add(parent);
                }
            }
        }

        var result = util.keepUniqueKeys(obs, notRepresented);

        // remove all groups that do not contain unique features
        result = _.pick(result, function (value, key) {
            return value.size > 0;
        });

        return result;
    };

    /**
     * Updates the tree based on obs and cm but does not draw a new tree.
     *
     * NOTE: The nodes in each category should be unique. The behavior of
     *       this function is undefined if nodes in each category are not
     *       unique.
     *
     * @param{Object} obs Maps categories to the unique nodes to be colored for
     *                    each category.
     * @param{Object} cm Maps categories to the colors to color their nodes
     *                   with. Colors should be represented as RGB arrays, for
     *                   example as is done in the color values of the output
     *                   of Colorer.getMapRGB().
     */
    Empress.prototype._colorTree = function (obs, cm) {
        var categories = util.naturalSort(Object.keys(obs));
        // color tree
        for (var i = 0; i < categories.length; i++) {
            category = categories[i];
            var keys = [...obs[category]];

            for (var j = 0; j < keys.length; j++) {
                var node = keys[j];
                this.setNodeInfo(node, "color", cm[category]);
                this.setNodeInfo(node, "isColored", true);
            }
        }
    };

    /**
     * Sets the color of the tree back to default
     */
    Empress.prototype.resetTree = function () {
        for (var node = 1; node <= this._tree.size; node++) {
            this.setNodeInfo(node, "color", this.DEFAULT_COLOR);
            this.setNodeInfo(node, "isColored", false);
            this.setNodeInfo(node, "visible", true);
        }
        this._collapsedClades = {};
        this._collapsedCladeBuffer = [];
        this._drawer.loadThickNodeBuff([]);
        this._drawer.loadCladeBuff([]);
        this._group = new Array(this._tree.size + 1).fill(-1);
    };

    /**
     * Returns a list of sample categories
     *
     * @return {Array}
     */
    Empress.prototype.getSampleCategories = function () {
        return this._biom.getSampleCategories();
    };

    /**
     * Returns a list of all available layouts.
     *
     * @return {Array}
     */
    Empress.prototype.getAvailableLayouts = function () {
        return Object.keys(this._layoutToCoordSuffix);
    };

    /**
     * Redraws the tree with a new layout (if different from current layout).
     */
    Empress.prototype.updateLayout = function (newLayout) {
        if (this._currentLayout !== newLayout) {
            if (this._layoutToCoordSuffix.hasOwnProperty(newLayout)) {
                // get new layout
                this._currentLayout = newLayout;
                this.getLayoutInfo();

                // recollapse clades
                if (Object.keys(this._collapsedClades).length != 0) {
                    this._collapsedCladeBuffer = [];
                    this.collapseClades();
                }

                // Adjust the thick-line stuff before calling drawTree() --
                // this will get the buffer set up before it's actually drawn
                // in drawTree(). Doing these calls out of order (draw tree,
                // then call thickenColoredNodes()) causes the thick-line
                // stuff to only change whenever the tree is redrawn.
                this.thickenColoredNodes(this._currentLineWidth);

                // Undraw or redraw barplots as needed
                var supported = this._barplotPanel.updateLayoutAvailability(
                    newLayout
                );
                // TODO: don't call drawTree() from either of these barplot
                // funcs, since it'll get called in centerLayoutAvgPoint anyway
                if (!supported && this._barplotsDrawn) {
                    this.undrawBarplots();
                } else if (supported && this._barplotPanel.enabled) {
                    this.drawBarplots(this._barplotPanel.layers);
                }
                // recenter viewing window
                // Note: this function calls drawTree()
                this.centerLayoutAvgPoint();
            } else {
                // This should never happen under normal circumstances (the
                // input to this function should always be an existing layout
                // name), but we might as well account for it anyway.
                throw "Layout " + newLayout + " doesn't have coordinate data.";
            }
        }
    };

    /**
     * Returns the default layout name.
     *
     * @return {String}
     */
    Empress.prototype.getDefaultLayout = function () {
        return this._defaultLayout;
    };

    /**
     * Returns an array of unique values in a metadata column. If column is
     * numberic then the array is sorted in ascending order.
     *
     * @param{Object} category The column of data
     *
     * @return{Object}
     */
    Empress.prototype.getUniqueSampleValues = function (category) {
        return this._biom.getUniqueSampleValues(category);
    };

    /**
     * Returns a mapping of trajectory values to observations given a gradient
     * and trajectory. See BIOMTable.getGradientStep()'s docs for details.
     *
     * @param {String} gradCol Sample metadata column for the gradient
     * @param {String} gradVal Value within the gradient column to get
     *                         information for
     * @param {String} trajCol Sample metadata column for the trajectory
     *
     * @return {Object} Maps trajectory values to an array of feature IDs
     *
     * @throws {Error} If the gradient or trajectory columns are unrecognized.
     *                 If no samples' gradient column value is gradVal.
     */
    Empress.prototype.getGradientStep = function (gradCol, gradVal, trajCol) {
        return this._biom.getGradientStep(gradCol, gradVal, trajCol);
    };

    /**
     * Returns an array of feature metadata column names.
     *
     * @return {Array}
     */
    Empress.prototype.getFeatureMetadataCategories = function () {
        return this._featureMetadataColumns;
    };

    /**
     * Display the tree nodes.
     * Note: Currently Empress will only display the nodes that had an assigned
     * name in the newick string. (I.E. Empress will not show any node that
     * starts with EmpressNode)
     *
     * @param{Boolean} showTreeNodes If true then empress will display the tree
     *                               nodes.
     */
    Empress.prototype.setTreeNodeVisibility = function (showTreeNodes) {
        this._drawer.setTreeNodeVisibility(showTreeNodes);
        this.drawTree();
    };

    /**
     * Centers the viewing window at the average of the current layout.
     */
    Empress.prototype.centerLayoutAvgPoint = function () {
        if (!(this._currentLayout in this.layoutAvgPoint)) {
            // Add up x and y coordinates of all nodes in the tree (using
            // current layout).
            var x = 0,
                y = 0,
                zoomAmount = 0;
            for (var node = 1; node <= this._tree.size; node++) {
                // node = this._treeData[node];
                x += this.getX(node);
                y += this.getY(node);
                zoomAmount = Math.max(
                    zoomAmount,
                    Math.abs(this.getX(node)),
                    Math.abs(this.getY(node))
                );
            }

            // each layout's avegerage point is define as followed:
            // [x, y, zoomAmount] where x is the average of all x coordinates,
            // y is the average of all y coordinates, and zoomAmount takes the
            // largest x or y coordinate and normaizes it by dim / 2 (where
            // dim is the dimension of the canvas).
            // Note: zoomAmount is defined be a simple heuristic that should
            // allow the majority of the tree to be visible in the viewing
            // window.
            this.layoutAvgPoint[this._currentLayout] = [
                x / this._tree.size,
                y / this._tree.size,
                (2 * zoomAmount) / this._drawer.dim,
            ];
        }

        // center the viewing window on the average point of the current layout
        // and zoom out so the majority of the tree is visible.
        var cX = this.layoutAvgPoint[this._currentLayout][0],
            cY = this.layoutAvgPoint[this._currentLayout][1];
        this._drawer.centerCameraOn(cX, cY);
        this._drawer.zoom(
            this._drawer.treeSpaceCenterX,
            this._drawer.treeSpaceCenterY,
            false,
            this.layoutAvgPoint[this._currentLayout][2]
        );
        this.drawTree();
    };

    /**
     * Set a callback when a the node menu is shown on screen
     *
     * The callback will receive an array of samples as the only argument. This
     * is intended to be used with Emperor.
     *
     * @param {Function} callback Callback to execute.
     */
    Empress.prototype.setOnNodeMenuVisibleCallback = function (callback) {
        this._events.selectedNodeMenu.visibleCallback = callback;
    };

    /**
     * Set a callback when the node menu is removed from the screen
     *
     * The callback will receive an array of samples as the only argument. This
     * is intended to be used with Emperor.
     *
     * @param {Function} callback Callback to execute.
     */
    Empress.prototype.setOnNodeMenuHiddenCallback = function (callback) {
        this._events.selectedNodeMenu.hiddenCallback = callback;
    };

    /**
     * Sets the group state value for all tree nodes. Assigns all nodes in obs
     * to their repsect group. All other nodes will be set to the null group.
     *
     * Note: this will effect this._groups
     *
     * @param {Object} obs An object whose keys are group values and elements
     *                     are the nodes that belong to that group.
     */
    Empress.prototype.assignGroups = function (obs) {
        var groupNum = 0;
        for (var cat in obs) {
            var nodes = [...obs[cat]];
            for (var i in nodes) {
                this._group[nodes[i]] = groupNum;
            }
            groupNum++;
        }
    };

    /**
     * Collapses all clades that share the same color into a quadrilateral.
     *
     * Note: if a clade contains a node with DEFAULT_COLOR it will not be
     *       collapsed
     *
     * @return{Boolean} true if at least one clade was collapse. false otherwise
     */
    Empress.prototype.collapseClades = function () {
        // first check if any collapsed clades have been cached
        if (Object.keys(this._collapsedClades).length != 0) {
            for (var cladeRoot in this._collapsedClades) {
                this.createCollapsedCladeShape(cladeRoot);
            }
            return;
        }
        // The following algorithm consists of two parts: 1) find all clades
        // whose member nodes have the same color, 2) collapse the clades

        // 1) Find all clades
        // this._group array will be used to determine what color group a node
        // belongs to. At this point, this._group has been initialized by either
        // colorBySampleCat, colorByFeatureMetadata, or the animator. Each index
        // of this._group refers to a node's postorder position and the value at
        // that index refers to the group a node belongs to. The values of group
        // are in the range [-1, inf). -1 means the node either is
        // "non-represented" or "non-unique".

        // project groups up tree
        // Note: if _projectObservations was called, then if an internal node
        // belongs to a group, all of its descendants will belong to the
        // same group. However, this is not guaranteed if _projectOBservations
        // was not called. Thus, this loop is used to guarantee that if an
        // internal node belongs to a group then all of its descendants belong
        // to the same group.
        for (var i = 1; i <= this._tree.size; i++) {
            var parent = this._tree.postorder(
                this._tree.parent(this._tree.postorderselect(i))
            );
            if (this._group[i] !== this._group[parent]) {
                this._group[parent] = -1;
            }
        }

        // 2) Collapse the clades
        // To accomplish this, we will iterate the tree in a inorder fashion.
        // Once a internal node is reached that belongs to a group (i.e. not -1)
        // than that node will be marked as the root of the clade and then
        // collaped.
        // Collapsing a clade will set the .visible property of members to
        // false and will then be skipped in the for loop.
        // Note: if the root of a clade has DEFUALT_COLOR then it will not be
        // collapsed (since all of its children will also have DEFAULT_COLOR)
        var inorder = this._tree.inOrderNodes();
        for (var node in inorder) {
            node = inorder[node];
            var visible = this.getNodeInfo(node, "visible");
            var isTip = this._tree.isleaf(this._tree.postorderselect(node));

            if (visible && !isTip && this._group[node] !== -1) {
                this._collapseClade(node);
            }
        }
    };

    /**
     * Creates a special shape for WebGl to draw in place of a clade. Each
     * layout has its own unique shape. Furthermore, Rectangular and Circular
     * layuots will get two versions of their shape. The shape that will be
     * drawn will be determined by this._currentLayout and this._collapseMethod.
     * Before calling this method, the .visible property of all nodes in the
     * clade (besides the root) should be set to false.
     *
     * Note: This method will modify this._collapsedCladeBuffer and also add
     *       sX, sY, and totalAngle to each clade in this_collapsedClades if
     *       this._currentLayou === "Circular"
     *
     * @param {Number} rootNode The root of the clade
     */
    Empress.prototype.createCollapsedCladeShape = function (rootNode) {
        // add collapsed clade to drawing buffer
        var cladeBuffer = [];
        var color = this._collapsedClades[rootNode].color;
        var cladeInfo = this._collapsedClades[rootNode];
        var scope = this;
        var curNode, x, y;

        // Note: "left" and "right" most children are different for each layout.
        //       Unrooted:
        //          left  - the left most child
        //          right - the right most child
        //      Rectangular:
        //          left  - the tip with smallest y-coord
        //          right - the tip with the largest y-coord
        //      Circular:
        //          left  - the tip with the smallest angle
        //          right - the tip with the largest angle
        var addPoint = function (point) {
            cladeBuffer.push(...point, ...color);
        };
        var getCoords = function (node) {
            return [scope.getX(node), scope.getY(node)];
        };
        if (this._currentLayout === "Unrooted") {
            // Unrooted collapsed clade is a quadrilateral whose vertices are
            // 1) root of clade, 2) "left" most node, 3) "right" most node, and
            // 4) deepest node. However, WebGl requires that we approximate the
            // quadrilateral with triangles. Thus, the quad is made out of two
            // triangles. One triangle is formed from 1, 4, 2 and the other
            // triangle from 1, 4, 3

            // input is either "left" most or "right" most child
            var addTriangle = function (child) {
                addPoint(getCoords(rootNode));
                addPoint(getCoords(cladeInfo.deepest));
                addPoint(getCoords(child));
            };

            // triangle from 1, 4, 2
            addTriangle(cladeInfo.left);

            // triangle from 1, 4, 3
            addTriangle(cladeInfo.right);
        } else if (this._currentLayout === "Rectangular") {
            // Rectangular layout is a triangle. Symmetric version is used if
            // this._collapseMethod === "symmetric"
            //
            // Unsymmetric version
            // The vertices of the triangle are 1) the root of the clade,
            // 2) "left" most child, 3) "right" most child
            //
            // Symmetric version
            // The vertices of the triangle are 1) the root of the clade,
            // 2) The "left" or "right" most child whose y-coordinate is closest
            // in value to the root, 3) The ray from the 1) to 2) will refected
            // across the horizontal axis that touches the root of the clade.

            // root of the clade
            addPoint(getCoords(rootNode));
            y = this.getY(rootNode);

            // The x coordinate of 2) and 3) will be set to the x-coordinate of
            // the "deepest" node.
            var dx = this.getX(cladeInfo.deepest);

            // y-coordinate of 2) and 3)
            var ly = this.getY(cladeInfo.left);
            var ry = this.getY(cladeInfo.right);
            if (this._collapseMethod === "symmetric") {
                if (Math.abs(y - ly) < Math.abs(y - ry)) {
                    ry = y + Math.abs(y - ly);
                } else {
                    ly = y - Math.abs(y - ry);
                }
            }
            addPoint([dx, ly]);
            addPoint([dx, ry]);
        } else {
            // Circular layout is a wedge. The wedge can be thought of a sector
            // of a circle whose center is at the root of the tree (note clade)
            // and whose radius is equal to the distance from the root of the
            // tree to the "deepest" node in the clade. The sector starts at the
            // root of the clade. Symmetric version is used if
            // this._collapseMethod === "symmetric"
            //
            // Note: The wedge is approximated by 15 triangles.
            //
            // Unsymmetric version
            // The angle of the sector is the angle between the "left" most and
            // "right" most children.
            //
            // Symmetric version
            // The angle of the sector is determined by taking the angle of the
            // "left" or "right" most child that is closest to the root of the
            // clade and doubling it.
            var dangle = this.getNodeInfo(cladeInfo.deepest, "angle");
            var langle = this.getNodeInfo(cladeInfo.left, "angle");
            var rangle = this.getNodeInfo(cladeInfo.right, "angle");
            var totalAngle, cos, sin, sX, sY;

            // This block finds (sX, sY) start point and total angle of the
            // sector
            x = this.getX(cladeInfo.deepest);
            y = this.getY(cladeInfo.deepest);
            if (this._collapseMethod === "symmetric") {
                var nangle = this.getNodeInfo(rootNode, "angle");
                var minAngle = Math.min(nangle - langle, rangle - nangle);
                totalAngle = 2 * minAngle;
                cos = Math.cos(nangle - minAngle - dangle);
                sin = Math.sin(nangle - minAngle - dangle);
                sX = x * cos - y * sin;
                sY = x * sin + y * cos;
            } else {
                totalAngle = rangle - langle;
                cos = Math.cos(langle - dangle);
                sin = Math.sin(langle - dangle);
                sX = x * cos - y * sin;
                sY =
                    x * Math.sin(langle - dangle) +
                    y * Math.cos(langle - dangle);
            }
            cladeInfo.sX = sX;
            cladeInfo.sY = sY;
            cladeInfo.totalAngle = totalAngle;

            // create 15 triangles to approximate sector
            var deltaAngle = totalAngle / 15;
            cos = Math.cos(deltaAngle);
            sin = Math.sin(deltaAngle);
            for (var line = 0; line < 15; line++) {
                addPoint(getCoords(rootNode));

                x = sX * cos - sY * sin;
                y = sX * sin + sY * cos;
                addPoint([x, y]);

                cos = Math.cos((line + 1) * deltaAngle);
                sin = Math.sin((line + 1) * deltaAngle);
                x = sX * cos - sY * sin;
                y = sX * sin + sY * cos;
                addPoint([x, y]);
            }
        }

        this._collapsedCladeBuffer.push(...cladeBuffer);
    };

    /**
     * Collapse the clade at rootNode
     *
     * This method will set the .visible property for all nodes in the clade
     * (execpt the root) to false. Also, the color of rootNode will be set to
     * DEFAULT_COLOR and this._collapsedCladeBuffer will be modified.
     *
     * Note: This method will cache the clade information. So, as long as
     *       the collapsed clades aren't changed, you do not need to call this
     *       method again. Instead, just use createCollapsedCladeShape(). For
     *       example if the layout is switch, simply iterate through
     *       this._collapsedClades and call createCollapsedCladeShape() on each
     *       element.
     *
     * @param {Number} rootNode The root of the clade. Note: This is the key
     *                          in _treeData.
     */
    Empress.prototype._collapseClade = function (rootNode) {
        // There are four steps to collapse the clade. 1) find all nodes in the
        // clade, 2) find the "left", "right" and deepest node in the clade,
        // 3) set the .visible property of all nodes in the clade (except
        // rootNode) to false, 4) create the collapsed clade shape.
        // Note: "left" and "right" most children are different for each layout.
        //       Unrooted:
        //          left  - the left most child
        //          right - the right most child
        //      Rectangular:
        //          left  - the tip with smallest y-coord
        //          right - the tip with the largest y-coord
        //      Circular:
        //          left  - the tip with the smallest angle
        //          right - the tip with the largest angle

        // step 1: find all nodes in the clade.
        // Note: cladeNodes is an array of nodes arranged in postorder fashion
        var cladeNodes = this.getCladeNodes(rootNode);

        // use the left most child in the clade to initialize currentCladeInfo
        var currentCladeInfo = {
            left: cladeNodes[0],
            right: cladeNodes[0],
            deepest: cladeNodes[0],
            length: this._tree.getTotalLength(cladeNodes[0], rootNode),
            color: this.getNodeInfo(rootNode, "color"),
        };

        // step 2: find the following clade information and
        // step 3: make all descendants of rootNode invisible
        for (var i in cladeNodes) {
            var cladeNode = cladeNodes[i];
            this.setNodeInfo(cladeNode, "visible", false);

            // internal nodes do not effect clade information
            if (!this._tree.isleaf(this._tree.postorderselect(cladeNode))) {
                continue;
            }

            var curLeft = currentCladeInfo.left;
            var curRight = currentCladeInfo.right;
            var curDeep = currentCladeInfo.deepest;
            var length = this._tree.getTotalLength(cladeNode, rootNode);

            // update deepest node
            if (length > currentCladeInfo.length) {
                currentCladeInfo.length = length;
                currentCladeInfo.deepest = cladeNode;
            }

            // update "left" and "right" most nodes
            if (this._currentLayout === "Unrooted") {
                // currentCladeInfo.left is initially set to be the "left" most
                // node in Unrooted layout so we only need to update "right".
                // Since cladeNodes arranges nodes in postorder, "right" is the
                // last tip in cladeNodes
                currentCladeInfo.right = cladeNode;
            } else if (this._currentLayout === "Rectangular") {
                curLeftY = this.getY(curLeft);
                curRightY = this.getY(curRight);
                y = this.getY(cladeNode);
                currentCladeInfo.left = y < curLeftY ? cladeNode : curLeft;
                currentCladeInfo.right = y > curRightY ? cladeNode : curRight;
            } else {
                curLAng = this.getNodeInfo(curLeft, "angle");
                curRAng = this.getNodeInfo(curRight, "angle");
                angle = this.getNodeInfo(cladeNode, "angle");
                currentCladeInfo.left = angle < curLAng ? cladeNode : curLeft;
                currentCladeInfo.right = angle > curRAng ? cladeNode : curRight;
            }
        }
        this._collapsedClades[rootNode] = currentCladeInfo;

        // the root of the clade should be visible
        this.setNodeInfo(rootNode, "visible", true);

        // step 4)
        this.createCollapsedCladeShape(rootNode);

        // We set the root of the clade to default otherwise, the branch that
        // connects the root clade to its parent will still be colored
        this.setNodeInfo(rootNode, "color", this.DEFAULT_COLOR);
    };

    /**
     * Update the collapse method. The collapse method can be changed to either
     * 'symmetric' or 'normal'.
     *
     * Note: this method will recreate the collapsed clades and call drawTree()
     *
     * @param{String} method The collapse method. An error will be thrown if
     *                       this is not either 'symmetric' or 'normal'
     */
    Empress.prototype.updateCollapseMethod = function (method) {
        // do nothing
        if (method === this._collapseMethod) {
            return;
        }

        if (method !== "normal" && method !== "symmetric") {
            throw method + " is not a clade collapse method.";
        }

        this._collapseMethod = method;
        this._collapsedCladeBuffer = [];
        for (var cladeRoot in this._collapsedClades) {
            this.createCollapsedCladeShape(cladeRoot);
        }
        this.drawTree();
    };

    /**
     * Returns all nodes in the clade whose root is node.
     *
     * Note: elements in the returned array are keys in this._treeData
     *       also, the returned array is sorted in a postorder fashion
     *
     * @param {Number} cladeRoot The root of the clade. An error is thrown if
     *                           cladeRoot is not a valid node.
     *
     * @return {Array} The nodes in the clade
     */
    Empress.prototype.getCladeNodes = function (cladeRoot) {
        if (!this._treeData.hasOwnProperty(cladeRoot)) {
            throw cladeRoot + " is not a valid node.";
        }
        // stores the clade nodes
        var cladeNodes = [];

        // Nodes in the clade are found by performing a postorder traversal
        // starting at the left most child of the clade and ending on cladeRoot

        // find left most child
        // Note: initializing lchild as cladeRoot incase cladeRoot is a tip
        var lchild = cladeRoot;
        var fchild = this._tree.fchild(this._tree.postorderselect(cladeRoot));
        while (fchild !== 0) {
            lchild = this._tree.postorder(fchild);
            fchild = this._tree.fchild(this._tree.postorderselect(lchild));
        }

        // perform post order traversal until cladeRoot is reached.
        for (var i = lchild; i <= cladeRoot; i++) {
            cladeNodes.push(i);
        }

        return cladeNodes;
    };

    /**
     * Checks if the point (x, y) is within the bounds of the collapsed clade.
     *
     * Note: if cladeRoot is not the root of a collapsed clade then this method
     *       will return false.
     *
     * @param {Number} cladeRoot The root of the clade. Note: cladeRoot should
     *                           be a key in this._treeData
     * @param {Array} point The x, y coordinate of the point
     *
     * @return {Boolean} true if point is within the bounds of the collapsed
     *                   clade, false otherwise
     */
    Empress.prototype._isPointInClade = function (cladeRoot, point) {
        // check if cladeRoot is the root of a collapsed clade
        if (!this._collapsedClades.hasOwnProperty(cladeRoot)) {
            return false;
        }

        var scope = this;
        var getCoords = function (node) {
            return [scope.getX(node), scope.getY(node)];
        };
        var clade = this._collapsedClades[cladeRoot];
        var cRoot = getCoords(cladeRoot);
        var left = getCoords(clade.left);
        var right = getCoords(clade.right);
        var deep = getCoords(clade.deepest);
        var cladeArea, netArea;
        if (this._currentLayout === "Unrooted") {
            // In Unrooted layout, to check if point is within in the collapsed
            // clade, we first calculate the area of the collapsed clade.
            // (The shape of the collapsed clade is a quad whose vertices are
            // (1) root, (2) "left" most child, (3) "right" most child, and
            // (4) "deepest" child). Next, we form four triangles whose vertices
            // are:
            // 1) point, (3), (4)
            // 2) point, (4), (2)
            // 3) point, (2), (1)
            // 4) point, (1), (3)
            // and sum there areas. Next, we take the difference of quad area
            // and triangle areas. If the difference is ~0, then point is in the
            // collapsed clade.
            // Note: this works because the only way for the difference in areas
            //       to be zero is if the triangles exactly overlap the
            //       collapsed clade.
            cladeArea =
                VectorOps.triangleArea(cRoot, left, right) +
                VectorOps.triangleArea(deep, left, right);

            // can happen if clade has children with 0-length or clade
            // only has a single child. If cladeArea is 0, then the area of the
            // four trianges will also be 0 regardless of the location of point
            // (this is because the quad is either a point or a line). So, with
            // out this check, if cladeArea is 0 then this funtion will always
            // return 0
            if (cladeArea == 0) {
                return false;
            }
            netArea =
                cladeArea -
                VectorOps.triangleArea(point, right, deep) -
                VectorOps.triangleArea(point, deep, left) -
                VectorOps.triangleArea(point, left, cRoot) -
                VectorOps.triangleArea(point, cRoot, right);
            return Math.abs(netArea) < 1.0e-5;
        } else if (this._currentLayout == "Rectangular") {
            // The procedure is pretty much the same as Unrooted layout.
            // However, since, the Rectangular layout has two different version,
            // we need to first calculate the three vertices of the collapsed
            // clade (denoted (1), (2), (3)). Then, similar to the Unrooted
            // layout, we calculate the area of the collapsed clade. Next,
            // we form three triangle whose vertices are:
            // 1) point, (2), (3)
            // 2) point, (3), (1)
            // 3) point, (1), (2)
            // and take the difference of the areas. If the difference is 0,
            // then the point is within the collapsed clade.

            // find vertices of clade
            if (this._collapseMethod === "symmetric") {
                if (
                    Math.abs(cRoot[1] - left[1]) < Math.abs(cRoot[1] - right[1])
                ) {
                    right[1] = cRoot[1] + Math.abs(cRoot[1] - left[1]);
                } else {
                    left[1] = cRoot[1] - Math.abs(cRoot[1] - right[1]);
                }
            }
            cladeArea = VectorOps.triangleArea(
                cRoot,
                [deep[0], left[1]],
                [deep[0], right[1]]
            );

            // can happen if clade has children with 0-length or clade
            // only has a single child
            if (cladeArea == 0) {
                return false;
            }
            netArea =
                cladeArea -
                VectorOps.triangleArea(
                    point,
                    [deep[0], right[1]],
                    [deep[0], left[1]]
                ) -
                VectorOps.triangleArea(point, [deep[0], left[1]], cRoot) -
                VectorOps.triangleArea(point, cRoot, [deep[0], right[1]]);
            return Math.abs(netArea) < 1.0e-5;
        } else {
            // For Circular layou, we "use" Polar coordinates to determine if
            // point is in the clade. The idea behind this method is to
            // calculate the angle of the "left" and "right" most children in
            // the clade (we consider the root of the clade to be thec origin)
            // and also calculate the distance from the root of the tree
            // to the "deepest" node in the clade. Then we calculate the angle
            // of point and its distance to the root of the tree. if the angle
            // of point is within the range of the "left" and "right" and its
            // distance is less than the distance to the "deepest" node then,
            // point is within the bounds of the collapsed clade.
            var totalAngle = clade.totalAngle;
            var cos = Math.cos(totalAngle);
            var sin = Math.sin(totalAngle);

            left = [clade.sX, clade.sY];
            right[0] = left[0] * cos - left[1] * sin;
            right[1] = left[0] * sin + left[1] * cos;
            var getAngleAndMagnitude = function (p) {
                var angle = VectorOps.getAngle([
                    p[0] - cRoot[0],
                    p[1] - cRoot[1],
                ]);
                var radian = Math.asin(angle.sin);
                if (angle.cos < 0) {
                    radian = Math.PI - radian;
                } else if (angle.sin < 0) {
                    radian = 2 * Math.PI + radian;
                }
                return {
                    radian: radian,
                    mag: VectorOps.magnitude(p),
                };
            };

            var leftPoint = getAngleAndMagnitude(left);
            var rightPoint = getAngleAndMagnitude(right);
            var p = getAngleAndMagnitude(point);
            if (leftPoint.radian > rightPoint.radian) {
                rightPoint.radian += 2 * Math.PI;
                if (leftPoint.radian > p.radian) {
                    p.radian += 2 * Math.PI;
                }
            }
            return (
                p.radian >= leftPoint.radian &&
                p.radian <= rightPoint.radian &&
                p.mag <= leftPoint.mag
            );
        }
    };

    /**
     * Checks if (x, y) is within the bounds of a collapsed clade
     *
     * @param {Array} point (x, y) coordinates of a point
     *
     * @return {Number} if point is in a collapsed clade then root of the
     *                  the collapse clade will be returned otherwise -1 is
     *                  returned.
     */
    Empress.prototype.getRootNodeForPointInClade = function (point) {
        for (var clade in this._collapsedClades) {
            if (this._isPointInClade(clade, point)) {
                var cladeNode = this._treeData[clade];
                return clade;
            }
        }
        return -1;
    };

    /**
     * Returns the name of node
     *
     * @param {Number} node The node key in this._treeData. An error will be
     *                      thrown if it is not a key in this._treeData
     *
     * @return {String} The name of the node
     */
    Empress.prototype.getName = function (node) {
        if (!this._treeData.hasOwnProperty(node)) {
            throw node + " is not a key in _treeData";
        }
        return this.getNodeInfo(node, "name");
    };
    /*
     * Show the node menu for a node name
     *
     * Calculate the number of samples in which a tip appears for the
     * unique values of a metadata field across a list of metadata fields.
     *
     * @param {String} nodeName Name of the (tip) node for which to calculate
     *                          sample presence.
     * @param {Array} fields Metadata fields for which to calculate tip
     *                       sample presence.
     * @return {Object} ctData Maps metadata field names to another Object,
     *                         which in turn maps unique metadata values to
     *                         the number of samples with this metadata value
     *                         in this field that contain the given tip.
     */
    Empress.prototype.computeTipSamplePresence = function (nodeName, fields) {
        var ctData = {};

        for (var f = 0; f < fields.length; f++) {
            var field = fields[f];
            ctData[field] = this._biom.getObsCountsBy(field, nodeName);
        }

        return ctData;
    };

    /**
     * Calculate the number of samples in which at least one tip of an internal
     * node appears for the unique values of a metadata field across a list of
     * metadata fields.
     *
     * @param {String} nodeKey Key of the (internal) node to calculate
     *                         sample presence for.
     * @param {Array} fields Metadata fields for which to calculate internal
     *                       node sample presence.
     * @return {Object} samplePresence A mapping with three entries:
     *                                 (1) fieldsMap Maps metadata field names
     *                                 to Object mapping unique metadata values
     *                                 to the number of samples with this metadata
     *                                 value in this field containing at least one
     *                                 tip in the subtree of the given nodeKey.
     *                                 (2) diff Array of tip names not present
     *                                 as features in the table.
     *                                 (3) samples Array of samples represented by
     *                                 tips present in the table.
     */
    Empress.prototype.computeIntSamplePresence = function (nodeKey, fields) {
        // retrieve the sample data for the tips in the table
        var tips = this._tree.findTips(nodeKey);
        var diff = this._biom.getObsIDsDifference(tips);
        var intersection = this._biom.getObsIDsIntersection(tips);
        var samples = this._biom.getSamplesByObservations(intersection);

        var fieldsMap = {};
        for (var i = 0; i < fields.length; i++) {
            field = fields[i];
            var possibleValues = this._biom.getUniqueSampleValues(field);
            for (var j = 0; j < possibleValues.length; j++) {
                var possibleValue = possibleValues[j];
                if (!(field in fieldsMap)) fieldsMap[field] = {};
                fieldsMap[field][possibleValue] = 0;
            }
        }

        // iterate over the samples and extract the field values
        for (var k = 0; k < fields.length; k++) {
            field = fields[k];

            // update fields mapping object
            var result = this._biom.getSampleValuesCount(samples, field);
            fieldValues = Object.keys(result);
            for (var m = 0; m < fieldValues.length; m++) {
                fieldValue = fieldValues[m];
                fieldsMap[field][fieldValue] += result[fieldValue];
            }
        }

        var samplePresence = {
            fieldsMap: fieldsMap,
            diff: diff,
            samples: samples,
        };
        return samplePresence;
    };

    /** Show the node menu for a node name
     *
     * @param {String} nodeName The name of the node to show.
     */
    Empress.prototype.showNodeMenuForName = function (nodeName) {
        if (!this._tree.containsNode(nodeName)) {
            util.toastMsg(
                "The node '" + nodeName + "' is not present in the phylogeny"
            );
            return;
        }

        this._events.selectedNodeMenu.clearSelectedNode();
        this._events.placeNodeSelectionMenu(nodeName, this.focusOnSelectedNode);
    };

    return Empress;
});<|MERGE_RESOLUTION|>--- conflicted
+++ resolved
@@ -84,16 +84,10 @@
         /**
          * Used to index into _treeData
          * @type {Object}
-<<<<<<< HEAD
          * @private
          */
         this._tdToInd = {
             // all nodes (non-layout parameters)
-=======
-         */
-        this._tdToInd = {
-            // all nodes (non layout parameters)
->>>>>>> edcd9e5e
             color: 0,
             isColored: 1,
             visible: 2,
@@ -122,11 +116,7 @@
          * @type {Number}
          * @private
          */
-<<<<<<< HEAD
         this._numOfNonLayoutParam = 3
-=======
-        this._numNonLayoutParams = 3;
->>>>>>> edcd9e5e
 
         /**
          * @type {Array}
@@ -318,11 +308,7 @@
             this._yrscf = data.yScalingFactor;
             for (i = 1; i <= this._tree.size; i++) {
                 // remove old layout information
-<<<<<<< HEAD
                 this._treeData[i].length = this._numOfNonLayoutParam;
-=======
-                this._treeData[i].length = this._numNonLayoutParams;
->>>>>>> edcd9e5e
 
                 // store new layout information
                 this._treeData[i][this._tdToInd.xr] = data.xCoord[i];
@@ -336,11 +322,7 @@
             data = LayoutsUtil.circularLayout(this._tree, 4020, 4020);
             for (i = 1; i <= this._tree.size; i++) {
                 // remove old layout information
-<<<<<<< HEAD
                 this._treeData[i].length = this._numOfNonLayoutParam;
-=======
-                this._treeData[i].length = this._numNonLayoutParams;
->>>>>>> edcd9e5e
 
                 // store new layout information
                 this._treeData[i][this._tdToInd.xc0] = data.x0[i];
@@ -359,22 +341,15 @@
             data = LayoutsUtil.unrootedLayout(this._tree, 4020, 4020);
             for (i = 1; i <= this._tree.size; i++) {
                 // remove old layout information
-<<<<<<< HEAD
                 this._treeData[i].length = this._numOfNonLayoutParam;
-=======
-                this._treeData[i].length = this._numNonLayoutParams;
->>>>>>> edcd9e5e
 
                 // store new layout information
                 this._treeData[i][this._tdToInd.x2] = data.xCoord[i];
                 this._treeData[i][this._tdToInd.y2] = data.yCoord[i];
             }
         }
-<<<<<<< HEAD
         this._drawer.loadTreeElemBuff(this.elements());
         this._drawer.loadTreeCoordsBuff(this.getTreeCoords());
-=======
->>>>>>> edcd9e5e
     };
 
     /**
@@ -384,12 +359,6 @@
         this._drawer.initialize();
         this._events.setMouseEvents();
         var nodeNames = this._tree.getAllNames();
-<<<<<<< HEAD
-
-        // need to delete first element because tree uses 1-based index
-        nodeNames.shift();
-=======
->>>>>>> edcd9e5e
         nodeNames = nodeNames.filter((n) => !n.startsWith("EmpressNode"));
         nodeNames.sort();
         this._events.autocomplete(nodeNames);
