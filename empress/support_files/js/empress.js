--- conflicted
+++ resolved
@@ -1308,14 +1308,6 @@
     Empress.prototype.drawBarplots = function (layers) {
         var scope = this;
         var coords = [];
-<<<<<<< HEAD
-        var maxX = -Infinity;
-        for (var node = 1; node < this._tree.size; node++) {
-            if (this._tree.isleaf(this._tree.postorderselect(node))) {
-                var x = this.getX(node);
-                if (x > maxX) {
-                    maxX = x;
-=======
         // The "D" stands for displacement. For the rectangular layout, this
         // variable represents the rightmost node's x-coordinate; for the
         // circular layout, this variable represents the node farthest away
@@ -1325,10 +1317,10 @@
         // to the root node we can start drawing barplots without crossing over
         // any nodes.
         var maxD = -Infinity;
-        for (var i = 1; i < this._tree.size; i++) {
-            if (this._tree.isleaf(this._tree.postorderselect(i))) {
+        for (var node = 1; node < this._tree.size; node++) {
+            if (this._tree.isleaf(this._tree.postorderselect(node))) {
                 if (this._currentLayout === "Rectangular") {
-                    var x = this.getX(this._treeData[i]);
+                    var x = this.getX(node);
                     if (x > maxD) {
                         maxD = x;
                     }
@@ -1346,14 +1338,13 @@
                     // radius value in the layout? Not sure if this step is a
                     // bottleneck worth spending time working on, though.)
                     var r =
-                        this.getX(this._treeData[i]) /
-                        Math.cos(this.getNodeInfo(this._treeData[i], "angle"));
+                        this.getX(node) /
+                        Math.cos(this.getNodeInfo(node, "angle"));
                     if (r > maxD) {
                         maxD = r;
                     }
                 } else {
                     throw new Error("Unsupported barplot layout");
->>>>>>> 7b88512e
                 }
             }
         }
@@ -1381,11 +1372,7 @@
         _.each(layers, function (layer) {
             var layerInfo;
             if (layer.barplotType === "sm") {
-<<<<<<< HEAD
                 layerInfo = scope.addSMBarplotLayerCoords(
-=======
-                prevLayerMaxD = scope.addSMBarplotLayerCoords(
->>>>>>> 7b88512e
                     layer,
                     coords,
                     prevLayerMaxD
@@ -1398,18 +1385,14 @@
                 // having addSMBarplotLayerCoords() return an extra thing.
                 lengthLegendsToPopulate.push(null);
             } else {
-<<<<<<< HEAD
                 layerInfo = scope.addFMBarplotLayerCoords(
-=======
-                prevLayerMaxD = scope.addFMBarplotLayerCoords(
->>>>>>> 7b88512e
                     layer,
                     coords,
                     prevLayerMaxD
                 );
                 lengthLegendsToPopulate.push(layerInfo[2]);
             }
-            prevLayerMaxX = layerInfo[0];
+            prevLayerMaxD = layerInfo[0];
             colorLegendsToPopulate.push(layerInfo[1]);
         });
         // NOTE that we purposefuly don't clear the barplot buffer until we
@@ -1577,13 +1560,8 @@
             }
         });
         // The bar lengths are identical for all tips in this layer, so no need
-<<<<<<< HEAD
-        // to do anything fancy to compute the maximum X coordinate.
-        return [prevLayerMaxX + layer.lengthSM, colorer];
-=======
         // to do anything fancy to compute the maximum displacement.
-        return prevLayerMaxD + layer.lengthSM;
->>>>>>> 7b88512e
+        return [prevLayerMaxD + layer.lengthSM, colorer];
     };
 
     /**
@@ -1615,12 +1593,8 @@
         coords,
         prevLayerMaxD
     ) {
-<<<<<<< HEAD
-        var maxX = prevLayerMaxX;
+        var maxD = prevLayerMaxD;
         var colorer = null;
-=======
-        var maxD = prevLayerMaxD;
->>>>>>> 7b88512e
         var fm2color, colorFMIdx;
         var lenValMin = null;
         var lenValMax = null;
@@ -1704,22 +1678,15 @@
 
         // Now that we know how to encode each tip's bar, we can finally go
         // iterate through the tree and create bars for the tips.
-<<<<<<< HEAD
-        var halfyrscf = this._yrscf / 2;
-        for (var node = 1; node < this._tree.size; node++) {
-            if (this._tree.isleaf(this._tree.postorderselect(node))) {
-=======
         var halfyrscf, halfAngleRange;
         if (this._currentLayout === "Rectangular") {
             halfyrscf = this._yrscf / 2;
         } else {
             halfAngleRange = Math.PI / this._tree.numleaves();
         }
-        for (i = 1; i < this._tree.size; i++) {
-            if (this._tree.isleaf(this._tree.postorderselect(i))) {
-                var node = this._treeData[i];
+        for (node = 1; node < this._tree.size; node++) {
+            if (this._tree.isleaf(this._tree.postorderselect(node))) {
                 var name = this.getNodeInfo(node, "name");
->>>>>>> 7b88512e
                 var fm;
                 // Assign this tip's bar a color
                 var color;
@@ -1795,12 +1762,8 @@
                 }
             }
         }
-<<<<<<< HEAD
         var lenValSpan = _.isNull(lenValMin) ? null : [lenValMin, lenValMax];
-        return [maxX, colorer, lenValSpan];
-=======
-        return maxD;
->>>>>>> 7b88512e
+        return [maxD, colorer, lenValSpan];
     };
 
     /**
