define(["Colorer", "util"], function (Colorer, util) {
    /**
     * @class Animator
     *
     * The animation state machine. This class is responsible for creating the
     * times frames and updating the canvas to display them.
     *
     * @param{Empress} empress The core class. Entry point for all metadata and
     *                tree operations.
     * @param{Legend} legend Display on the left side of screen. The legend will
     *                show the current time frame and the color assigned the
     *                trajectories.
     *
     * @returns{Animator}
     * @constructs Animator
     */
    function Animator(empress, legend) {
        /**
         * @type {Empress}
         * The Empress state machine
         */
        this.empress = empress;

        /**
         * @type {Legend}
         * Used to display current time frame and the color assigned the
         * trajectories.
         */
        this.legend = legend;

        /**
         * @type {Object}
         * Stores the legend info for each timeframe
         */
        this.legendInfo = {};

        /**
         * @type {String}
         * The metadata column that will be used to order animation frames.
         */
        this.gradientCol = null;

        /**
         * @type {String}
         * The metadata column that will be used to group samples in each frame
         * in each animation frame.
         */
        this.trajectoryCol = null;

        /**
         * @type {Object}
         * Maps each unique trajectory value to a color.
         */
        this.cm = null;

        /**
         * @type {Object}
         * Stores all the information associated with each timeframe.
         * This is fairly memory intensive. playAnimation() is set up calculate
         * the timeframes async during the animation. This data structure is
         * mainly used to make switching between timeframes when user
         * paused animation quicker.
         */
        this.gradientSteps = null;

        /**
         * @type {Number}
         * The total number of frames in the animations. This is mainly to make
         * code shorted. It might be better to just use timeframes.length.
         * Storing totalFrames in a seperate variable may lead to errors if they
         * become unsynced.
         */
        this.totalFrames = null;

        /**
         * @type {Number}
         * Stores the current timeframe
         */
        this.curFrame = null;

        /**
         * @type {number}
         * The total duration of the animation in milliseconds.
         */
        this.TOTAL_TIME = 30000;

        /**
         * @type {number}
         * The time between each time frame
         */
        this.timePerFram = -1;

        /**
         * @type {Object}
         * If index i === true, then frame i is ready to be displayed
         */
        this.framesRdy = null;

        /**
         * @type {Object}
         * Stores the timeframes
         */
        this.queuedFrames = null;

        /**
         * @type {Boolean}
         * Flag for animation
         */
        this.pause = true;

        /**
         * @type {Boolean}
         * Collapse clades if true.
         */
        this.collapse = false;

        /**
         * @type {Number}
         * Extra width for branches.
         */
        this.lWidth = 0;
    }

    /**
     * Sets the parameters for the animation state machine.
     *
     * @param {String} trajectory Metadata column to use for trajectory
     * @param {String} gradient Metadata column to user for gradient
     * @param {String} cm The color map to use for the animation
     * @param {Boolean} collapse Tells animator to collapse clades
     * @param {Number} lWidth Tells animator how thick to make colored tree
     *                        branches
     */
    Animator.prototype.setAnimationParameters = function (
        trajectory,
        gradient,
        cm,
        collapse,
        lWidth
    ) {
        this.gradientCol = gradient;
        this.gradientSteps = this.empress.getUniqueSampleValues(gradient);
        this.totalFrames = Object.keys(this.gradientSteps).length;
        this.curFrame = 0;

        // each timeframe will be displayed for same amount of time
        this.timePerFram = this.TOTAL_TIME / this.totalFrames;

        // Retrive list of unique categories to display during the animation.
        this.trajectoryCol = trajectory;
        var trajectories = this.empress.getUniqueSampleValues(trajectory);
        // Assign a color to each unique category
        var colorer = new Colorer(cm, trajectories);
        this.cm = colorer.getMapRGB();
        this.legendInfo = colorer.getMapHex();

        this.collapse = collapse;
        this.lWidth = lWidth;
    };

    /**
     * Clears state parameters
     */
    Animator.prototype.__resetParams = function () {
        this.gradientCol = null;
        this.trajectoryCol = null;
        this.cm = null;
        this.legendInfo = {};
        this.gradientSteps = null;
        this.totalFrames = null;
        this.curFrame = null;
        this.lWidth = 0;
        this.collapse = false;
        this.timePerFram = -1;
        this.framesRdy = null;
        this.queuedFrames = null;
        this.pause = true;
    };

    /**
     * Set thickness of colored branches
     *
     * @param {Number} lWidth How thick to make branches
     */
    Animator.prototype.setLineWidth = function (lWidth) {
        this.lWidth = lWidth;
    };

    /**
     * Set the collapse status of clades
     *
     * @param {Boolean} collapse If true, then Animator will collapse clades
     */
    Animator.prototype.setCollapse = function (collapse) {
        this.collapse = collapse;
    };

    /**
     * Collect a frame in the animation and stores it in the
     * queuedFrames object.
     *
     * @param{Number} frame The frame to retrieve. frame must be in the range
     *                      [0, totalFrames] else an error will be thrown.
     *
     * @private
     */
    Animator.prototype._collectFrame = function (frame) {
        if (frame < 0 || frame >= this.totalFrames) throw "Invalid Frame";
        this.queuedFrames[frame] = this.retriveFrame(frame);
        this.framesRdy[frame] = true;
    };

    /**
     * Draws the current frame and updates the legend.
     *
     * @param{Boolean} showColors Whether the legend should be shown on screen.
     */
    Animator.prototype.drawFrame = function (showColors) {
        if (this.queuedFrames === null) {
            return;
        }
        var frame = this.queuedFrames[this.curFrame];
        var name = `${frame.name} (${this.curFrame + 1} / ${this.totalFrames})`;
        var keyInfo = frame.keyInfo;
        var obs = frame.obs;

        if (Object.keys(keyInfo).length === 0) {
            util.toastMsg("No unique branches found for this frame");
        }

        // draw new legend
<<<<<<< HEAD
        this.legend.clearAllLegends();
        this.legend.addColorKey(name, showColors ? keyInfo : {}, "node", false);
=======
        this.legend.addCategoricalKey(name, keyInfo);
>>>>>>> 5d19f0df

        // draw tree
        this.empress.resetTree();
        this.empress._colorTree(obs, this.cm);
        this.empress.assignGroups(obs);
        if (this.collapse) {
            this.empress.collapseClades();
        }
        this.empress.thickenColoredNodes(this.lWidth);
        this.empress.drawTree();
    };

    /**
     * Draw the tree corresponding a given frame.
     *
     * This method is used in empire plots, and won't draw a legend since the
     * color values are visible in Emperor.
     *
     * @param{Number} frame The frame to retrieve. frame must be in the range
     *                      [0, this.totalFrames) else an error will be thrown.
     */
    Animator.prototype.showAnimationFrameAtIndex = function (frame) {
        if (frame < 0 || frame >= this.totalFrames) throw "Invalid Frame";

        this.curFrame = frame;
        if (!this.framesRdy[frame]) {
            this._collectFrame(frame);
        }

        // don't show legends for empire animations
        this.drawFrame(false);
    };

    /**
     * The animation loop. This method will continously create timeout events
     * until the animation is done or user pauses/stops the animation.
     */
    Animator.prototype.playAnimation = function () {
        // used in closure
        var scope = this;

        // Animation loop
        setTimeout(function loop() {
            if (!scope.pause && scope.curFrame + 1 < scope.totalFrames) {
                if (!scope.framesRdy[scope.curFrame + 1]) {
                    scope._collectFrame(scope.curFrame + 1);
                }
                scope.nextFrame();
                setTimeout(loop, scope.timePerFram);
            } else if (
                !scope.pause &&
                scope.curFrame + 1 === scope.totalFrames
            ) {
                util.toastMsg("Animation Complete.");
            }
        }, 0);
    };

    /**
     * Initialize the animation properties.
     */
    Animator.prototype.initAnimation = function () {
        this.curFrame = 0;
        this.pause = false;
        this.framesRdy = new Array(this.totalFrames).fill(false);
        this.queuedFrames = [];
    };

    /**
     * This method is the entry point for the animation. This method will
     * start the animation loop.
     */
    Animator.prototype.startAnimation = function () {
        this.initAnimation();

        // start animation loop
        // Note: This method is async and will create timeout events until
        // animation is complete or user pauses.
        this.playAnimation();
    };

    /**
     * Sets the pause parameter of the state machine to true.
     */
    Animator.prototype.pauseAnimation = function () {
        this.pause = true;
    };

    /**
     * Sets the pause parameter of the state machine to false and resumes the
     * animation.
     */
    Animator.prototype.resumeAnimation = function () {
        this.pause = false;
        this.playAnimation();
    };

    /**
     * Stops the animation and clears state machine parameters
     */
    Animator.prototype.stopAnimation = function () {
        this.__resetParams();
        this.legend.clear();
        this.empress.resetTree();
        this.empress.drawTree();
    };

    /**
     * Finds unique observations in the trajectory for a given timeframe. Note
     * each timeframe is defined by the gradient.
     *
     * @param{Number} frame The index in this.gradientSteps.
     *
     * @return {Object} The timeframe.
     */
    Animator.prototype.retriveFrame = function (frame) {
        // The name (or value) of current timeframe
        var name = this.gradientCol + ": " + this.gradientSteps[frame];

        // get observations in current timeframe
        var obs = this.empress.getGradientStep(
            this.gradientCol,
            this.gradientSteps[frame],
            this.trajectoryCol
        );

        var categories = Object.keys(obs);
        for (var i = 0; i < categories.length; i++) {
            category = categories[i];
            obs[category] = new Set(obs[category]);
        }
        obs = this.empress._projectObservations(
            obs,
            this.empress.ignoreAbsentTips
        );

        // add non-empty groups to the legend for this frame
        var legend = {};
        for (var group in this.legendInfo) {
            if (obs.hasOwnProperty(group))
                legend[group] = this.legendInfo[group];
        }

        return { name: name, keyInfo: legend, obs: obs };
    };

    /**
     * Retrives the sample metedata columns.
     */
    Animator.prototype.getSampleCategories = function () {
        return this.empress.getSampleCategories();
    };

    /**
     * Show the previous timeframe. This method is only called when animation
     * is paused and user presses the previous button.
     */
    Animator.prototype.prevFrame = function () {
        this.curFrame -= 1;
        if (this.curFrame < 0) {
            this.curFrame = 0;
        }
        this.drawFrame(true);
    };

    /**
     * Show the next timeframe. This method is only called when animation is
     * paused and user presses the next button.
     */
    Animator.prototype.nextFrame = function () {
        // make sure curFrame is not passed last frame
        this.curFrame += 1;
        if (this.curFrame >= this.totalFrames) {
            this.curFrame = this.totalFrames - 1;
        }
        if (!this.framesRdy[this.curFrame]) this._collectFrame(this.curFrame);
        this.drawFrame(true);
    };

    /**
     * Checks to see if state machine is on first frame
     *
     * @return {Boolean} true if animatior is on first frame
     */
    Animator.prototype.onFirstFrame = function () {
        return this.curFrame == 0;
    };

    /**
     * Checks to see if state machine is on last frame
     *
     * @return {Boolean} true if animator is on last frame
     */
    Animator.prototype.onLastFrame = function () {
        // curFrame is always the next frame to draw so if curFrame is
        // equal to totalFrames, the last frame was just drawn
        return this.curFrame == this.totalFrames;
    };

    return Animator;
});<|MERGE_RESOLUTION|>--- conflicted
+++ resolved
@@ -229,12 +229,7 @@
         }
 
         // draw new legend
-<<<<<<< HEAD
-        this.legend.clearAllLegends();
-        this.legend.addColorKey(name, showColors ? keyInfo : {}, "node", false);
-=======
-        this.legend.addCategoricalKey(name, keyInfo);
->>>>>>> 5d19f0df
+        this.legend.addCategoricalKey(name, showColors ? keyInfo : {});
 
         // draw tree
         this.empress.resetTree();
