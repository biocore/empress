--- conflicted
+++ resolved
@@ -14,22 +14,13 @@
      * @param {boolean} gradient - gradient or discrete
      */
     Legend.prototype.addColorKey = function(name, info, container, gradient) {
-<<<<<<< HEAD
-        var container = this.__getLegend(container);
-=======
         var legendContainer = this.__getLegend(container);
->>>>>>> 25044b3b
         if (name) {
             let div = document.createElement("div");
             div.classList.add("legend-title");
             div.innerHTML = name;
-<<<<<<< HEAD
-            container.appendChild(div);
-            container.classList.remove("hidden");
-=======
             legendContainer.appendChild(div);
             legendContainer.classList.remove("hidden");
->>>>>>> 25044b3b
         }
         if (gradient) {
             this.__addContinuousKey(info, legendContainer);
