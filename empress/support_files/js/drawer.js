define(["jquery", "glMatrix", "Camera"], function($, gl, Camera) {
    //  Shaders used in Drawer
    var vertShaderTxt = [
        "precision mediump float;",
        "",
        "attribute vec2 vertPosition;",
        "uniform mat4 mvpMat;",
        "attribute vec3 color;",
        "varying vec3 c;",
        "",
        "void main()",
        "{",
        "  c = color;",
        "  gl_Position = mvpMat * vec4(vertPosition, 0.0, 1.0);",
        "  gl_PointSize = 4.0;",
        "}"
    ].join("\n");
    var fragShaderTxt = [
        "precision mediump float;",
        "varying vec3 c;",
        "",
        "void main()",
        "{",
        "  float r = 0.0;",
        "  vec2 cxy = 2.0 * gl_PointCoord - 1.0;",
        "  r = dot(cxy, cxy);",
        "  gl_FragColor = vec4(c,1);",
        "}"
    ].join("\n");

    /**
     * @class Drawer
     *
     * Creates a drawer that is capable of drawing all necessary components in
     * an empress tree.
     *
     * @param {canvas} The canvas that Drawer will draw on
     * @param {Camera} The camera used in Drawer
     *
     * @return {Drawer}
     * constructs Drawer
     */
    function Drawer(canvas, cam) {
        this.contex_ = canvas.getContext("webgl");
        this.CLR_COL = 1;
        this.cam = cam;
        this.VERTEX_SIZE = 5;
<<<<<<< HEAD
    };
=======
    }
>>>>>>> 50487d8c

    /**
     * Compliles the shaders and sets up the necessary array buffers.
     */
    Drawer.prototype.initialize = function() {
        // shorten name, will be using this frequently
        var c = this.contex_;

        //Sets the size of canvas to be equal to the width of the window.
        this.setCanvasSize();

        // Check if browser supports webGL
        if (!c) {
            alert("Your browser does not support WebGL");
            return;
        }

        // initialze canvas to have fully white background
        c.clearColor(this.CLR_COL, this.CLR_COL, this.CLR_COL, 1);
        c.clear(c.COLOR_BUFFER_BIT | c.DEPTH_BUFFER_BIT);

        // create webGL program
        this.sProg_ = this.createShaderProgram(vertShaderTxt, fragShaderTxt);

        // again shorten var name
        var s = this.sProg_;
        c.useProgram(s);

        // store references to the vertex and color attributes in the shaders
        s.vertPosition = c.getAttribLocation(s, "vertPosition");
        c.enableVertexAttribArray(s.vertPosition);
        s.color = c.getAttribLocation(s, "color");
        c.enableVertexAttribArray(s.color);

        // store references to the matrix uniforms
        s.mvpMat = c.getUniformLocation(s, "mvpMat");

        // buffer object for tree
        s.treeVertBuff = c.createBuffer();
        this.treeVertSize = 0;

        // buffer object used to thicken sampleLines
        s.sampleThickBuff = c.createBuffer();
        this.sampleThickSize = 0;

        // buffer object for tree nodes
        s.nodeVertBuff = c.createBuffer();

        // buffer object for active 'hovered' node
        s.hoverNodeBuff = c.createBuffer();

        // buffer object for colored clades
        s.cladeBuff = c.createBuffer();

        // buffer object for triangles (collapse clades)
        s.triBuff = c.createBuffer();

        // world matrix
        this.worldMat = gl.mat4.create();

        // Constant scale factor used to zoom in/out the tree
        this.scaleBy = 1.2;

        // place camera
        this.cam.placeCamera(
            [0, 0, $(window).width() / 2],
            [0, 0, 0],
            [0, 1, 0]
        );

        // create mouse events to handle moving/zooming the tree
        this.setMouseEvents();
    };

    /**
     * Sets the canvas size to be a square whose side length is equal to browser
     * window width.
     */
    Drawer.prototype.setCanvasSize = function() {
        const WIDTH = $(window).width();

        // make canvas a square whose side is equal to window width
        var can = this.contex_.canvas;
        can.width = WIDTH;
        can.height = WIDTH;
    };

    /**
     * Compiles the vertex/fragment shaders for webGL to use
     *
     * @param {String Array} vShadTxt text used to create the vertex shader
     * @param {String Array} fShadTxt text used to create the fragment shader
     *
     * @return {WebGLProgram}
     */
    Drawer.prototype.createShaderProgram = function(vShadTxt, fShadTxt) {
        // create shaders
        var c = this.contex_;
        var vertShader = c.createShader(c.VERTEX_SHADER);
        var fragShader = c.createShader(c.FRAGMENT_SHADER);
        c.shaderSource(vertShader, vShadTxt);
        c.shaderSource(fragShader, fShadTxt);

        // complile shaders
        c.compileShader(vertShader);
        if (!c.getShaderParameter(vertShader, c.COMPILE_STATUS)) {
            console.error(
                "ERROR compiling vertex shader!",
                c.getShaderInfoLog(vertShader)
            );
        }
        c.compileShader(fragShader);
        if (!c.getShaderParameter(fragShader, c.COMPILE_STATUS)) {
            console.error(
                "error compiling fragment shader!",
                c.getShaderInfoLog(fragShader)
            );
        }

        // create program
        var prog = c.createProgram();
        c.attachShader(prog, vertShader);
        c.attachShader(prog, fragShader);
        c.linkProgram(prog);
        c.validateProgram(prog);

        return prog;
    };

    /**
     * Fills the WebGLBuffer with vertex data (coordinate and color data)
     *
     * @param {WebGLBuffer} buff The WebGLBuffer
     * @param {Array} data The coordinate and color data to fill the buffer
     */
    Drawer.prototype.fillBufferData_ = function(buff, data) {
        var c = this.contex_;
        c.bindBuffer(c.ARRAY_BUFFER, buff);
        c.bufferData(c.ARRAY_BUFFER, data, c.DYNAMIC_DRAW);
    };

    /**
     * Binds the buffer so WebGL can use it.
     *
     * @param {WebGLBuffer} buffer The Buffer to bind
     */
    Drawer.prototype.bindBuffer = function(buffer) {
        // defines constants for a vertex. A vertex is the form [x, y, r, g, b]
        const COORD_SIZE = 2;
        const COORD_OFFSET = 0;
        const COLOR_SIZE = 3;
        const COLOR_OFFEST = 2;

        var c = this.contex_;
        var s = this.sProg_;

        // tell webGL which buffer to use
        c.bindBuffer(c.ARRAY_BUFFER, buffer);

        c.vertexAttribPointer(
            s.vertPosition,
            COORD_SIZE,
            c.FLOAT,
            c.FALSE,
            this.VERTEX_SIZE * Float32Array.BYTES_PER_ELEMENT,
<<<<<<< HEAD
            COORD_OFFSET);
=======
            COORD_OFFSET
        );
>>>>>>> 50487d8c

        c.vertexAttribPointer(
            s.color,
            COLOR_SIZE,
            c.FLOAT,
            c.FALSE,
            this.VERTEX_SIZE * Float32Array.BYTES_PER_ELEMENT,
            COLOR_OFFEST * Float32Array.BYTES_PER_ELEMENT
        );
    };

    /**
     * Fills the buffer used to draw the tree
     *
     * @param {Array} data The coordinate and color data to fill tree buffer
     */
    Drawer.prototype.loadTreeBuf = function(data) {
        data = new Float32Array(data);
        this.treeVertSize = data.length / 5;
        this.fillBufferData_(this.sProg_.treeVertBuff, data);
    };

    /**
     * Fills the buffer used to thicken sample lines
     *
     * @param {Array} data The coordinate and color data to fill sampleThink
     */
    Drawer.prototype.loadSampleThickBuf = function(data) {
        data = new Float32Array(data);
        this.sampleThickSize = data.length / 5;
        this.fillBufferData_(this.sProg_.sampleThickBuff, data);
    };

    /**
     * Draws tree and other metadata
     */
    Drawer.prototype.draw = function() {
        var c = this.contex_;
        var s = this.sProg_;
        c.viewport(0, 0, c.canvas.width, c.canvas.height);

        // create MVP matrix
        var mvp = gl.mat4.create();
        gl.mat4.multiply(mvp, this.cam.projMat, this.cam.getViewMat());
        gl.mat4.multiply(mvp, mvp, this.worldMat);

        // clear canvas
        c.clear(c.COLOR_BUFFER_BIT);

        // set the mvp attribute
        c.uniformMatrix4fv(s.mvpMat, false, mvp);

        // draw tree
        this.bindBuffer(s.treeVertBuff);
        c.drawArrays(c.LINES, 0, this.treeVertSize);

        this.bindBuffer(s.sampleThickBuff);
        c.drawArrays(c.TRIANGLES, 0, this.sampleThickSize);
    };

    /**
     * Creates the mouse events to handle moving/zooming the tree
     *
     * modified from
     * https://www.w3schools.com/howto/howto_js_draggable.asp
     */
    Drawer.prototype.setMouseEvents = function() {
        // need for use in closures
        var canvas = this.contex_.canvas;
        var drawer = this;
        var curX = 0,
            curY = 0,
            newX = 0,
            newY = 0;

        // moves tree as long as mouse is pressed down
        var moveTree = function(e) {
            // grab mouse location
            var center = $(window).width() / 2;
            newX = e.clientX - center;
            newY = center - e.clientY;

            // find how far mouse move in tree space
            var curTreeCoords = gl.vec4.fromValues(curX, curY, 0, 1);
            var newTreeCoords = gl.vec4.fromValues(newX, newY, 0, 1);
            var transVec = gl.vec4.create();
            gl.vec4.sub(transVec, newTreeCoords, curTreeCoords);

            // create translation matrix
            var transMat = gl.mat4.create();
            gl.mat4.fromTranslation(transMat, transVec);
            gl.mat4.multiply(drawer.worldMat, transMat, drawer.worldMat);

            // update current mouse position
            curX = newX;
            curY = newY;

            // draw tree
            drawer.draw();
        };

        // stops moving tree when mouse is released
        var stopMove = function(e) {
            document.onmouseup = null;
            document.onmousemove = null;
            canvas.style.cursor = "default";
        };

        // adds the listenrs to the document to move tree
        var mouseDown = function(e) {
            var center = $(window).width() / 2;
            curX = e.clientX - center;
            curY = center - e.clientY;
            document.onmouseup = stopMove;
            document.onmousemove = moveTree;
            canvas.style.cursor = "none";
        };

        // zooms the tree in/out
        var zoomTree = function(e) {
            // find position of cursor before zoom. This allows the zoom to
            // occur at cursor rather than at origin
            var center = $(window).width() / 2;
            var mX = e.clientX - center;
            var mY = center - e.clientY;
            var curPos = gl.vec4.fromValues(mX, mY, 0, 1);

            // move tree
            var transVec = gl.vec3.create();
            gl.vec3.sub(transVec, transVec, curPos);
            var transMat = gl.mat4.create();
            gl.mat4.fromTranslation(transMat, transVec);
            gl.mat4.multiply(drawer.worldMat, transMat, drawer.worldMat);

            // zoom tree
            var zoomBy = e.deltaY < 0 ? drawer.scaleBy : 1 / drawer.scaleBy;
            var zoomVec = gl.vec3.fromValues(zoomBy, zoomBy, zoomBy);
            var zoomMat = gl.mat4.create();
            gl.mat4.fromScaling(zoomMat, zoomVec);
            gl.mat4.multiply(drawer.worldMat, zoomMat, drawer.worldMat);

            // move tree back to original place
            transVec = gl.vec3.fromValues(curPos[0], curPos[1], curPos[2]);
            transMat = gl.mat4.create();
            gl.mat4.fromTranslation(transMat, transVec);
            gl.mat4.multiply(drawer.worldMat, transMat, drawer.worldMat);

            // draw tree
            drawer.draw();
        };

        canvas.onmousedown = mouseDown;
        canvas.onwheel = zoomTree;
    };

    /**
     * Converts (x,y) from screen space to tree space
     * @param {Number} x The x coordinate in screen space
     * param {Number} y The y coordinate in screen space
     *
     * @return {gl.vec4} The tree coordinates
     */
    Drawer.prototype.toTreeCoords = function(x, y) {
        // get value of center of canvas in screen coorindates
        var center = $(window).width() / 2;

        // center (x,y) in screen space
        x = x - center;
        y = center - y;

        // calculate (x,y) in tree space
        var treeSpace = gl.vec4.fromValues(x, y, 0, 1);
        var invWorld = gl.mat4.create();
        gl.mat4.invert(invWorld, this.worldMat);
        gl.vec4.transformMat4(treeSpace, treeSpace, invWorld);

        return treeSpace;
    };

    return Drawer;
});<|MERGE_RESOLUTION|>--- conflicted
+++ resolved
@@ -45,11 +45,7 @@
         this.CLR_COL = 1;
         this.cam = cam;
         this.VERTEX_SIZE = 5;
-<<<<<<< HEAD
-    };
-=======
     }
->>>>>>> 50487d8c
 
     /**
      * Compliles the shaders and sets up the necessary array buffers.
@@ -215,12 +211,8 @@
             c.FLOAT,
             c.FALSE,
             this.VERTEX_SIZE * Float32Array.BYTES_PER_ELEMENT,
-<<<<<<< HEAD
-            COORD_OFFSET);
-=======
             COORD_OFFSET
         );
->>>>>>> 50487d8c
 
         c.vertexAttribPointer(
             s.color,
