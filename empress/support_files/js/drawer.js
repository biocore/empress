define(["glMatrix", "Camera"], function (gl, Camera) {
    //  Shaders used in Drawer
    var vertShaderTxt = [
        "precision mediump float;",
        "",
        "attribute vec2 vertPosition;",
        "uniform mat4 mvpMat;",
        "attribute vec3 color;",
        "varying vec3 c;",
        "uniform float pointSize;",
        "",
        "void main()",
        "{",
        "  c = color;",
        "  gl_Position = mvpMat * vec4(vertPosition, 0.0, 1.0);",
        "  gl_PointSize = pointSize;",
        "}",
    ].join("\n");
    var fragShaderTxt = [
        "precision mediump float;",
        "varying vec3 c;",
        "uniform int isSingle;",
        "",
        "void main()",
        "{",
        "float r = 0.0;",
        "vec2 cxy = 2.0 * gl_PointCoord - 1.0;",
        "r = dot(cxy, cxy);",
        "if (r > 1.0 && isSingle == 1) {",
        "   discard;",
        "}",
        "  gl_FragColor = vec4(c,1);",
        "}",
    ].join("\n");

    /**
     * @class Drawer
     *
     * Creates a drawer that is capable of drawing all necessary components in
     * an empress tree.
     *
     * @param {canvas} The canvas that Drawer will draw on
     * @param {Camera} The camera used in Drawer
     *
     * @return {Drawer}
     * constructs Drawer
     */
    function Drawer(canvas, cam) {
        this.canvas = canvas;
        this.treeContainer = document.getElementById("tree-container");
        this.contex_ = canvas.getContext("webgl");
        this.cam = cam;
        this.VERTEX_SIZE = 5;

        // sets empress to light mode
        this.CLR_COL = 1;

        // the center of the viewing window in tree coordinates
        this.treeSpaceCenterX = null;
        this.treeSpaceCenterY = null;

        // the dimension of the canvas
        this.dim = null;
    }

    /**
     * Compliles the shaders and sets up the necessary array buffers.
     */
    Drawer.prototype.initialize = function () {
        // shorten name, will be using this frequently
        var c = this.contex_;

        //Sets the size of canvas to be equal to the width of the window.
        this.setCanvasSize();

        // Check if browser supports webGL
        if (!c) {
            alert("Your browser does not support WebGL");
            return;
        }

        // initialze canvas to have fully white background
        c.clearColor(this.CLR_COL, this.CLR_COL, this.CLR_COL, 1);
        c.clear(c.COLOR_BUFFER_BIT | c.DEPTH_BUFFER_BIT);

        // create webGL program
        this.sProg_ = this.createShaderProgram(vertShaderTxt, fragShaderTxt);

        // again shorten var name
        var s = this.sProg_;
        c.useProgram(s);

        // store references to the vertex and color attributes in the shaders
        s.vertPosition = c.getAttribLocation(s, "vertPosition");
        c.enableVertexAttribArray(s.vertPosition);
        s.color = c.getAttribLocation(s, "color");
        c.enableVertexAttribArray(s.color);

        // store references to the matrix uniforms
        s.mvpMat = c.getUniformLocation(s, "mvpMat");
        s.isSingle = c.getUniformLocation(s, "isSingle");
        s.pointSize = c.getUniformLocation(s, "pointSize");

        // buffer object for tree
        s.treeVertBuff = c.createBuffer();
        this.treeVertSize = 0;

        // buffer object used to thicken sampleLines
        s.sampleThickBuff = c.createBuffer();
        this.sampleThickSize = 0;

        // buffer object for tree nodes
        s.nodeVertBuff = c.createBuffer();

        // buffer object for active 'hovered' node
        s.selectedNodeBuff = c.createBuffer();

        // buffer object for colored clades
        s.cladeBuff = c.createBuffer();

        // buffer object for triangles (collapse clades)
        s.triBuff = c.createBuffer();

        // world matrix
        this.worldMat = gl.mat4.create();

        // Constant scale factor used to zoom in/out the tree
        this.scaleBy = 1.2;

        // place camera
        this.cam.placeCamera([0, 0, this.dim / 2], [0, 0, 0], [0, 1, 0]);

        this._findViewingCenter();
    };

    /**
     * Sets the canvas size to be a square whose side length is equal to browser
     * window width.
     */
    Drawer.prototype.setCanvasSize = function () {
        var width = this.treeContainer.offsetWidth;
        var height = this.treeContainer.offsetHeight;

        // canvas needs to be a square in order simplify various calculations
        // such as zoom/moving tree
        // set size of canvas to be the larger of the two inorder to fill the
        // the available space
        this.dim = width > height ? width : height;
        var can = this.contex_.canvas;
        can.width = this.dim;
        can.height = this.dim;
    };

    /**
     * Compiles the vertex/fragment shaders for webGL to use
     *
     * @param {String Array} vShadTxt text used to create the vertex shader
     * @param {String Array} fShadTxt text used to create the fragment shader
     *
     * @return {WebGLProgram}
     */
    Drawer.prototype.createShaderProgram = function (vShadTxt, fShadTxt) {
        // create shaders
        var c = this.contex_;
        var vertShader = c.createShader(c.VERTEX_SHADER);
        var fragShader = c.createShader(c.FRAGMENT_SHADER);
        c.shaderSource(vertShader, vShadTxt);
        c.shaderSource(fragShader, fShadTxt);

        // complile shaders
        c.compileShader(vertShader);
        if (!c.getShaderParameter(vertShader, c.COMPILE_STATUS)) {
            console.error(
                "ERROR compiling vertex shader!",
                c.getShaderInfoLog(vertShader)
            );
        }
        c.compileShader(fragShader);
        if (!c.getShaderParameter(fragShader, c.COMPILE_STATUS)) {
            console.error(
                "error compiling fragment shader!",
                c.getShaderInfoLog(fragShader)
            );
        }

        // create program
        var prog = c.createProgram();
        c.attachShader(prog, vertShader);
        c.attachShader(prog, fragShader);
        c.linkProgram(prog);
        c.validateProgram(prog);

        return prog;
    };

    /**
     * Fills the WebGLBuffer with vertex data (coordinate and color data)
     *
     * @param {WebGLBuffer} buff The WebGLBuffer
     * @param {Array} data The coordinate and color data to fill the buffer
     */
    Drawer.prototype.fillBufferData_ = function (buff, data) {
        var c = this.contex_;
        c.bindBuffer(c.ARRAY_BUFFER, buff);
        c.bufferData(c.ARRAY_BUFFER, data, c.DYNAMIC_DRAW);
    };

    /**
     * Binds the buffer so WebGL can use it.
     *
     * @param {WebGLBuffer} buffer The Buffer to bind
     */
    Drawer.prototype.bindBuffer = function (buffer) {
        // defines constants for a vertex. A vertex is the form [x, y, r, g, b]
        const COORD_SIZE = 2;
        const COORD_OFFSET = 0;
        const COLOR_SIZE = 3;
        const COLOR_OFFEST = 2;

        var c = this.contex_;
        var s = this.sProg_;

        // tell webGL which buffer to use
        c.bindBuffer(c.ARRAY_BUFFER, buffer);

        c.vertexAttribPointer(
            s.vertPosition,
            COORD_SIZE,
            c.FLOAT,
            c.FALSE,
            this.VERTEX_SIZE * Float32Array.BYTES_PER_ELEMENT,
            COORD_OFFSET
        );

        c.vertexAttribPointer(
            s.color,
            COLOR_SIZE,
            c.FLOAT,
            c.FALSE,
            this.VERTEX_SIZE * Float32Array.BYTES_PER_ELEMENT,
            COLOR_OFFEST * Float32Array.BYTES_PER_ELEMENT
        );
    };

    /**
     * Fills the buffer used to draw the tree
     *
     * @param {Array} data The coordinate and color data to fill tree buffer
     */
    Drawer.prototype.loadTreeBuf = function (data) {
        data = new Float32Array(data);
        this.treeVertSize = data.length / 5;
        this.fillBufferData_(this.sProg_.treeVertBuff, data);
    };

    /**
     * Fills the buffer used to thicken sample lines
     *
     * @param {Array} data The coordinate and color data to fill sampleThink
     */
    Drawer.prototype.loadSampleThickBuf = function (data) {
        data = new Float32Array(data);
        this.sampleThickSize = data.length / 5;
        this.fillBufferData_(this.sProg_.sampleThickBuff, data);
    };

    /**
     * Fills the selected node buffer
     *
     * @param {Array} data The coordinate and color of selected node
     */
    Drawer.prototype.loadSelectedNodeBuff = function (data) {
        data = new Float32Array(data);
        this.selectedNodeSize = data.length / 5;
        this.fillBufferData_(this.sProg_.selectedNodeBuff, data);
    };

    /**
     * Fills the buffer used to draw nodes
     *
     * @param{Array} data The coordinate and color to fill node buffer
     */
    Drawer.prototype.loadNodeBuff = function (data) {
        data = new Float32Array(data);
        this.nodeSize = data.length / 5;
        this.fillBufferData_(this.sProg_.nodeVertBuff, data);
    };

    /**
     * Draws tree and other metadata
     */
    Drawer.prototype.draw = function () {
        var c = this.contex_;
        var s = this.sProg_;
        c.viewport(0, 0, c.canvas.width, c.canvas.height);

        // create MVP matrix
        var mvp = gl.mat4.create();
        gl.mat4.multiply(mvp, this.cam.projMat, this.cam.getViewMat());
        gl.mat4.multiply(mvp, mvp, this.worldMat);

        // clear canvas
        c.clear(c.COLOR_BUFFER_BIT);

        // set the mvp attribute
        c.uniformMatrix4fv(s.mvpMat, false, mvp);

        // draw tree nodes
        c.uniform1i(s.isSingle, 1);
        c.uniform1f(s.pointSize, 4.0);
        this.bindBuffer(s.nodeVertBuff);
        c.drawArrays(c.POINTS, 0, this.nodeSize);

        // draw selected node
        c.uniform1f(s.pointSize, 9.0);
        this.bindBuffer(s.selectedNodeBuff);
        c.drawArrays(gl.POINTS, 0, this.selectedNodeSize);

        c.uniform1i(s.isSingle, 0);
        this.bindBuffer(s.treeVertBuff);
        c.drawArrays(c.LINES, 0, this.treeVertSize);

        this.bindBuffer(s.sampleThickBuff);
        c.drawArrays(c.TRIANGLES, 0, this.sampleThickSize);
    };

    /**
     * Converts (x,y) from screen space to tree space
     * @param {Number} x The x coordinate in screen space
     * param {Number} y The y coordinate in screen space
     *
     * @return {gl.vec4} The tree coordinates
     */
    Drawer.prototype.toTreeCoords = function (x, y) {
        // get value of center of canvas in screen coorindates
        var center = this.dim / 2;

        // center (x,y) in screen space
        x = x - center;
        y = center - y;

        // calculate (x,y) in tree space
        var treeSpace = gl.vec4.fromValues(x, y, 0, 1);
        var invWorld = gl.mat4.create();
        gl.mat4.invert(invWorld, this.worldMat);
        gl.vec4.transformMat4(treeSpace, treeSpace, invWorld);

        return { x: treeSpace[0], y: treeSpace[1] };
    };

    /**
     *
     * Convert world coordinates to screen coordinates.
     *
     * @param {Float} x The x coordinate.
     * @param {Float} y The y coordinate.
     * @returns {Object} Object with an x and y attribute corresponding to the
     * screen coordinates.
     */
<<<<<<< HEAD
    Drawer.prototype.toScreeSpace = function (x, y) {
=======
    Drawer.prototype.toScreenSpace = function (x, y) {
>>>>>>> e807ea3f
        // create MVP matrix
        var mvp = gl.mat4.create();
        gl.mat4.multiply(mvp, this.cam.projMat, this.cam.getViewMat());
        gl.mat4.multiply(mvp, mvp, this.worldMat);

        var screenSpace = gl.vec4.fromValues(x, y, 0, 1);
        gl.vec4.transformMat4(screenSpace, screenSpace, mvp);
        screenSpace[0] /= screenSpace[3];
        screenSpace[1] /= screenSpace[3];
        x = (screenSpace[0] * 0.5 + 0.5) * this.canvas.offsetWidth;
        y = (screenSpace[1] * -0.5 + 0.5) * this.canvas.offsetHeight;

        return { x: x, y: y };
    };

    /**
     * Find the coordinate of the center of the viewing window in tree
     * coordinates
     *
     * @private
     */
    Drawer.prototype._findViewingCenter = function () {
        var width = this.treeContainer.offsetWidth;
        var height = this.treeContainer.offsetHeight;
        var center = this.toTreeCoords(width / 2, height / 2);
        this.treeSpaceCenterX = center.x;
        this.treeSpaceCenterY = center.y;
    };

    return Drawer;
});<|MERGE_RESOLUTION|>--- conflicted
+++ resolved
@@ -357,11 +357,7 @@
      * @returns {Object} Object with an x and y attribute corresponding to the
      * screen coordinates.
      */
-<<<<<<< HEAD
-    Drawer.prototype.toScreeSpace = function (x, y) {
-=======
     Drawer.prototype.toScreenSpace = function (x, y) {
->>>>>>> e807ea3f
         // create MVP matrix
         var mvp = gl.mat4.create();
         gl.mat4.multiply(mvp, this.cam.projMat, this.cam.getViewMat());
