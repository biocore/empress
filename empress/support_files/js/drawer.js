define(["glMatrix", "Camera"], function (gl, Camera) {
    //  Shaders used in Drawer
    var vertShaderTxt = [
        "precision mediump float;",
        "",
        "attribute vec2 vertPosition;",
        "uniform mat4 mvpMat;",
        "attribute vec3 color;",
        "varying vec3 c;",
        "uniform float pointSize;",
        "",
        "void main()",
        "{",
        "  c = color;",
        "  gl_Position = mvpMat * vec4(vertPosition, 0.0, 1.0);",
        "  gl_PointSize = pointSize;",
        "}",
    ].join("\n");
    var fragShaderTxt = [
        "precision mediump float;",
        "varying vec3 c;",
        "uniform int isSingle;",
        "",
        "void main()",
        "{",
        "float r = 0.0;",
        "vec2 cxy = 2.0 * gl_PointCoord - 1.0;",
        "r = dot(cxy, cxy);",
        "if (r > 1.0 && isSingle == 1) {",
        "   discard;",
        "}",
        "  gl_FragColor = vec4(c,1);",
        "}",
    ].join("\n");

    /**
     * @class Drawer
     *
     * Creates a drawer that is capable of drawing all necessary components in
     * an empress tree.
     *
     * @param {canvas} The canvas that Drawer will draw on
     * @param {Camera} The camera used in Drawer
     *
     * @return {Drawer}
     * constructs Drawer
     */
    function Drawer(canvas, cam) {
        this.canvas = canvas;
        this.treeContainer = document.getElementById("tree-container");
        this.contex_ = canvas.getContext("webgl");
        this.cam = cam;
        this.VERTEX_SIZE = 5;

        // sets empress to light mode
        this.CLR_COL = 1;

        // the center of the viewing window in tree coordinates
        this.treeSpaceCenterX = null;
        this.treeSpaceCenterY = null;

        // the dimension of the canvas
        this.dim = null;

        this.showTreeNodes = true;
    }

    /**
     * Compliles the shaders and sets up the necessary array buffers.
     */
    Drawer.prototype.initialize = function () {
        // shorten name, will be using this frequently
        var c = this.contex_;

        //Sets the size of canvas to be equal to the width of the window.
        this.setCanvasSize();

        // Check if browser supports webGL
        if (!c) {
            alert("Your browser does not support WebGL");
            return;
        }

        // initialze canvas to have fully white background
        c.clearColor(this.CLR_COL, this.CLR_COL, this.CLR_COL, 1);
        c.clear(c.COLOR_BUFFER_BIT | c.DEPTH_BUFFER_BIT);

        // create webGL program
        this.sProg_ = this.createShaderProgram(vertShaderTxt, fragShaderTxt);

        // again shorten var name
        var s = this.sProg_;
        c.useProgram(s);

        // store references to the vertex and color attributes in the shaders
        s.vertPosition = c.getAttribLocation(s, "vertPosition");
        c.enableVertexAttribArray(s.vertPosition);
        s.color = c.getAttribLocation(s, "color");
        c.enableVertexAttribArray(s.color);

        // store references to the matrix uniforms
        s.mvpMat = c.getUniformLocation(s, "mvpMat");
        s.isSingle = c.getUniformLocation(s, "isSingle");
        s.pointSize = c.getUniformLocation(s, "pointSize");

        // buffer object for tree
        s.treeVertBuff = c.createBuffer();
        this.treeVertSize = 0;

        // buffer object used to thicken node lines
        s.thickNodeBuff = c.createBuffer();
        this.thickNodeSize = 0;

        // buffer object for tree nodes
        s.nodeVertBuff = c.createBuffer();

        // buffer object for active 'selected' node
        s.selectedNodeBuff = c.createBuffer();

        // buffer object for colored clades
        s.cladeBuff = c.createBuffer();
        this.cladeVertSize = 0;

        // buffer object for triangles (collapse clades)
        s.triBuff = c.createBuffer();

        // world matrix
        this.worldMat = gl.mat4.create();

        // Constant scale factor used to zoom in/out the tree
        this.scaleBy = 1.2;

        // place camera
        this.cam.placeCamera([0, 0, this.dim / 2], [0, 0, 0], [0, 1, 0]);

        this._findViewingCenter();
    };

    /**
     * Sets the canvas size to be a square whose side length is equal to browser
     * window width.
     */
    Drawer.prototype.setCanvasSize = function () {
        var width = this.treeContainer.offsetWidth;
        var height = this.treeContainer.offsetHeight;

        // canvas needs to be a square in order simplify various calculations
        // such as zoom/moving tree
        // set size of canvas to be the larger of the two inorder to fill the
        // available space
        this.dim = width > height ? width : height;
        var can = this.contex_.canvas;
        can.width = this.dim;
        can.height = this.dim;
    };

    /**
     * Compiles the vertex/fragment shaders for webGL to use
     *
     * @param {String Array} vShadTxt text used to create the vertex shader
     * @param {String Array} fShadTxt text used to create the fragment shader
     *
     * @return {WebGLProgram}
     */
    Drawer.prototype.createShaderProgram = function (vShadTxt, fShadTxt) {
        // create shaders
        var c = this.contex_;
        var vertShader = c.createShader(c.VERTEX_SHADER);
        var fragShader = c.createShader(c.FRAGMENT_SHADER);
        c.shaderSource(vertShader, vShadTxt);
        c.shaderSource(fragShader, fShadTxt);

        // complile shaders
        c.compileShader(vertShader);
        if (!c.getShaderParameter(vertShader, c.COMPILE_STATUS)) {
            console.error(
                "ERROR compiling vertex shader!",
                c.getShaderInfoLog(vertShader)
            );
        }
        c.compileShader(fragShader);
        if (!c.getShaderParameter(fragShader, c.COMPILE_STATUS)) {
            console.error(
                "error compiling fragment shader!",
                c.getShaderInfoLog(fragShader)
            );
        }

        // create program
        var prog = c.createProgram();
        c.attachShader(prog, vertShader);
        c.attachShader(prog, fragShader);
        c.linkProgram(prog);
        c.validateProgram(prog);

        return prog;
    };

    /**
     * Fills the WebGLBuffer with vertex data (coordinate and color data)
     *
     * @param {WebGLBuffer} buff The WebGLBuffer
     * @param {Array} data The coordinate and color data to fill the buffer
     */
    Drawer.prototype.fillBufferData_ = function (buff, data) {
        var c = this.contex_;
        c.bindBuffer(c.ARRAY_BUFFER, buff);
        c.bufferData(c.ARRAY_BUFFER, data, c.DYNAMIC_DRAW);
    };

    /**
     * Binds the buffer so WebGL can use it.
     *
     * @param {WebGLBuffer} buffer The Buffer to bind
     */
    Drawer.prototype.bindBuffer = function (buffer) {
        // defines constants for a vertex. A vertex is the form [x, y, r, g, b]
        const COORD_SIZE = 2;
        const COORD_OFFSET = 0;
        const COLOR_SIZE = 3;
        const COLOR_OFFSET = 2;

        var c = this.contex_;
        var s = this.sProg_;

        // tell webGL which buffer to use
        c.bindBuffer(c.ARRAY_BUFFER, buffer);

        c.vertexAttribPointer(
            s.vertPosition,
            COORD_SIZE,
            c.FLOAT,
            c.FALSE,
            this.VERTEX_SIZE * Float32Array.BYTES_PER_ELEMENT,
            COORD_OFFSET
        );

        c.vertexAttribPointer(
            s.color,
            COLOR_SIZE,
            c.FLOAT,
            c.FALSE,
            this.VERTEX_SIZE * Float32Array.BYTES_PER_ELEMENT,
            COLOR_OFFSET * Float32Array.BYTES_PER_ELEMENT
        );
    };

    /**
     * Fills the buffer used to draw the tree
     *
     * @param {Array} data The coordinate and color data to fill tree buffer
     */
    Drawer.prototype.loadTreeBuff = function (data) {
        data = new Float32Array(data);
        this.treeVertSize = data.length / 5;
        this.fillBufferData_(this.sProg_.treeVertBuff, data);
    };

    /**
     * Fills the buffer used to thicken node lines
     *
     * @param {Array} data Coordinate and color data to fill the buffer with
     */
    Drawer.prototype.loadThickNodeBuff = function (data) {
        data = new Float32Array(data);
        this.thickNodeSize = data.length / 5;
        this.fillBufferData_(this.sProg_.thickNodeBuff, data);
    };

    /**
     * Fills the selected node buffer
     *
     * @param {Array} data The coordinate and color of selected node
     */
    Drawer.prototype.loadSelectedNodeBuff = function (data) {
        data = new Float32Array(data);
        this.selectedNodeSize = data.length / 5;
        this.fillBufferData_(this.sProg_.selectedNodeBuff, data);
    };

    /**
     * Fills the buffer used to draw nodes
     *
     * @param{Array} data The coordinate and color to fill node buffer
     */
    Drawer.prototype.loadNodeBuff = function (data) {
        data = new Float32Array(data);
        this.nodeSize = data.length / 5;
        this.fillBufferData_(this.sProg_.nodeVertBuff, data);
    };

    /**
     * Fills the buffer used to draw collapsed clades.
     *
     * @param {Array} data The coordinates and colors to fill clade buffer
     */
    Drawer.prototype.loadCladeBuff = function (data) {
        data = new Float32Array(data);
        this.cladeVertSize = data.length / 5;
        this.fillBufferData_(this.sProg_.cladeBuff, data);
    };

    /**
     * Display the tree nodes.
     * Note: Currently Empress will only display the nodes that had an assigned
     * name in the newick string. (I.E. Empress will not show any node that
     * starts with EmpressNode)
     *
     * Note: this will only take effect after draw() is called.
     *
     * @param{Boolean} showTreeNodes If true the empress with display the tree
     *                               nodes.
     */
    Drawer.prototype.setTreeNodeVisibility = function (showTreeNodes) {
        this.showTreeNodes = showTreeNodes;
    };
    /**
     * Draws tree and other metadata
     */
    Drawer.prototype.draw = function () {
        var c = this.contex_;
        var s = this.sProg_;
        c.viewport(0, 0, c.canvas.width, c.canvas.height);

        // create MVP matrix
        var mvp = gl.mat4.create();
        gl.mat4.multiply(mvp, this.cam.projMat, this.cam.getViewMat());
        gl.mat4.multiply(mvp, mvp, this.worldMat);

        // clear canvas
        c.clear(c.COLOR_BUFFER_BIT);

        // set the mvp attribute
        c.uniformMatrix4fv(s.mvpMat, false, mvp);

        // draw tree node circles, if requested
        if (this.showTreeNodes) {
            c.uniform1i(s.isSingle, 1);
            c.uniform1f(s.pointSize, 4.0);
            this.bindBuffer(s.nodeVertBuff);
            c.drawArrays(c.POINTS, 0, this.nodeSize);
        }

        // draw selected node
        c.uniform1f(s.pointSize, 9.0);
        this.bindBuffer(s.selectedNodeBuff);
        c.drawArrays(gl.POINTS, 0, this.selectedNodeSize);

        c.uniform1i(s.isSingle, 0);
        this.bindBuffer(s.treeVertBuff);
        c.drawArrays(c.LINES, 0, this.treeVertSize);

<<<<<<< HEAD
        this.bindBuffer(s.sampleThickBuff);
        c.drawArrays(c.TRIANGLES, 0, this.sampleThickSize);

        this.bindBuffer(s.cladeBuff);
        c.drawArrays(c.TRIANGLES, 0, this.cladeVertSize);
=======
        this.bindBuffer(s.thickNodeBuff);
        c.drawArrays(c.TRIANGLES, 0, this.thickNodeSize);
>>>>>>> dfcd8ba7
    };

    /**
     * Converts (x,y) from screen space to tree space
     * @param {Number} x The x coordinate in screen space
     * param {Number} y The y coordinate in screen space
     *
     * @return {gl.vec4} The tree coordinates
     */
    Drawer.prototype.toTreeCoords = function (x, y) {
        // get value of center of canvas in screen coorindates
        var center = this.dim / 2;

        // center (x,y) in screen space
        x = x - center;
        y = center - y;

        // calculate (x,y) in tree space
        var treeSpace = gl.vec4.fromValues(x, y, 0, 1);
        var invWorld = gl.mat4.create();
        gl.mat4.invert(invWorld, this.worldMat);
        gl.vec4.transformMat4(treeSpace, treeSpace, invWorld);

        return { x: treeSpace[0], y: treeSpace[1] };
    };

    /**
     *
     * Convert world coordinates to screen coordinates.
     *
     * @param {Float} x The x coordinate.
     * @param {Float} y The y coordinate.
     * @returns {Object} Object with an x and y attribute corresponding to the
     * screen coordinates.
     */
    Drawer.prototype.toScreenSpace = function (x, y) {
        // create MVP matrix
        var mvp = gl.mat4.create();
        gl.mat4.multiply(mvp, this.cam.projMat, this.cam.getViewMat());
        gl.mat4.multiply(mvp, mvp, this.worldMat);

        var screenSpace = gl.vec4.fromValues(x, y, 0, 1);
        gl.vec4.transformMat4(screenSpace, screenSpace, mvp);
        screenSpace[0] /= screenSpace[3];
        screenSpace[1] /= screenSpace[3];
        x = (screenSpace[0] * 0.5 + 0.5) * this.canvas.offsetWidth;
        y = (screenSpace[1] * -0.5 + 0.5) * this.canvas.offsetHeight;

        return { x: x, y: y };
    };

    /**
     * Find the coordinate of the center of the viewing window in tree
     * coordinates
     *
     * @private
     */
    Drawer.prototype._findViewingCenter = function () {
        var width = this.treeContainer.offsetWidth,
            height = this.treeContainer.offsetHeight,
            center = this.toTreeCoords(width / 2, height / 2);
        this.treeSpaceCenterX = center.x;
        this.treeSpaceCenterY = center.y;
    };

    /**
     * Centers the viewing window on the point (x, y).
     *
     * Note: This function will reset all other camera options (such as zoom).
     *
     *
     * @param{Number} x The x position
     * @param{Number} y The y position
     */
    Drawer.prototype.centerCameraOn = function (x, y) {
        // create matrix to translate node to center of screen
        var center = gl.vec3.fromValues(
            this.treeSpaceCenterX,
            this.treeSpaceCenterY,
            0
        );

        var centerMat = gl.mat4.create();
        gl.mat4.fromTranslation(centerMat, center);

        var nodePos = gl.vec3.fromValues(-x, -y, 0);

        var worldMat = gl.mat4.create();
        gl.mat4.fromTranslation(worldMat, nodePos);
        gl.mat4.multiply(this.worldMat, centerMat, worldMat);
    };

    /**
     * Zooms the viewing window in or out.
     *
     * @param{Number} x The x position to center the zoom operation on.
     * @param{Number} y The y position to center the zoom operation on.
     * @param{Boolean} zoomIn If true, the camera will zoom in. If false, the
     *                        camera will zoom out.
     *                        Note: if zoomIn=false then the camera will zoom
     *                              out by 1 / zoomAmount.
     * @param{Number} zoomAmount The amout to zoom in or out.
     */
    Drawer.prototype.zoom = function (x, y, zoomIn, zoomAmount = this.scaleBy) {
        var zoomAt = gl.vec4.fromValues(x, y, 0, 1);
        // move tree
        var transVec = gl.vec3.create();
        gl.vec3.sub(transVec, transVec, zoomAt);
        var transMat = gl.mat4.create();
        gl.mat4.fromTranslation(transMat, transVec);
        gl.mat4.multiply(this.worldMat, transMat, this.worldMat);

        // zoom tree
        if (!zoomIn) zoomAmount = 1 / zoomAmount;

        var zoomVec = gl.vec3.fromValues(zoomAmount, zoomAmount, zoomAmount),
            zoomMat = gl.mat4.create();
        gl.mat4.fromScaling(zoomMat, zoomVec);
        gl.mat4.multiply(this.worldMat, zoomMat, this.worldMat);

        // move tree back to original place
        transVec = gl.vec3.fromValues(zoomAt[0], zoomAt[1], zoomAt[2]);
        transMat = gl.mat4.create();
        gl.mat4.fromTranslation(transMat, transVec);
        gl.mat4.multiply(this.worldMat, transMat, this.worldMat);
    };

    return Drawer;
});<|MERGE_RESOLUTION|>--- conflicted
+++ resolved
@@ -350,16 +350,11 @@
         this.bindBuffer(s.treeVertBuff);
         c.drawArrays(c.LINES, 0, this.treeVertSize);
 
-<<<<<<< HEAD
-        this.bindBuffer(s.sampleThickBuff);
-        c.drawArrays(c.TRIANGLES, 0, this.sampleThickSize);
+        this.bindBuffer(s.thickNodeBuff);
+        c.drawArrays(c.TRIANGLES, 0, this.thickNodeSize);
 
         this.bindBuffer(s.cladeBuff);
         c.drawArrays(c.TRIANGLES, 0, this.cladeVertSize);
-=======
-        this.bindBuffer(s.thickNodeBuff);
-        c.drawArrays(c.TRIANGLES, 0, this.thickNodeSize);
->>>>>>> dfcd8ba7
     };
 
     /**
