<!DOCTYPE html>
<html lang="en">
  <head>
    <title>Empress</title>
    <link rel='stylesheet' type="text/css" href='{{ base_url }}/css/empress.css'>
    <link rel='stylesheet' type="text/css" href='{{ base_url }}/vendor/spectrum.min.css'>
    <link rel='stylesheet' type="text/css" href='{{ base_url }}/vendor/toastr.min.css'>
    <script src='{{ base_url }}/vendor/require-2.1.22.min.js'></script>
    {{ emperor_base_dependencies }}
    {{ emperor_style }}
  </head>
  <body>

  <div>
    <!-- The tree -->
    <div class="{{ emperor_classes }}">
      <div id="tree-container" class="container {{ emperor_classes }}">
        <!-- loading screen -->
        <div id="loading-screen">
          <div id="loading-animation"></div>
          <div id="loading-text">Loading...</div>
        </div>

        <canvas class="tree-surface" id="tree-surface">
            Your browser does not support HTML5
        </canvas>
        <div id="tip-label-container"></div>
        <div id="node-label-container"></div>
        <div class="square"></div>

        <!-- Side panel -->
        <div id="side-panel" class="unselectable-text hidden">
          {% include 'side-panel.html'%}
        </div>

        <!-- show control panel button -->
        <button id="show-ctrl" title="Show control panel" class="hidden unselectable-text">&#9699;</button>

      </div>
    </div>

    {{ emperor_div }}
  </div>

    <!-- node selection menu box -->
    <div class="hidden" id="menu-box">
      <h1 id="menu-box-node-id"></h1>
      <p class="hidden" id="menu-box-node-name-warning"></p>
      <div id="menu-box-node-length-container" class="hidden">
        <strong>Node length:</strong>
        <span id="menu-box-node-length"></span>
      </div>
      <!-- Feature metadata section -->
      <div id="menu-fm-section">
        <hr />
        <h3 id="menu-fm-header">Feature Metadata</h3>
        <p id="menu-fm-no-fm-note"></p>
        <table class="menu-table" id="menu-fm-table"></table>
      </div>
      <!-- Sample metadata section -->
      <div id="menu-sm-section">
        <hr />
        <h3 id="menu-sm-header">Sample Presence Information</h3>
        <p id="menu-box-node-not-in-table-warning"></p>
        <p id="menu-box-sm-notes"></p>
        <table class="menu-table" id="menu-sm-table"></table>
        <div id="menu-sm-add-section">
          <strong>Select a metadata column to summarize</strong>
          <label class="menu-select-container">
            <select id="menu-select"></select>
          </label>
          <button id="menu-add-btn">Add</button>
        </div>
      </div>
    </div>

    <!-- Tree coloring legend -->
    <div id="legend-panel" class="unselectable-text">
      <div id="legend-main" class="legend hidden"></div>
    </div>
  </body>

  <script>
    var empressRequire = requirejs.config({
        'baseUrl' : '{{ base_url }}',

        // paths are relative to baseUrl (.js not needed)
        'paths' : {
            /* vendor paths */
            'jquery' : './vendor/jquery-2.2.4.min',
            'glMatrix' : './vendor/gl-matrix.min',
            'chroma' : './vendor/chroma.min',
            'underscore' : './vendor/underscore-min',
            'spectrum' : './vendor/spectrum.min',
            'toastr' : './vendor/toastr.min',
            'filesaver': './vendor/FileSaver.min',

            'ByteArray' : './js/byte-array',
            'BPTree' : './js/bp-tree',
            'Camera' : './js/camera',
            'Drawer' : './js/drawer',
            'SidePanel' : './js/side-panel-handler',
            'AnimationPanel' : './js/animation-panel-handler',
            'Animator' : './js/animator',
            'BarplotLayer' : './js/barplot-layer',
            'BarplotPanel' : './js/barplot-panel-handler',
            'BIOMTable' : './js/biom-table',
            'Empress' : './js/empress',
            'Legend' : './js/legend',
            'Colorer' : './js/colorer',
            'VectorOps' : './js/vector-ops',
            'CanvasEvents' : './js/canvas-events',
            'SelectedNodeMenu' : './js/select-node-menu',
            'util' : './js/util',
            'LayoutsUtil': './js/layouts-util',
            'ExportUtil': './js/export-util',
            'TreeController': './js/tree-controller',
<<<<<<< HEAD
            'ColorOptionsHandler': './js/color-options-handler',
=======
            'Shearer': './js/shearer',
            'EnableDisableTab': './js/enable-disable-tab',
            'EnableDisableSidePanelTab': './js/enable-disable-side-panel-tab',
            'EnableDisableAnimationTab': './js/enable-disable-animation-tab',

>>>>>>> bf6f755c
        }
    });

    empressRequire(['jquery', 'glMatrix', 'chroma', 'underscore', 'spectrum',
                    'toastr', 'filesaver', 'ByteArray', 'BPTree', 'Camera',
                    'Drawer', 'SidePanel', 'AnimationPanel', 'Animator',
                    'BarplotLayer', 'BarplotPanel', 'BIOMTable', 'Empress',
                    'Legend', 'Colorer', 'VectorOps', 'CanvasEvents',
                    'SelectedNodeMenu', 'util', 'LayoutsUtil', 'ExportUtil',
                    'Shearer', 'EnableDisableSidePanelTab',
                    'EnableDisableAnimationTab'],
        function($, gl, chroma, underscore, spectrum, toastr, filesaver,
                 ByteArray, BPTree, Camera, Drawer, SidePanel, AnimationPanel,
                 Animator, BarplotLayer, BarplotPanel, BIOMTable, Empress,
                 Legend, Colorer, VectorOps, CanvasEvents, SelectedNodeMenu,
                 util, LayoutsUtil, ExportUtil, Shearer,
                 EnableDisableSidePanelTab, EnableDisableAnimationTab) {
        // NOTE: the contents of this line are validated in the python
        // integration tests. If this line is changed somehow, the integration
        // tests will need to be updated accordingly.
        var isCommunityPlot = {{ is_community_plot | tojson }};

        var isEmpirePlot = {{ is_empire_plot | tojson }};

        // create EnableDisableSidePanelTabs to disable when animation is
        // running.
        // This must be done first so that everything else is linked properly.
        // For example button click events will no longer work properly.
        if (isCommunityPlot) {
            var tabs = [
                {
                    tabName: "Sample Metadata Coloring",
                    container: document.getElementById(
                        "sample-metadata-coloring-div")
                },
                {
                    tabName: "Feature Metadata Coloring",
                    container: document.getElementById(
                        "feature-metadata-coloring-div")
                },
                {
                    tabName: "Shear Tree",
                    container: document.getElementById("shear-div")
                },
            ];
            var sidePanelTabs = [];
            // wrap the sidepanel tabs in a EnableDisableSidePanelTab
            _.each(tabs, function(tabInfo) {
                sidePanelTabs.push(
                    new EnableDisableSidePanelTab(tabInfo.tabName,
                        tabInfo.container, isEmpirePlot)
                );
            });
            var animationTab = new EnableDisableAnimationTab(
                document.getElementById("animation-div")
            );
        }
        // initialze the tree and model
        var tree = new BPTree(
          {{ tree  }},
          {{ names  | tojson }},
          {{ lengths | tojson }}
        );
        var fmCols = {{ feature_metadata_columns | tojson }};

        var splitTaxonomyCols = {{ split_taxonomy_columns | tojson }};

        var canvas = document.getElementById('tree-surface');

        var biom = null;
        if (isCommunityPlot) {
            biom = new BIOMTable(
              {{ s_ids | tojson }},
              {{ f_ids | tojson }},
              {{ s_ids_to_indices | tojson }},
              {{ f_ids_to_indices | tojson }},
              {{ compressed_table | tojson }},
              {{ sample_metadata_columns | tojson }},
              {{ compressed_sample_metadata | tojson }},
            );
        }
        var empress = new Empress(
            tree,
            biom,
            fmCols,
            splitTaxonomyCols,
            {{ compressed_tip_metadata | tojson }},
            {{ compressed_int_metadata | tojson }},
            canvas
        );
        empress.initialize();

        // The side menu
        var sPanel = new SidePanel(document.getElementById('side-panel'),
                                   empress);
        sPanel.addSettingsTab();
        sPanel.addLayoutTab();
        sPanel.addExportTab();

        var shearer = new Shearer(
          empress,
          empress.getFeatureMetadataCategories(),
        );
        shearer.registerObserver(sPanel);

        // Only show the sample metadata coloring / animation panels if a
        // feature table and sample metadata file were provided
        if (isCommunityPlot) {
            sPanel.addSampleTab();

            // Create animator state machine
            var animator = new Animator(empress, sidePanelTabs);

            // Add animator GUI components
            var animationPanel = new AnimationPanel(animator, animationTab);
            animationPanel.addAnimationTab();
            document.getElementById("animationOpenButton").classList
                .remove("hidden");
        } else {
            $(".needs-community-data").addClass("hidden");
            if (fmCols.length === 0) {
                // Neither feature nor sample metadata is available, so hide
                // things that require at least one type of metadata (e.g.
                // the barplot panel)
                $(".needs-metadata").addClass("hidden");
            }
        }

        // Similarly, only show the feature metadata coloring panel if feature
        // metadata was provided
        if (fmCols.length > 0) {
            sPanel.addFeatureTab();
        } else {
            $(".needs-feature-metadata").addClass("hidden");
        }

        // Here we register the stats button to the shearer so that the tree
        // stats are updated whenever the tree is sheared.
        var statsButton = document.getElementById("stats-btn");
        statsButton.shearUpdate = () => {
          sPanel.populateTreeStats();
          statsButton.classList.remove("unpopulated");
        };
        shearer.registerObserver(shearer);
        shearer.registerObserver(statsButton);
        

        // make all tabs collapsable
        document.querySelectorAll(".collapsible").forEach(function(btn) {
            btn.addEventListener("click", function() {
                // Only compute tree stats the first time the user opens up
                // the tree statistics tab
                if (
                    this.id === "stats-btn" &&
                    this.classList.contains("unpopulated")
                ) {
                    sPanel.populateTreeStats();
                    this.classList.remove("unpopulated");
                }

                this.classList.toggle("active");
                this.nextElementSibling.classList.toggle("hidden");
                document.getElementById("side-panel").classList.toggle(
                    "panel-active",
                    document.querySelector(".side-content:not(.hidden)")
                );
          });
        });

        // make side panel visible (this is done after hiding controls so that
        // the user sees it all appear at once, rather than seeing certain
        // input-data-dependent controls [e.g. s/f metadata, barplots,
        // animation] pop in above)
        document.getElementById("side-panel").classList.remove("hidden");

        document.getElementById("loading-screen").classList.add("hidden");

        {{ emperor_require_logic }}
    });
  </script>
</html><|MERGE_RESOLUTION|>--- conflicted
+++ resolved
@@ -115,15 +115,11 @@
             'LayoutsUtil': './js/layouts-util',
             'ExportUtil': './js/export-util',
             'TreeController': './js/tree-controller',
-<<<<<<< HEAD
             'ColorOptionsHandler': './js/color-options-handler',
-=======
             'Shearer': './js/shearer',
             'EnableDisableTab': './js/enable-disable-tab',
             'EnableDisableSidePanelTab': './js/enable-disable-side-panel-tab',
             'EnableDisableAnimationTab': './js/enable-disable-animation-tab',
-
->>>>>>> bf6f755c
         }
     });
 
