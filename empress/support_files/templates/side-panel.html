<!-- The Header bar -->
<div id="autocomplete-container">
  <p class="side-header">
    <input type="text" id="quick-search" placeholder="Search by node name..."
           style="flex-grow: 1;" class="empress-input">
    <button id="side-header-search-btn" style="flex-grow: 1;">Search</button>
    <button id="hide-ctrl" title="Hide control panel"
            style="font-size: 10pt; padding: 0 0 3px 3px;">&#9701;</button>
  </p>
</div>

<!-- Sample Coloring Options -->
<button class="side-header collapsible">Sample Metadata Coloring</button>
<div class="side-content control hidden">
  <p class="side-panel-notes">
    Color tips in the tree that are unique to certain groups of samples.
    Internal nodes where all descendants are unique to a group are themselves
    considered unique to that group.
  </p>
  <p>
    <label for="sample-chk">Color by...</label>
    <input id="sample-chk" type="checkbox" class="empress-input">
    <label class="select-container">
      <select id="sample-options"  disabled="true"></select>
    </label>
  </p>
  <p class="hidden">
    <div id="sample-add" class="hidden">
      <p>
        <label for="sample-color">Choose Color Map</label>
        <label class="select-container">
          <select id="sample-color"></select>
        </label>
      </p>
      <p>
        <label for="sample-hide-non-feature">Hide Non-Sample Features</label>
        <input id="sample-hide-non-feature" type="checkbox" checked="true"
               class="empress-input">
      </p>
      <p>
        <label for="sample-line-width">Line Width</label>
<<<<<<< HEAD
        <input id="sample-line-width" type="number" value="0" min="0">
=======
        <input id="sample-line-width" type="number" value="1"
               class="empress-input">
>>>>>>> f5ef3d80
      </p>
      <p>
        <button id="sample-update" class="hidden">Update</button>
      </p>
    </div>
  </p>
</div>

<!-- Feature Metadata Coloring Options -->
<button id="fmOpenButton" class="side-header collapsible hidden">Feature
    Metadata Coloring</button>
<div class="side-content control hidden">
  <p class="side-panel-notes">
    Color nodes in the tree based on feature metadata: for example,
    taxonomic annotations.
  </p>
  <p>
    <label for="feature-chk">Color by...</label>
    <input id="feature-chk" type="checkbox" class="empress-input">
    <label class="select-container">
      <select id="feature-options"  disabled="true"></select>
    </label>
  </p>
  <p class="hidden">
    <div id="feature-add" class="hidden">
      <p>
        <label for="feature-color">Choose Color Map</label>
        <label class="select-container">
          <select id="feature-color"></select>
        </label>
      </p>
      <p>
        <label for="feature-line-width">Line Width</label>
<<<<<<< HEAD
        <input id="feature-line-width" type="number" value="0" min="0">
=======
        <input id="feature-line-width" type="number" value="1"
               class="empress-input">
>>>>>>> f5ef3d80
      </p>
      <p>
        <label for="fm-method-chk">Only use tip-level metadata?</label>
        <input id="fm-method-chk" type="checkbox" checked="true"
               class="empress-input">
        <!-- We'll fill this in when the feature metadata tab is opened,
             and we'll update it when fm-method-chk is updated.
        -->
        <p class="side-panel-notes indented" id="fm-method-desc">
        </p>
      </p>
      <p>
        <button id="feature-update" class="hidden">Update</button>
      </p>
    </div>
  </p>
</div>

<!-- Layout options; shamelessly copied from above.
     Stuff will be added to the #layout-div element below when
     SidePanel.addLayoutTab() is called :)
-->
<button class="side-header collapsible">Layout</button>
<div class="side-content control hidden" id="layout-div">
  <p class="side-panel-notes">
    Change how the tree is drawn.
  </p>
</div>

<!-- animate Options -->
<button class="side-header collapsible">Animation</button>
<div class="side-content control hidden">
  <p class="side-panel-notes">
    Color nodes in the tree that are unique to certain groups of samples
    (specified by the trajectory) at different timepoints throughout a
    gradient.
  </p>
  <p>
    <label for="animate-color-select">Choose Color Map</label>
    <label class="select-container">
      <select id="animate-color-select"></select>
    </label>
  </p>
  <p>
    <label for="animate-gradient">Gradient</label>
    <label class="select-container">
      <select id="animate-gradient"></select>
    </label>
  </p>
  <p>
    <label for="animate-trajectory">Trajectory</label>
    <label class="select-container">
      <select id="animate-trajectory"></select>
    </label>
  </p>
  <p>
    <label for="animate-hide-non-feature">Hide Non-Sample Features</label>
    <input id="animate-hide-non-feature" type="checkbox" value="false"
           class="empress-input">
  </p>
  <p>
    <label for="animate-line-width">Line Width</label>
<<<<<<< HEAD
    <input id="animate-line-width" type="number" value="0" min="0">
=======
    <input id="animate-line-width" type="number" value="1"
           class="empress-input">
>>>>>>> f5ef3d80
  </p>
  <div>
    <p>
      <button id="animate-start-btn">Start</button>
    </p>
    <p>
      <button id="animate-stop-btn">Stop Animation</button>
    </p>
    <p>
      <button id="animate-pause-btn">Pause</button>
    </p>
    <div>
      <p>
        <button id="animate-resume-btn">Resume</button>
        <button id="animate-prev-btn">Previous Frame</button>
        <button id="animate-next-btn">Next Frame</button>
      </p>
    </div>
  </div>
</div>


<!-- Global Tree properties -->
<button class="side-header collapsible">Tree Properties</button>
<div class="side-content control hidden">
  <p>
    <label for="display-nodes-chk">Show node circles?</label>
    <input id="display-nodes-chk" type="checkbox" checked="true"
           class="empress-input">
  </p>
  <p class="side-panel-notes indented">
    If checked, this draws circles at the positions of all tree nodes
    which had a specified name in the input Newick file.
  </p>
  <p>
    <button id="center-tree-btn">Reset Camera</button>
  </p>
  <p class="side-panel-notes indented">
    Repositions the camera at the center of the tree.
  </p>
</div><|MERGE_RESOLUTION|>--- conflicted
+++ resolved
@@ -39,12 +39,8 @@
       </p>
       <p>
         <label for="sample-line-width">Line Width</label>
-<<<<<<< HEAD
-        <input id="sample-line-width" type="number" value="0" min="0">
-=======
-        <input id="sample-line-width" type="number" value="1"
+        <input id="sample-line-width" type="number" value="0" min="0"
                class="empress-input">
->>>>>>> f5ef3d80
       </p>
       <p>
         <button id="sample-update" class="hidden">Update</button>
@@ -78,12 +74,8 @@
       </p>
       <p>
         <label for="feature-line-width">Line Width</label>
-<<<<<<< HEAD
-        <input id="feature-line-width" type="number" value="0" min="0">
-=======
-        <input id="feature-line-width" type="number" value="1"
+        <input id="feature-line-width" type="number" value="0" min="0"
                class="empress-input">
->>>>>>> f5ef3d80
       </p>
       <p>
         <label for="fm-method-chk">Only use tip-level metadata?</label>
@@ -146,12 +138,8 @@
   </p>
   <p>
     <label for="animate-line-width">Line Width</label>
-<<<<<<< HEAD
-    <input id="animate-line-width" type="number" value="0" min="0">
-=======
-    <input id="animate-line-width" type="number" value="1"
+    <input id="animate-line-width" type="number" value="0" min="0"
            class="empress-input">
->>>>>>> f5ef3d80
   </p>
   <div>
     <p>
