<!-- The Header bar -->
<div id="autocomplete-container">
  <p class="side-header">
    <!-- Attempt to stop the browser's autocomplete suggestions, since Empress
         shows its own autocomplete menu (see #445 on GitHub)
    -->
    <input type="text" id="quick-search" placeholder="Search by node name..."
           style="flex-grow: 1;" autocomplete="off" class="empress-input">
    <button id="side-header-search-btn" style="flex-grow: 1;">Search</button>
    <button id="hide-ctrl" title="Hide control panel"
            style="font-size: 10pt; padding: 0 0 3px 3px;">&#9701;</button>
  </p>
</div>

<!-- Sample Coloring Options -->
<button id="smOpenButton" class="side-header collapsible needs-community-data">
    Sample Metadata Coloring</button>
<div class="side-content empress-control hidden" id="sample-metadata-coloring-div">
  <p class="side-panel-notes">
    Color tips in the tree that are unique to certain groups of samples.
    Internal nodes where all descendants are unique to a group are themselves
    considered unique to that group.
  </p>
  <p>
    <label for="sample-chk">Color by...</label>
    <input id="sample-chk" type="checkbox" class="empress-input">
    <label class="select-container">
      <select id="sample-options"  disabled="true"></select>
    </label>
  </p>
  <p class="hidden">
    <div id="sample-add" class="hidden">
      <div id="sample-color-options-div"></div>
      <p>
        <label for="sample-collapse-chk">Collapse Clades</label>
        <input id="sample-collapse-chk" type="checkbox" value="false"
               class="empress-input">
      </p>
      <p class="side-panel-notes indented">
        If checked, collapse all clades whose members share the same sample
        metadata value.
      </p>
      <p>
        <label for="sample-line-width">Extra Line Width</label>
        <input id="sample-line-width" type="number" value="0" min="0"
               step="any" class="empress-input">
      </p>
      <p id="sm-update-container" class="hidden">
        <button id="sample-update">Update</button>
      </p>
    </div>
  </p>
</div>

<!-- Feature Metadata Coloring Options -->
<button id="fmOpenButton" class="side-header collapsible needs-feature-metadata">
    Feature Metadata Coloring</button>
<div class="side-content empress-control hidden" id="feature-metadata-coloring-div">
  <p class="side-panel-notes">
    Color nodes in the tree based on feature metadata: for example,
    taxonomic annotations.
  </p>
  <p>
    <label for="feature-chk">Color by...</label>
    <input id="feature-chk" type="checkbox" class="empress-input">
    <label class="select-container">
      <select id="feature-options"  disabled="true"></select>
    </label>
  </p>
  <p class="hidden">
    <div id="feature-add" class="hidden">
<<<<<<< HEAD
      <div id="feature-color-options-div"></div>
=======
      <p>
        <label for="feature-color">Color Map</label>
        <label class="select-container">
          <select id="feature-color"></select>
        </label>
      </p>
      <p>
        <label for="feature-reverse-color-chk">Reverse Color Map</label>
        <input id="feature-reverse-color-chk" type="checkbox" value="false"
               class="empress-input">
      </p>
>>>>>>> bf6f755c
      <p>
        <label for="feature-collapse-chk">Collapse Clades</label>
        <input id="feature-collapse-chk" type="checkbox" value="false"
               class="empress-input">
      </p>
      <p class="side-panel-notes indented">
        If checked, collapse all clades whose members share the same feature
        metadata value.
      </p>
      <p>
        <label for="feature-line-width">Extra Line Width</label>
        <input id="feature-line-width" type="number" value="0" min="0"
               step="any" class="empress-input">
      </p>
      <p>
        <label for="fm-method-chk">Only use tip-level metadata?</label>
        <input id="fm-method-chk" type="checkbox" checked="true"
               class="empress-input">
        <!-- We'll fill this in when the feature metadata tab is opened,
             and we'll update it when fm-method-chk is updated.
        -->
        <p class="side-panel-notes indented" id="fm-method-desc">
        </p>
      </p>
      <p id="fm-update-container" class="hidden">
        <button id="feature-update">Update</button>
      </p>
    </div>
  </p>
</div>

<!-- Layout methods and options; shamelessly copied from above. -->
<button class="side-header collapsible">Layout</button>
<div class="side-content empress-control hidden">
  <p class="side-panel-notes">
    Change how the tree is drawn.
  </p>
  <!-- Layout methods (e.g. Rectangular, Circular, Unrooted) will be added to
       this <div> when SidePanel.addLayoutTab() is called.
  -->
  <div id="layout-method-container">
  </div>
  <hr />
  <p class="side-panel-inner-header">
    Branch lengths
  </p>
  <div id="branch-length-warning">
    <p class="side-panel-notes">
      Warning: the "Ignore branch lengths" and "Make ultrametric" options display
      modified branch lengths that can be useful for aesthetics. The resulting
      trees should not be interpreted with respect to their branch lengths.
    </p>
  </div>
  <div id="branch-length-method-container">
    <p>
      <label for="normal-lengths-chk">Normal</label>
      <input type="radio" id="normal-lengths-chk" name="branches-radio" value="normal"
             class="empress-input" checked="true">
    </p>
    <p class="side-panel-notes indented">
      The branch lengths shown correspond to the branch lengths in the original tree.
    </p>
    <p>
      <label for="ignore-lengths-chk">Ignore branch lengths</label>
      <input type="radio" id="ignore-lengths-chk" name="branches-radio" value="ignore"
             class="empress-input">
    </p>
    <p class="side-panel-notes indented">
      If checked, all branches are drawn with the same length. Note that the
      root node is never drawn with any length, regardless of if this
      is checked or not.
    </p>
    <p>
      <label for="make-ultrametric-chk">Make ultrametric</label>
      <input type="radio" id="make-ultrametric-chk" name="branches-radio" value="ultrametric"
             class="empress-input">
    </p>
    <p class="side-panel-notes indented">
      If checked, branch lengths will be adjusted so that the root-to-tip distance
      is the same for all tips.
    </p>
  </div>
  <div id="leaf-sorting-container">
    <hr />
    <p class="side-panel-inner-header">
      Clade sorting
    </p>
    <p>
      <label for="leaf-sorting-select">Sort clades based on tip count?</label>
      <label class="select-container">
        <select id="leaf-sorting-select">
          <option value="none">No sorting</option>
          <option value="ascending">Sort (ascending)</option>
          <option value="descending" selected>Sort (descending)</option>
        </select>
      </label>
    </p>
    <p class="side-panel-notes indented" id="leaf-sorting-desc">
    </p>
  </div>
</div>

<!-- Barplot options -->
<button id="barplotOpenButton" class="side-header collapsible needs-metadata">
    Barplots</button>
<div class="side-content empress-control hidden" id="barplot-div">
  <p class="side-panel-notes">
    Annotate tips by metadata.
  </p>
  <!-- Depending on the current layout, one of the below divs
      (#barplot-available-content or #barplot-unavailable-content) will be
      visible (i.e. doesn't have the class "hidden"). We default to
      barplot-unavailable-content being visible, since the default layout is
      unrooted; however, the BarplotPanel object will figure things out on
      initialization anyway.
  -->
  <div id="barplot-available-content" class="hidden">
    <p>
      <label for="barplot-chk">Draw barplots?</label>
      <input id="barplot-chk" type="checkbox" class="empress-input">
    </p>
    <div id="barplot-layer-container" class="hidden">
      <hr />
    </div>
    <div id="barplot-add-options" class="hidden">
      <p>
        <label for="barplot-add-btn">Add another layer</label>
        <button id="barplot-add-btn">+</button>
      </p>
    </div>
    <div id="barplot-border-content" class="hidden">
      <p>
        <label for="barplot-custom-gap">Distance between tree and barplots</label>
        <input id="barplot-custom-gap" type="number" class="empress-input">
      </p>
      <p>
        <label for="barplot-border-chk">Add a border around barplot layers?</label>
        <input id="barplot-border-chk" type="checkbox" class="empress-input">
      </p>
      <div id="barplot-border-options" class="hidden">
        <p>
          <label for="barplot-border-color">Border color</label>
          <!-- Will get turned into a Spectrum color picker by
               BarplotPanelHandler
          -->
          <input id="barplot-border-color" type="text">
        </p>
        <p>
          <label for="barplot-border-length">Length</label>
          <!-- Minimum, default, etc will be applied by BarplotPanelHandler -->
          <input id="barplot-border-length" type="number" class="empress-input">
        </p>
      </div>
      <hr />
    </div>
    <p id="barplot-update-options" class="hidden">
      <button id="barplot-update">Update</button>
    </p>
  </div>
  <div id="barplot-unavailable-content">
    <p class="side-panel-notes" style="font-weight: bold;">
      Barplots are only supported in the rectangular and circular layouts.
      Please change the layout in order to use barplots.
    </p>
  </div>
</div>

<!-- Shear options -->
<button id="shearOpenButton" class="side-header collapsible needs-feature-metadata">
    Shear Tree</button>
<div class="side-content empress-control hidden" id="shear-div">
  <p class="side-panel-notes">
     Shear the tree to tips with certain feature metadata values.
  </p>
  <p class="side-panel-notes">
    <span style="font-weight: bold;">Warning:</span> By design, shearing
    will change the topology of the tree: the resulting visualization may be
    misleading, especially if shown without context.
  </p>
  <p class="side-panel-notes">
    <span style="font-weight: bold;">Performance Note:</span> If shearing is
    taking a long time for your dataset, you may want to try disabling tree
    coloring and barplots before shearing.
  </p>
  <div id="shear-add-options">
    <p>
      <label for="shear-feature-select">Shear by...</label>
      <label class="select-container">
        <select id="shear-feature-select"></select>
      </label>
    </p>
    <p>
      <label for="shear-add-btn">Add shear filter</label>
      <button id="shear-add-btn">+</button>
    </p>
  </div>
  <div id="shear-layer-container">
  </div>
</div>

<!-- animate Options -->
<button id="animationOpenButton" class="side-header collapsible hidden">
    Animation</button>
<div class="side-content empress-control hidden" id="animation-div">
  <p class="side-panel-notes">
    Color nodes in the tree that are unique to certain groups of samples
    (specified by the trajectory) at different timepoints throughout a
    gradient.
  </p>
  <p class="side-panel-notes">
    <span style="font-weight: bold;">Warning: </span>
    Certain tabs will be disabled while the animation is active.
    To re-enable these tabs,
    stop the animation by clicking on the "Stop Animation" button.
  </p>
  <p>
    <label for="animate-color-select">Color Map</label>
    <label class="select-container">
      <select id="animate-color-select"></select>
    </label>
  </p>
  <p>
    <label for="animate-color-reverse-chk">Reverse Color Map</label>
    <input id="animate-color-reverse-chk" type="checkbox" value="false"
           class="empress-input">
  </p>
  <p>
    <label for="animate-gradient">Gradient</label>
    <label class="select-container">
      <select id="animate-gradient"></select>
    </label>
  </p>
  <p>
    <label for="animate-trajectory">Trajectory</label>
    <label class="select-container">
      <select id="animate-trajectory"></select>
    </label>
  </p>
  <p>
    <label for="animate-collapse-chk">Collapse Clades</label>
    <input id="animate-collapse-chk" type="checkbox" value="false"
           class="empress-input">
  </p>
  <p class="side-panel-notes indented">
    If checked, collapse all clades whose members share the same sample
    metadata value.
  </p>
  <p>
    <label for="animate-line-width">Extra Line Width</label>
    <input id="animate-line-width" type="number" value="0" min="0"
           step="any" class="empress-input">
  </p>
  <div>
    <p id="animate-start-btn-p">
      <button id="animate-start-btn">Start</button>
    </p>
    <p id="animate-stop-btn-p">
      <button id="animate-stop-btn">Stop Animation</button>
    </p>
    <p id="animate-pause-btn-p">
      <button id="animate-pause-btn">Pause</button>
    </p>
    <div>
      <p id="animate-resume-prev-next-btn-p">
        <button id="animate-resume-btn">Resume</button>
        <button id="animate-prev-btn">Previous Frame</button>
        <button id="animate-next-btn">Next Frame</button>
      </p>
    </div>
  </div>
</div>

<!-- options to export plot as images -->
<button class="side-header collapsible">Export</button>
<div class="side-content empress-control hidden" id="export-div">
  <p class="side-panel-notes">
    Export images of the tree and its legends.
    Note that PNG exports will change as the tree is zoomed and panned.
  </p>
  <!-- Applying the margin: 0 auto; style to the exterior <p> doesn't work;
       the centering requires it be applied to each of the buttons
  -->
  <p>
    <button style="margin: 0 auto;" id="export-tree-svg-btn">Export tree as SVG</button>
    <button style="margin: 0 auto;" id="export-tree-png-btn">Export tree as PNG</button>
  </p>
  <div class="needs-metadata">
    <p>
      <button style="margin: 0 auto;" id="export-legend-svg-btn">Export legends as SVG</button>
    </p>
  </div>
</div>

<!-- Tree statistics -->
<button class="side-header collapsible unpopulated" id="stats-btn">Tree Statistics</button>
<div class="side-content empress-control hidden">
  <p class="side-panel-notes">
    Information about the tree's topology.
  </p>
  <p>
    <table style="margin: 0 auto;">
      <tbody>
        <!-- Lord, forgive me not for what I've done but what I'm about to do -->
        <tr>
          <td class="header-cell" style="text-align: center;" colspan="2">Node counts</td>
          <!-- Add padding between the two horizontally separated "halves" of the
               table. Based on alternate option listed at
               https://stackoverflow.com/a/11801090/10730311.
          -->
          <td>&nbsp;&nbsp;&nbsp;&nbsp;&nbsp;&nbsp;&nbsp;&nbsp;</td>
          <td class="header-cell" style="text-align: center;" colspan="2">Node lengths</td>
        </tr>
        <tr>
          <td class="header-cell">Tips</td>
          <td id="stats-tip-count"></td>
          <td></td>
          <td class="header-cell">Minimum</td>
          <td id="stats-min-length"></td>
        </tr>
        <tr>
          <td class="header-cell">Internal nodes</td>
          <td id="stats-int-count"></td>
          <td></td>
          <td class="header-cell">Maximum</td>
          <td id="stats-max-length"></td>
        </tr>
        <tr>
          <td class="header-cell">Total</td>
          <td id="stats-total-count"></td>
          <td></td>
          <td class="header-cell">Average</td>
          <td id="stats-avg-length"></td>
        </tr>
      </tbody>
    </table>
  </p>
  <p class="side-panel-notes">
    Please note that the root node's length, even
    if specified, is not included in the node length statistics. Node length
    statistics are rounded to four decimal places.
  </p>
  <p class="needs-feature-metadata side-panel-notes">
    These statistics will be automatically updated as the tree is sheared
    using the "Shear Tree" functionality. Note that, in the rare case when
    the tree is sheared to only contain the root node, the root node will
    be counted as a tip instead of an internal node.
  </p>
  <p class="needs-metadata side-panel-notes">
    Note that these statistics only pertain to the tree shown here,
    and don't account for modifications to the tree done before this
    visualization. For example, if the
    tree was sheared to a table using Empress' command-line interface
    (this is the default behavior of the
    <span style="font-family: monospace;">shear-to-table</span>
    parameter of <span style="font-family: monospace;">community-plot</span>)
    then the node counts shown here will only reflect the
    resulting sheared tree.
  </p>
</div>

<!-- Global settings -->
<button class="side-header collapsible">Settings</button>
<div class="side-content empress-control hidden">
  <p class="side-panel-inner-header">
    Node circles
  </p>
  <p>
    <label for="display-nodes-select">Show node circles?</label>
    <label class="select-container">
      <select id="display-nodes-select">
        <option value=2>Hide all node circles</option>
        <option value=3 selected>
            Show node circles for internal nodes with only one child
        </option>
        <option value=0>Show internal node circles</option>
        <option value=1>Show all node circles</option>
        </option>
      </select>
    </label>
  </p>
  <p class="side-panel-notes indented">
    Controls behavior of when to draw circles at nodes' positions.
    Note that, in the rare case when the tree is sheared to only
    contain the root node, a circle will nonetheless always be
    drawn for it to serve as a visual marker (unless "Hide all node
    circles" is selected).
  </p>
  <hr />
  <p class="side-panel-inner-header">
    Camera
  </p>
  <p>
    <button id="center-tree-btn">Reset Camera</button>
  </p>
  <p class="side-panel-notes indented">
    Repositions the camera at the center of the tree.
  </p>
  <p>
    <label for="focus-on-node-chk">Focus on selected nodes?</label>
    <input id="focus-on-node-chk" type="checkbox" checked="true"
           class="empress-input">
  </p>
  <p class="side-panel-notes indented">
    If checked, the camera will automatically focus on nodes that are selected
    via searching by name or by clicking on an arrow in a biplot.
  </p>
  <div class="needs-metadata">
    <hr />
    <p class="side-panel-inner-header">
      Clade collapsing method
    </p>
    <p>
      <label for="normal">Normal</label>
      <input type="radio" id="normal" name="collapse-radio" value="normal"
             checked="true" class="empress-input">
    </p>
    <p class="side-panel-notes indented">
      The shape of the collapsed clade will show both the depth and width of the
      clade. This option applies to all layouts.
    </p>
    <p>
      <label for="symmetric">Symmetric</label>
      <input type="radio" id="symmetric" name="collapse-radio" value="symmetric"
             class="empress-input">
    </p>
    <p class="side-panel-notes indented">
      The shape of the collapsed clade will only show the depth of the clade but
      the shape will be symmetric w.r.t. to the root of the clade. This option
      only applies to the Rectangular and Circular layouts.
    </p>
  </div>
  <div class="needs-community-data">
    <hr />
    <p class="side-panel-inner-header">
      Tree coloring
    </p>
    <p>
      <label for="absent-tip-chk">Ignore absent tips?</label>
      <input id="absent-tip-chk" type="checkbox" checked="true"
             class="empress-input">
    </p>
    <p class="side-panel-notes indented">
      If checked, tips not represented in the current sample selection are
      ignored when propagating the color of a clade. Applies to sample metadata
      coloring, animations, and sample selections in Emperor. We recommend
      changing this setting before starting an animation; otherwise, this
      setting may only be partially applied throughout the animation.
    </p>
  </div>
</div><|MERGE_RESOLUTION|>--- conflicted
+++ resolved
@@ -69,21 +69,7 @@
   </p>
   <p class="hidden">
     <div id="feature-add" class="hidden">
-<<<<<<< HEAD
       <div id="feature-color-options-div"></div>
-=======
-      <p>
-        <label for="feature-color">Color Map</label>
-        <label class="select-container">
-          <select id="feature-color"></select>
-        </label>
-      </p>
-      <p>
-        <label for="feature-reverse-color-chk">Reverse Color Map</label>
-        <input id="feature-reverse-color-chk" type="checkbox" value="false"
-               class="empress-input">
-      </p>
->>>>>>> bf6f755c
       <p>
         <label for="feature-collapse-chk">Collapse Clades</label>
         <input id="feature-collapse-chk" type="checkbox" value="false"
