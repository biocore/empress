--- conflicted
+++ resolved
@@ -256,17 +256,11 @@
     <button style="margin: 0 auto;" id="export-tree-svg-btn">Export tree as SVG</button>
     <button style="margin: 0 auto;" id="export-tree-png-btn">Export tree as PNG</button>
   </p>
-<<<<<<< HEAD
-  <p>
-    <button style="margin: 0 auto;" id="export-legend-svg-btn">Export legends as SVG</button>
-  </p>
-=======
   <div class="needs-metadata">
     <p>
-      <button style="margin: 0 auto;" id="export-legend-svg-btn">Export legend as SVG</button>
-    </p>
-  </div>
->>>>>>> db2272e2
+      <button style="margin: 0 auto;" id="export-legend-svg-btn">Export legends as SVG</button>
+    </p>
+  </div>
 </div>
 
 <!-- Global Tree properties -->
