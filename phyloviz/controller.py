import model
from model import Model
from tornado.web import RequestHandler
import sys
sys.path.append("../..")
import numpy as np
import pandas as pd
from skbio import DistanceMatrix, TreeNode
from scipy.cluster.hierarchy import ward, complete

<<<<<<< HEAD
# trees
tree = model.read('./astral.MR.rooted.nid.nosup.nwk', 'newick')
# tree = model.read('./gg_13_5_otus_99_annotated.tree', 'newick')
# tree = model.read('./0B5tlRtQ-tBfkZSuneOKbg.nwk', 'newick')
# tree = model.read('./test.tree.nwk', 'newick')
=======
>>>>>>> ade01707

# metadata files
internal_metadata_file = 'ncbi.t2t.txt'
leaf_metadata_file = 'metadata.txt'
#tree files
tree_format = 'newick'
tree_file = './astral.MR.rooted.nid.nosup.nwk'
#tree_file = './gg_13_5_otus_99_annotated.tree'
#tree_file = './0B5tlRtQ-tBfkZSuneOKbg.nwk'
attr = ['width','branch_color_R']

<<<<<<< HEAD


# initialize tree with branch length Todo: need to incorperate this into model
for i, n in enumerate(tree.postorder(include_self=True)):
    n.length = 1
    if not n.is_tip() and n.name is None:
        n.name = "y%d" % i
=======
>>>>>>> ade01707

m = Model(tree_file, tree_format, internal_metadata_file, leaf_metadata_file)
edgeM = m.retrive_view_coords()
#edge_part = m.selectCategory(attr)
print(edgeM)
#print(edge_part)

class ModelHandler(RequestHandler):
    def get(self):
        self.render('tree_with_webgl.html')


class EdgeHandler(RequestHandler):
    def get(self):
        edges = edgeM.to_json(orient='records')
        self.write(edges)
        self.finish()


class NodeHandler(RequestHandler):
    def get(self):
        nodes = m.node_metadata.to_json(orient='records')
        self.write(nodes)
        self.finish()


class TriangleHandler(RequestHandler):
    def get(self):
        triangles = m.triangles.to_json(orient='records')
        self.write(triangles)
        self.finish()


class ZoomHandler(RequestHandler):
    def get(self):
        level = self.get_argument('level')
        zoomedM = m.zoom(level)
        edges = zoomedM.to_json(orient='records')
        self.write(edges)
        self.finish()


class HighlightHandler(RequestHandler):
    def get(self):
        attribute = self.get_argument('attribute')
        category = self.get_argument('category')
        value = self.get_argument('value')
        lower = self.get_argument('lower')
        equal = self.get_argument('equal')
        upper = self.get_argument('upper')
<<<<<<< HEAD
        selected = m.update_edge_category(attribute, category, value, lower, equal, upper)
        edges = selected.to_json(orient='records')
        self.write(edges)
=======
        #selected = m.updateEdgeCategory(attribute, lower, equal, upper)
        #edges = selected.to_json(orient='records')
        #self.write(edges)
>>>>>>> ade01707
        self.finish()


class BenchmarkHandler(RequestHandler):
    def get(self):
        self.render("benchmark.html")


class CollapseHandler(RequestHandler):
    def get(self):
        sliderScale = self.get_argument('sliderScale')
        triangles = m.collapse_clades(sliderScale)
        tri_json = triangles.to_json(orient='records')
        self.write(tri_json)
        self.finish()<|MERGE_RESOLUTION|>--- conflicted
+++ resolved
@@ -8,15 +8,6 @@
 from skbio import DistanceMatrix, TreeNode
 from scipy.cluster.hierarchy import ward, complete
 
-<<<<<<< HEAD
-# trees
-tree = model.read('./astral.MR.rooted.nid.nosup.nwk', 'newick')
-# tree = model.read('./gg_13_5_otus_99_annotated.tree', 'newick')
-# tree = model.read('./0B5tlRtQ-tBfkZSuneOKbg.nwk', 'newick')
-# tree = model.read('./test.tree.nwk', 'newick')
-=======
->>>>>>> ade01707
-
 # metadata files
 internal_metadata_file = 'ncbi.t2t.txt'
 leaf_metadata_file = 'metadata.txt'
@@ -26,17 +17,6 @@
 #tree_file = './gg_13_5_otus_99_annotated.tree'
 #tree_file = './0B5tlRtQ-tBfkZSuneOKbg.nwk'
 attr = ['width','branch_color_R']
-
-<<<<<<< HEAD
-
-
-# initialize tree with branch length Todo: need to incorperate this into model
-for i, n in enumerate(tree.postorder(include_self=True)):
-    n.length = 1
-    if not n.is_tip() and n.name is None:
-        n.name = "y%d" % i
-=======
->>>>>>> ade01707
 
 m = Model(tree_file, tree_format, internal_metadata_file, leaf_metadata_file)
 edgeM = m.retrive_view_coords()
@@ -87,15 +67,9 @@
         lower = self.get_argument('lower')
         equal = self.get_argument('equal')
         upper = self.get_argument('upper')
-<<<<<<< HEAD
         selected = m.update_edge_category(attribute, category, value, lower, equal, upper)
         edges = selected.to_json(orient='records')
         self.write(edges)
-=======
-        #selected = m.updateEdgeCategory(attribute, lower, equal, upper)
-        #edges = selected.to_json(orient='records')
-        #self.write(edges)
->>>>>>> ade01707
         self.finish()
 
 
