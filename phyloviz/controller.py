import model
from model import Model
from tornado.web import RequestHandler
import sys
sys.path.append("../..")
import numpy as np
import pandas as pd
from skbio import DistanceMatrix, TreeNode
from scipy.cluster.hierarchy import ward, complete

<<<<<<< HEAD
# trees

# tree = model.read('./astral.MR.rooted.nid.nosup.nwk', 'newick')
# tree = model.read('./gg_13_5_otus_99_annotated.tree', 'newick')
# tree = model.read('./0B5tlRtQ-tBfkZSuneOKbg.nwk', 'newick')
tree = TreeNode.read(['(((a:1,e:2)f:1,b:2)g:1,(c:1,d:3)h:2)i:1;'])
=======
>>>>>>> 4a46d633

# metadata files
internal_metadata_file = 'ncbi.t2t.txt'
leaf_metadata_file = 'metadata.txt'
#tree files
tree_format = 'newick'
tree_file = './astral.MR.rooted.nid.nosup.nwk'
#tree_file = './gg_13_5_otus_99_annotated.tree'
#tree_file = './0B5tlRtQ-tBfkZSuneOKbg.nwk'
attr = ['width','branch_color_R']

<<<<<<< HEAD
m = Model(tree, internal_metadata_file, leaf_metadata_file)
=======

m = Model(tree_file, tree_format, internal_metadata_file, leaf_metadata_file)
>>>>>>> 4a46d633
edgeM = m.retrive_view_coords()
edge_part = m.selectCategory(attr)
print(edgeM)
print(edge_part)

class ModelHandler(RequestHandler):
    def get(self):
        self.render('tree_with_webgl.html')


class EdgeHandler(RequestHandler):
    def get(self):
        edges = edgeM.to_json(orient='records')
        self.write(edges)
        self.finish()


class NodeHandler(RequestHandler):
    def get(self):
        nodes = m.node_metadata.to_json(orient='records')
        self.write(nodes)
        self.finish()


class TriangleHandler(RequestHandler):
    def get(self):
        triangles = m.triangles.to_json(orient='records')
        self.write(triangles)
        self.finish()


class ZoomHandler(RequestHandler):
    def get(self):
        level = self.get_argument('level')
        zoomedM = m.zoom(level)
        edges = zoomedM.to_json(orient='records')
        self.write(edges)
        self.finish()


class HighlightHandler(RequestHandler):
    def get(self):
        attribute = self.get_argument('attribute')
        lower = self.get_argument('lower')
        equal = self.get_argument('equal')
        upper = self.get_argument('upper')
        selected = m.selectCategory(attribute, lower, equal, upper)
        edges = selected.to_json(orient='records')
        self.write(edges)
        self.finish()


class BenchmarkHandler(RequestHandler):
    def get(self):
        self.render("benchmark.html")


class CollapseHandler(RequestHandler):
    def get(self):
        sliderScale = self.get_argument('sliderScale')
        triangles = m.collapseClades(sliderScale)
        tri_json = triangles.to_json(orient='records')
        self.write(tri_json)
        self.finish()<|MERGE_RESOLUTION|>--- conflicted
+++ resolved
@@ -8,36 +8,24 @@
 from skbio import DistanceMatrix, TreeNode
 from scipy.cluster.hierarchy import ward, complete
 
-<<<<<<< HEAD
-# trees
-
-# tree = model.read('./astral.MR.rooted.nid.nosup.nwk', 'newick')
-# tree = model.read('./gg_13_5_otus_99_annotated.tree', 'newick')
-# tree = model.read('./0B5tlRtQ-tBfkZSuneOKbg.nwk', 'newick')
-tree = TreeNode.read(['(((a:1,e:2)f:1,b:2)g:1,(c:1,d:3)h:2)i:1;'])
-=======
->>>>>>> 4a46d633
-
 # metadata files
 internal_metadata_file = 'ncbi.t2t.txt'
 leaf_metadata_file = 'metadata.txt'
-#tree files
+
+# tree files
 tree_format = 'newick'
-tree_file = './astral.MR.rooted.nid.nosup.nwk'
-#tree_file = './gg_13_5_otus_99_annotated.tree'
-#tree_file = './0B5tlRtQ-tBfkZSuneOKbg.nwk'
-attr = ['width','branch_color_R']
-
-<<<<<<< HEAD
-m = Model(tree, internal_metadata_file, leaf_metadata_file)
-=======
+tree_file = './collapse_test.nwk'
+# tree_file = './astral.MR.rooted.nid.nosup.nwk'
+# tree_file = './gg_13_5_otus_99_annotated.tree'
+# tree_file = './0B5tlRtQ-tBfkZSuneOKbg.nwk'
+attr = ['width', 'branch_color_R']
 
 m = Model(tree_file, tree_format, internal_metadata_file, leaf_metadata_file)
->>>>>>> 4a46d633
 edgeM = m.retrive_view_coords()
 edge_part = m.selectCategory(attr)
 print(edgeM)
 print(edge_part)
+
 
 class ModelHandler(RequestHandler):
     def get(self):
@@ -48,13 +36,6 @@
     def get(self):
         edges = edgeM.to_json(orient='records')
         self.write(edges)
-        self.finish()
-
-
-class NodeHandler(RequestHandler):
-    def get(self):
-        nodes = m.node_metadata.to_json(orient='records')
-        self.write(nodes)
         self.finish()
 
 
