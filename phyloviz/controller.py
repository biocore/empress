from model import Model
from tornado.web import RequestHandler
import sys
sys.path.append("../..")
import numpy as np
import pandas as pd
from skbio import DistanceMatrix, TreeNode
from scipy.cluster.hierarchy import ward, complete

# small newick tree
# tree = model.read(['(((a:1,e:2)f:1,b:2)g:1,(c:1,d:3)h:2)i:1;'])

# Need to keep!!!!!!!!!!!!!!!!!!!!!!!!!!!!!!!!!!!!!!!
# tree = model.read('./astral.MR.rooted.nid.nosup.nwk', 'newick')
# Need to keep!!!!!!!!!!!!!!!!!!!!!!!!!!!!!!!!!!!!!!!
# tree = model.read('./astral.MR.rooted.nid.nosup.nwk', 'newick')

internal_metadata_file = 'ncbi.t2t.txt'
leaf_metadata_file = 'metadata.txt'
<<<<<<< HEAD
#!!!!!!!!!!!!!!!!!!!!!!!!!!!!!!!!!!!!!!!!!!!!!!!!!!!

#np.random.seed(0)
#x = np.random.rand(1000)
#dm = DistanceMatrix.from_iterable(x, lambda x, y: np.abs(x-y))
#lm = complete(dm.condensed_form())
#ids = np.arange(len(x)).astype(np.str)
#tree = TreeNode.from_linkage_matrix(lm, ids)


=======
# !!!!!!!!!!!!!!!!!!!!!!!!!!!!!!!!!!!!!!!!!!!!!!!!!!!

np.random.seed(0)
x = np.random.rand(1000)
dm = DistanceMatrix.from_iterable(x, lambda x, y: np.abs(x-y))
lm = complete(dm.condensed_form())
ids = np.arange(len(x)).astype(np.str)
tree = TreeNode.from_linkage_matrix(lm, ids)

# initialize tree with branch length and named internal nodes
for i, n in enumerate(tree.postorder(include_self=True)):
    n.length = 1
    if not n.is_tip():
        n.name = "y%d" % i

m = Model(tree, 'ncbi.t2t.txt', 'metadata.txt')
nodeM, edgeM = m.retrive_view_coords()
# edgeM = edgeM.head(100000)
>>>>>>> 627bcae3

m = Model(tree, internal_metadata_file, leaf_metadata_file)
nodeM, edgeM = m.retrive_view_coords()
edgeM = edgeM.head(100)


class ModelHandler(RequestHandler):
    def get(self):
        self.render('tree.html')


class NodeHandler(RequestHandler):
    def get(self):
        nodes = nodeM.to_json(orient='records')
        self.write(nodes)
        self.finish()


class EdgeHandler(RequestHandler):
    def get(self):
        edges = edgeM.to_json(orient='records')
        self.write(edges)
        self.finish()


class ZoomHandler(RequestHandler):
    def get(self):
        level = self.get_argument('level')
        tx = self.get_argument('tx')
        ty = self.get_argument('ty')
        zoomedM = m.zoom(level, tx, ty)
        print(zoomedM)
        edges = zoomedM.to_json(orient='records')
        # print(edges)
        self.write(edges)
        self.finish()


class BenchmarkHandler(RequestHandler):
    def get(self):
        self.render("benchmark.html")
# # Set up REST API for model
# app = Flask(__name__)

# @app.route('/', methods=['GET'])
# def hello_world():
#     return "hello world!"

# @app.route('/nodes', methods=['GET'])
# def get_nodes():
#     """ Returns node metadata dataframe as a json object
#     with index orientation by default.
#     """
#     return m.node_metadata.to_json(orient='records')

# @app.route('/edges', methods=['GET'])
# def get_edges():
#     """ Returns edge metadata dataframe as a json object
#     with index orientation by default.
#     """
#     return m.edge_metadata.to_json(orient='records')

# Run Flask app
# if __name__ == '__main__':
#     app.run(host=LOCALHOST, port=MODEL_PORT, debug=True)<|MERGE_RESOLUTION|>--- conflicted
+++ resolved
@@ -17,7 +17,6 @@
 
 internal_metadata_file = 'ncbi.t2t.txt'
 leaf_metadata_file = 'metadata.txt'
-<<<<<<< HEAD
 #!!!!!!!!!!!!!!!!!!!!!!!!!!!!!!!!!!!!!!!!!!!!!!!!!!!
 
 #np.random.seed(0)
@@ -28,16 +27,6 @@
 #tree = TreeNode.from_linkage_matrix(lm, ids)
 
 
-=======
-# !!!!!!!!!!!!!!!!!!!!!!!!!!!!!!!!!!!!!!!!!!!!!!!!!!!
-
-np.random.seed(0)
-x = np.random.rand(1000)
-dm = DistanceMatrix.from_iterable(x, lambda x, y: np.abs(x-y))
-lm = complete(dm.condensed_form())
-ids = np.arange(len(x)).astype(np.str)
-tree = TreeNode.from_linkage_matrix(lm, ids)
-
 # initialize tree with branch length and named internal nodes
 for i, n in enumerate(tree.postorder(include_self=True)):
     n.length = 1
@@ -47,7 +36,6 @@
 m = Model(tree, 'ncbi.t2t.txt', 'metadata.txt')
 nodeM, edgeM = m.retrive_view_coords()
 # edgeM = edgeM.head(100000)
->>>>>>> 627bcae3
 
 m = Model(tree, internal_metadata_file, leaf_metadata_file)
 nodeM, edgeM = m.retrive_view_coords()
