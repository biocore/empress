import pandas as pd
import matplotlib
import numpy as np
import matplotlib.pyplot as plt
from flask import Flask
from flask import request

<<<<<<< HEAD
# Constants for REST API
MODEL_PORT = '9001'
VIEW_PORT = '9002'
LOCALHOST = '127.0.0.1'

# Set up REST API for view
app = Flask(__name__)

@app.route('/nodes', methods=['POST'])
def post_nodes():
    """ Updates the node metadata of viewer object 
    by parsing the json object with index orientation.
    """
    node_json = request.get_json()
    self.node_metadata = pd.read_json(node_json, orient='index')


@app.route('/edges', methods=['POST'])
def post_nodes():
    """ Updates the edge metadata of viewer object
    by parsing the json object with index orientation
    """
    edge_json = request.get_json()
    self.edge_metadata = pd.read_json(edge_json, orient='index')

def plot(node_metadata, edge_metadata, 
              node_color=None, node_size=None, 
              node_alpha=None, edge_color=None, 
              edge_width=None, edge_alpha=None):
    """
=======
def plot(node_metadata, edge_metadata):
    """ Plot the tree with the given dataframe of coordinates of points

    We are now plotting with matplotlib
>>>>>>> 9aea5f13
    Parameters
    -----------
    node_metadata : pd.DataFrame
        Contains all of the species attributes.
        Every row corresponds to a unique species
        and every column corresponds to an attribute.
        Metadata may also contain ancestors.
    edge_metadata : pd.DataFrame
        Contains all of the edge attributes.
        Every row corresponds to a unique edge
        and every column corresponds to an attribute.
    node_color : str
        Name of column in `node_metadata` to plot node colors.
        If None, all nodes will be colored black.
    node_size : str
        Name of column in `node_metadata` to resize the nodes.  
        If None, all nodes will be 10.
    node_alpha : str
        Name of column in `node_metadata` to specify transparency of nodes.  
        If None, the nodes won't be transparent.
    edge_color : str
        Name of column in `edge_metadata` to plot edge colors.  
        If None, all edges will be colored black.
    edge_size : str
        Name of column in `edge_metadata` to resize the nodes.  
        If None, all edge will have a width of 1.
    edge_alpha : str
        Name of column in `edge_metadata` to specify transparency of edges.  
        If None, all edges won't be transparent.
    ax : matplotlib.axes.Axes
         optional matplotlib axes object

    Returns
    --------
    matplotlib.axes.Axes
         Axes with fully rendered tree
    """
    # Plot nodes
    col_node_x = node_metadata['x']
    col_node_y = node_metadata['y']
    # TODO: annotation on points
    plt.scatter(col_node_x, col_node_y)

    # Plot edges
    # Get the four columns of coordinates
    col_edge_x = edge_metadata['x']
    col_edge_y = edge_metadata['y']
    col_edge_px = edge_metadata['px']
    col_edge_py = edge_metadata['py']

    row_count = len(edge_metadata.index)

    # Loop through each row and plot the edge
    for index in range(row_count):
        plot_x = [col_edge_x[index], col_edge_px[index]]
        plot_y = [col_edge_y[index], col_edge_py[index]]
        plt.plot(plot_x, plot_y)


def color_nodes(node_metadata, color_column='Disease_Type'):
    """
    Parameters
    ------------
    node_metadata : pd.DataFrame
       Contains the metadata + attributes, where the row names are the node ids
       and the column names are the attributes to be plotted
    color_column : pd.DataFrame
       The column that specifies the colors for each node
    ...
    """
    pass

# Constants for REST API
MODEL_PORT = 9001
VIEW_PORT = 9002
LOCALHOST = '127.0.0.1'

# Set up REST API for view
app = Flask(__name__)


@app.route('/nodes', methods=['POST'])
def post_nodes():
    """ Updates the node metadata of viewer object 
    by parsing the json object with index orientation.
    """
    node_json = request.get_json()
    node_metadata = pd.read_json(node_json, orient='index')


@app.route('/edges', methods=['POST'])
def post_edges():
    """ Updates the edge metadata of viewer object
    by parsing the json object with index orientation
    """
    edge_json = request.get_json()
    edge_metadata = pd.read_json(edge_json, orient='index')


# Run Flask app
if __name__ == '__main__':
    app.run(host=LOCALHOST, port=VIEW_PORT, debug=True)<|MERGE_RESOLUTION|>--- conflicted
+++ resolved
@@ -5,7 +5,6 @@
 from flask import Flask
 from flask import request
 
-<<<<<<< HEAD
 # Constants for REST API
 MODEL_PORT = '9001'
 VIEW_PORT = '9002'
@@ -35,13 +34,9 @@
               node_color=None, node_size=None, 
               node_alpha=None, edge_color=None, 
               edge_width=None, edge_alpha=None):
-    """
-=======
-def plot(node_metadata, edge_metadata):
     """ Plot the tree with the given dataframe of coordinates of points
 
     We are now plotting with matplotlib
->>>>>>> 9aea5f13
     Parameters
     -----------
     node_metadata : pd.DataFrame
