import abc
from collections import namedtuple
from skbio import TreeNode
import pandas as pd
import numpy as np
from skbio import read
<<<<<<< HEAD
#import networkx as nx
#from Bio import Phylo
#from flask import Flask
"""
# Constants for REST API
MODEL_PORT = '9001'
VIEW_PORT = '9002'
LOCALHOST = '127.0.0.1'

# Set up REST API for model
app = Flask(__name__)

@app.route('/nodes', methods=['GET'])
def get_nodes():
   " "" Returns node metadata dataframe as a json object
    with index orientation by default.
    " ""
    return self.node_metadata.to_json(orient='index')


@app.route('/edges', methods=['GET'])
def get_edges():
    " "" Returns edge metadata dataframe as a json object 
    with index orientation by default.
    " ""
    return self.edge_metadata.to_json(orient='index
"""

=======
import networkx as nx
from Bio import Phylo
from flask import Flask
>>>>>>> b44027f0

# TODO: call POST routes in viewer after every update of model

def read(file_name, file_format='newick'):
    """ Reads in contents from a file.

    This will create a model object with
    tree, node metadata and edge metadata.

    Supported formats, newick, phyloxml,
    cytoscape network.

    newick format
    - already implemented in scikit-bio
    cytoscape layout
    - networkx
    phyloxml
    - Python has a parser for it, but it parse it into a phylogeny object.
    - We need to parse the phylogeny object into the metadata table by
    traversing?
    - What is the confidence for each clade?

    Parameters
    ----------
    file_name : str
        The name of the file to read that contains the tree
    file_format : str
        The format of the file to read that contains the tree
    TODO: Need to create parsers for each of these.
    """

    if file_format == 'newick':
        # create tree from newick file
        tree = read( file_name, file_format, into=TreeNode)

        # create node_metadata data frame
        for node in tree.preorder():
	    # add each node as a new row of node_metadata
	    # where is the rest of the metadata coming from?
            pass

        # create edge_meta_data data frame
        for node in tree.preorder():
	    # add edge ( node, parent ) to edge_metadata
            pass

    elif file_format == 'phyloxml':
        # There is a a package in ete3 for phyloxml as well
        # This is using biopython
        # function read if there is one tree in the file
        # function parse if there are multiple trees in the file
        # It can also read newick format and also convert bewteen supported
        # format
        #trees = Phylo.parse(file_name,file_format)
        tree = Phylo.read(file_name, file_format)
        for clade in tree.find_clades():
            # Get the information about the clade into the dataframe
            pass

    elif file_format == 'cytoscape':

        # assuming we're using GML
        G = nx.read_gml(file_name)

        # convert networkx graph into pandas dataframe
        df = nx.to_pandas_dataframe(G)

        # get lists of attributes in graph
        # TODO: attributes object

        # create all attributes as pandas dataframe (self.node_metadata) columns
        # TODO:

        # iterate through all attributes
        for a in attributes:
            cur_attribute = nx.get_node_attributes(G, a);
            # iterate through networkx graph and create node_metadata
            for n in G:
                # TODO: set self.node_metadata's n's attribute to be cur_attribute[n]
                pass

    else:
        # return error message file format cannot be parsed
        pass

    pass

class Tree(TreeNode):
        """ 
        Parameters
        ----------
        use_lengths: bool
            Specifies if the branch lengths should be included in the
            resulting visualization (default True).
        Attributes
        ----------
        length
        leafcount
        height
        depth
        Notes
        -----
        `length` refers to the branch length of a node to its parent.
        `leafcount` is the number of tips within a subtree. `height` refers
        to the longest path from root to the deepst leaf in that subtree.
        `depth` is the number of nodes found in the longest path.
        """

        def __init__(self, use_lengths=True, **kwargs):
            """ Constructs a Dendrogram object for visualization.
            """
            super().__init__(**kwargs)
            self.childRem = -1

        def _cache_ntips(self):
            """ Counts the number of leaves under each subtree."""
            for n in self.postorder():
                if n.is_tip():
                    n.leafcount = 1
                else:
                    n.leafcount = sum(c.leafcount for c in n.children)

        @classmethod
        def from_tree(cls, tree, use_lengths=True):
            """ Creates an UnrootedDendrogram object from a skbio tree.
            Parameters
            ----------
            tree : skbio.TreeNode
                Input skbio tree
            Returns
            -------
            UnrootedDendrogram
            """
            for n in tree.postorder():
                n.__class__ = Tree

            tree.update_geometry(use_lengths)
            return tree

        def update_geometry(self, use_lengths, depth=None):
            """Calculate tree node attributes such as height and depth.
            Parameters
            ----------
            use_lengths: bool
               Specify if the branch length should be incorporated into
               the geometry calculations for visualization.
            depth: int
               The number of nodes in the longest path from root to leaf.
            This is agnostic to scale and orientation.
            """
            if self.length is None or not use_lengths:
                if depth is None:
                    self.length = 0
                else:
                    self.length = 1

            self.depth = (depth or 0) + self.length

            children = self.children
            if children:
                for c in children:
                    c.update_geometry(use_lengths, self.depth)
                self.height = max([c.height for c in children]) + self.length
                self.leafcount = sum([c.leafcount for c in children])

            else:
                self.height = self.length
                self.leafcount = self.edgecount = 1


        def coords(self, height, width):
            """ Returns coordinates of nodes to be rendered in plot.
            Parameters
            ----------
            height : int
                The height of the canvas.
            width : int
                The width of the canvas.
            Returns
            -------
            pd.DataFrame (Node metadata)
                index : str
                    Name of node.
                Node id: str
                    Name of node
                x : float
                    x-coordinate of node.
                y : float
                    y-coordinate of node.

            pd.DataFrame (Edge metadata)
                index : str
                    Name of node.
                Node id: str
                    Name of node
                x : float
                    x-coordinate of node.
                y : float
                    y-coordinate of node.
                Parent id:
                    Name of parent
                px : float
                    x-coorinate of parent
                py: float 
                    y-coordinate of parent
            """

            #calculates coordinates of all nodes
            self.rescale(width, height)

            #Node metadata
            nodeData = {}
            for node in self.postorder():
                nId = {'Node id' : node.name}
                coords = {'x': node.x2, 'y': node.y2}
                nodeData[node.name] = {**nId,**coords}

            #edge metadata
            edgeData = {}
            for node in self.postorder():
                pId = {'Parent id' : node.name}
                pCoords = {'px': node.x2, 'py': node.y2}
                for child in node.children:
                    nId = {'Node id' : child.name}
                    coords = {'x': child.x2, 'y': child.y2}
                    edgeData[child.name] = {**nId, **coords, **pId, **pCoords}

            #convert to pd.DataFrame
            nodeMeta = pd.DataFrame(nodeData).T
            edgeMeta = pd.DataFrame(edgeData).T

            return (nodeMeta,edgeMeta)

        def rescale(self, width, height):
            """ Find best scaling factor for fitting the tree in the figure.
            This method will find the best orientation and scaling possible
            to fit the tree within the dimensions specified by width and height.
            Parameters
            ----------
            width : float
                width of the canvas
            height : float
                height of the canvas
            Returns
            -------
            best_scaling : float
                largest scaling factor in which the tree can fit in the canvas.
            Notes
            -----
            """
            angle = (2 * np.pi) / self.leafcount
            # this loop is a horrible brute force hack
            # there are better (but complex) ways to find
            # the best rotation of the tree to fit the display.
            best_scale = 0
            for i in range(60):
                direction = i / 60.0 * np.pi
                # TODO:
                # This function has a little bit of recursion.  This will
                # need to be refactored to remove the recursion.

                points = self.update_coordinates(1.0, 0, 0, direction, angle)

                xs, ys = zip(*points)
                # double check that the tree fits within the margins
                scale = min(float(width) / (max(xs) - min(xs)),
                            float(height) / (max(ys) - min(ys)))
                # TODO: This margin seems a bit arbituary.
                # will need to investigate.
                scale *= 0.95  # extra margin for labels
                if scale > best_scale:
                    best_scale = scale
                    mid_x = width / 2 - ((max(xs) + min(xs)) / 2) * scale
                    mid_y = height / 2 - ((max(ys) + min(ys)) / 2) * scale
                    best_args = (scale, mid_x, mid_y, direction, angle)

            self.update_coordinates(*best_args)
            return best_scale

        def update_coordinates(self, s, x1, y1, a, da):
            """ Update x, y coordinates of tree nodes in canvas.
            `update_coordinates` will updating the
            plotting parameters for all of the nodes within the tree.
            This can be applied when the tree becomes modified (i.e. pruning
            or collapsing) and the resulting coordinates need to be modified
            to reflect the changes to the tree structure.
            Parameters
            ----------
            s : float
                scaling
            x1 : float
                x midpoint
            y1 : float
                y midpoint
            a : float
                angle (degrees)
            da : float
                angle resolution (degrees)
            Returns
            -------
            points : list of tuple
                2D coordinates of all of the nodes.
            Notes
            -----
            """

            points = []

            #calculates self coords/angle
            # Constant angle algorithm.  Should add maximum daylight step.
            x2 = x1 + self.length * s * np.sin(a)
            y2 = y1 + self.length * s * np.cos(a)
            (self.x1, self.y1, self.x2, self.y2, self.angle) = (x1,y1, x2,y2,a)
            # TODO: Add functionality that allows for collapsing of nodes

            for node in self.preorder(include_self=False):
                x1 = node.parent.x2
                y1 = node.parent.y2
                a = node.parent.angle

                #calculates 'a'
                a = a - node.parent.leafcount*da /2
                for sib in node.parent.children:
                    if sib != node:
                        a = a + sib.leafcount*da
                    else:
                        a = a + (node.leafcount*da)/2
                        break
                # Constant angle algorithm.  Should add maximum daylight step.
                x2 = x1 + node.length * s * np.sin(a)
                y2 = y1 + node.length * s * np.cos(a)
                (node.x1, node.y1, node.x2, node.y2, node.angle) = (x1,y1, x2,y2,a)

                # TODO: Add functionality that allows for collapsing of nodes
                if node.is_tip():
                    points += [(x2,y2)]

            return points

class Model(object):


    def __init__(self, tree,
                 node_metadata=None,
                 edge_metadata=None):
        """ Model constructor.

        This initializes the model, including
        the tree object and the metadata.

        Parameters
        ----------
        tree : skbio.TreeNode
           The tree to be rendered.
        node_metadata : pd.DataFrame
           Contains all of the species attributes.
           Every row corresponds to a unique species
           and every column corresponds to an attribute.
           Metadata may also contain ancestors.
        edge_metadata : pd.DataFrame
           Contains all of the edge attributes.
           Every row corresponds to a unique edge
           and every column corresponds to an attribute.
        """
        self.tree = Tree.from_tree(tree)
        if node_metadata is None and edge_metadata is None:
            self.node_metadata, self.edge_metadata = self.tree.coords(500,500)
        else:
            self.node_metadata = node_metadata
            self.edge_metadata = edge_metadata
            #Todo: append coords to node/edge

        # Pipeline
        #   tree -> (layout) -> coords
        #   coords -> (transform?) -> _canvascoords
        #  _canvascoords -> (mask) -> viewcoords

        #Todo: Should we store cords like this?
        # This stores information about the coordinates
        # of the nodes.
        #self.coords = pd.DataFrame()

        # viewer coordinates
        # TODO: Will need to think about how to directly
        # translate from coords to viewcoords.
        # maybe represent as a linear transformation
        # with a corresponding mask
        #self.viewcoords = np.array()

        # These are coordinates scaled to the canvas
        #self._canvascoords = np.array()

        # Panning. This will subtract from the
        # viewcoords.
        #self.pan = np.array()

        # Mask specific coordinates not to display.
        # TODO: should this involve the resolution
        # handling?
        #self.mask = np.array()

    # Coordinate manipulation
    def layout(self, layout_type):
        """ Calculates the coordinates for the tree.

        Pipeline function

        This calculates the actual coordinates for
        the tree. These are not the coordinates that
        will be rendered.  The calculated coordinates
        will be updated as a class property.
        The layout will only be utilized during
        initialization.

        Parameters
        ----------
        layout_type : str
            This specifies the layout algorithm to be used.

        Returns
        -------
        coords : pd.DataFrame
            The calculated tree coordinates.

        Note
        ----
        This will wipe the coords and viewcoords in order to
        recalculate the coordinates with the new layout.
        """
        self.coords = pd.DataFrame()

        # These are coordinates scaled to the canvas
        self._canvascoords = np.array()

        # These are coordinates scaled for viewing
        self.viewcoords = np.array()



        # TODO: These will need to be recomputed.

        pass

    def transform(zoom_level):
        """ It transforms the coords to _canvascoords
        Based on the zoom level, coords will be recalculated with resolution
        resolving.
        This function should also call mask on _canvascoords to recalculate the
        coords that get displayed.

        This function will be called by zoom.

        Pipeline function

        Parameters
        ----------
        zoom_level : int
           The current zoom level (absolute not relative)
           We should probably keep small intervals to make the zoom look smooth.

        Returns
        -------
        _canvasoords : np.array
           The transformed _canvascoords that is at the correct zoom level.
           This still need to be masked in order to fit on the screen.


        # TODO:
        # what should this transform function do??
        # 1) Should it update the mask?
        It needs to call mask by passing in the zoom point
        # 2) Should it only handle handling?
        # 3) Perspective transform (i.e. create fish bowl effect)
        # are we missing anything?

        Do we need to have translate? No, pan should call mask and zoom Should
        call transform.
        """
        pass

    def mask(height, width, x, y):
        """ Pipeline function

        Uses the canvascoords generated by the transform function,
        and applies a bounding box that represents viewcoords,coordinates
        of the visible tree nodes being displayed.


        Parameters
        ----------
        height : int
            Height dimension of the View, to determine the height of
            the mask

        width : int
            Width dimension of the View, to determmine the width of
            the mask

        x : x-coordinate of the point zooming will occur relative to

        y : y-coordinate of the point zooming will occur relative to

        Returns
        -------
        viewcoords : np.array
            Dictates how each visible tree node should be laid
            out in the view
        """
        pass

    def recompute(self, view_axes):
        """ It recompute the coordinates.

        In the end, this will amount to a single
        linear transformation (i.e. matrix multiplication).
        This also updates the viewcoords within the class.

        Parameters
        ----------
        view_axes : np.array
           The coordinate system to convert the tree coordsinates too.
           TODO: will need to think of a better name.

        Returns
        -------
        view_coords : np.array
           The actual translated tree coordinates.

        Note
        ----
        Caching could be convenient (will need to think about this).
        """
        pass

    def pan(self, dx, dy):
        """ Pans (i.e. move) around the bounding box that is being
            rendered on screen.

        User facing function - may even want to push this to controller

        TODO: The bounding box is defined as (x1, y1) of upper left corner
        and (x2,y2) of lower right corner. The bounding box is moved around
        by 'dx' in the x-axis and 'dy' in the y-axis in the view canvas.
        Each visible node's viewcoords are then
        recalculated, and the view is called to update.

        Parameters
        ----------
        dx : change in x
            How much to pan in the x-axis, (-) being left and (+) being right

        dy : change in y
            How much to pan in the y-axis, (-) being up and (+) being down

        Returns
        -------
        view_coords : np.array
           The translated view coordinates
        """
        pass

    def zoom(self, level):
        """ Zooms in/out by remapping the (x1,y1) upper left corner and (x2,y2) lower right corner
        of the bounding box, and changes view coordinates as well as visibility of nodes.
        Updates rendering in the View.

        User facing function - may even want to push this to controller

        Parameters
        ----------
        level : amount to zoom, where (-) level represents zooming out and (+) level
        represents zooming in

        Returns
        -------
        view_coords : np.array
           Rescaled view coordinates

        """
        pass


    # Metadata manipulation
    def groupByCategory(metadata, attribute, category):
        """ Get certain rows in the metadata given the categories.

        Parameters
        ----------
        metadata : pd.DataFrame
           Contains all of the species attributes.
           Every row corresponds to a unique species
           and every column corresponds to an attribute.

        attribute : str
            The name of the attribute(column of the table).

        category: str
            The category of a cerntain attribute.

        Returns
        -------
        metadata_sub: pd.DataFrame
            The selected rows of the metadata
        """
        pass

    def updateByCategory(metadata, attribute, category, new_value):
        """ Updates metadata category values.

        Parameters
        ----------
        metadata : pd.DataFrame
           Contains all of the species attributes.
           Every row corresponds to a unique species
           and every column corresponds to an attribute.

        attribute : str
            The name of the attribute(column of the table).

        category:
            The category of a cerntain attribute.

        new_value:
            The new value to update the category to.
        """
        pass

    def updateViewByCategory(metadata, attribute, category):
        """ Tell the View what category has been updated and update the View

        Parameters
        ----------
        metadata : pd.DataFrame
            Contains all of the species attributes.
            Every row corresponds to a unique species
            and every column corresponds to an attribute.

        attribute : str
            The name of the attribute(column of the table).

        category:
            The category of a cerntain attribute.

        """


        pass

    def uniqueCategories(metadata, attribute):
        """ Returns all unique metadata categories.
        This returns all unique metadata categories that belong to the attribute.
        Parameters
        ----------
        metadata : pd.DataFrame
           Contains all of the species attributes.
           Every row corresponds to a unique species
           and every column corresponds to an attribute.
           TODO: metadata will also want to contain
           ancestors.
        attribute : string
            A string that specifies the metadata attribute header
        Returns
        -------
        unique_cat : list
            A list that contains all of the unique categories within the given attribue.

        """
        pass
        
    
    def retrive_view_coords(self):
        return (self.node_metadata,self.edge_metadata)

# Constants for REST API
MODEL_PORT = 9001
VIEW_PORT = 9002
LOCALHOST = '127.0.0.1'

m = Model()
    
# Set up REST API for model
app = Flask(__name__)
    
@app.route('/nodes', methods=['GET'])
def get_nodes():
    """ Returns node metadata dataframe as a json object
    with index orientation by default.
    """
    return m.node_metadata.to_json(orient='index')


@app.route('/edges', methods=['GET'])
def get_edges():
    """ Returns edge metadata dataframe as a json object 
    with index orientation by default.
    """
    return m.edge_metadata.to_json(orient='index')

# Run Flask app
if __name__ == '__main__':
    app.run(host=LOCALHOST, port=MODEL_PORT, debug=True)

<|MERGE_RESOLUTION|>--- conflicted
+++ resolved
@@ -4,11 +4,9 @@
 import pandas as pd
 import numpy as np
 from skbio import read
-<<<<<<< HEAD
 #import networkx as nx
 #from Bio import Phylo
 #from flask import Flask
-"""
 # Constants for REST API
 MODEL_PORT = '9001'
 VIEW_PORT = '9002'
@@ -29,15 +27,9 @@
 def get_edges():
     " "" Returns edge metadata dataframe as a json object 
     with index orientation by default.
-    " ""
+    """
     return self.edge_metadata.to_json(orient='index
-"""
-
-=======
-import networkx as nx
-from Bio import Phylo
-from flask import Flask
->>>>>>> b44027f0
+
 
 # TODO: call POST routes in viewer after every update of model
 
@@ -58,7 +50,7 @@
     - Python has a parser for it, but it parse it into a phylogeny object.
     - We need to parse the phylogeny object into the metadata table by
     traversing?
-    - What is the confidence for each clade?
+    - What is the confidence ifor each clade?
 
     Parameters
     ----------
