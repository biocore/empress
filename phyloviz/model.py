from skbio import TreeNode
import pandas as pd
import numpy as np
import skbio
import time
from operator import attrgetter

def name_internal_nodes(tree):
    """ Name internal nodes that does not have name

    Parameters
    ----------

    Returns
    -------
    """
    # initialize tree with branch length
    for i, n in enumerate(tree.postorder(include_self=True)):
        n.length = 1
        if not n.is_tip() and n.name is None:
            n.name = "y%d" % i


def read_leaf_node_metadata(file_name):
    """ Reads in metadata for leaf nodes

    Parameters
    ----------
    file_name :  str
        The name of the file to read the data from

    Returns
    -------
       pd.Dataframe

    """
    metadata = pd.read_table(file_name)
    metadata.rename(columns={metadata.columns[0]: "Node_id"}, inplace=True)
    return metadata


def read_internal_node_metadata(file_name):
    """ Reads in metadata for internal nodes

    Parameters
    ----------
    file_name :  str
        The name of the file to read the data from

    Returns
    -------
       pd.Dataframe

    """
    metadata = pd.read_table(file_name, skiprows=3, names=["Node_id", 'label'])
    return metadata


def read(file_name, file_format='newick'):
    """ Reads in contents from a file.

    This will create a skbio.TreeNode object

    Current Support formats: newick

    Future Suppoert formats: phyloxml,
    cytoscape network.

    cytoscape layout
    - networkx
    phyloxml
    - Python has a parser for it, but it parse it into a phylogeny object.
    - We need to parse the phylogeny object into the metadata table by
    traversing?
    - What is the confidence ifor each clade?

    Parameters
    ----------
    file_name : str
        The name of the file to read that contains the tree
    file_format : str
        The format of the file to read that contains the tree
    TODO: Need to create parsers for each of these.

    Returns
    -------
    tree - skbio.TreeNode
        A TreeNode object of the newick file
    None - null
        If a non-newick file_format was passed in
    """

    if file_format == 'newick':
        tree = skbio.read(file_name, file_format, into=TreeNode)
        return tree
    return None


class Tree(TreeNode):
    """
    Parameters
    ----------
    use_lengths: bool
        Specifies if the branch lengths should be included in the
        resulting visualization (default True).
    Attributes
    ----------
    length
    leafcount
    height
    depth
    Notes
    -----
    `length` refers to the branch length of a node to its parent.
    `leafcount` is the number of tips within a subtree. `height` refers
    to the longest path from root to the deepst leaf in that subtree.
    `depth` is the number of nodes found in the longest path.
    """

    def __init__(self, use_lengths=False, **kwargs):
        """ Constructs a Dendrogram object for visualization.
        """
        super().__init__(**kwargs)
        self.childRem = -1

    def _cache_ntips(self):
        """ Counts the number of leaves under each subtree."""
        for n in self.postorder():
            if n.is_tip():
                n.leafcount = 1
            else:
                n.leafcount = sum(c.leafcount for c in n.children)

    @classmethod
    def from_tree(cls, tree, use_lengths=True):
        """ Creates an UnrootedDendrogram object from a skbio tree.
        Parameters
        ----------
        tree : skbio.TreeNode
            Input skbio tree
        Returns
        -------
        UnrootedDendrogram
        """
        for n in tree.postorder():
            n.__class__ = Tree

        tree.update_geometry(use_lengths)
        return tree

    def update_geometry(self, use_lengths, depth=None):
        """Calculate tree node attributes such as height and depth.
        Parameters
        ----------
        use_lengths: bool
           Specify if the branch length should be incorporated into
           the geometry calculations for visualization.
        depth: int
           The number of nodes in the longest path from root to leaf.
        This is agnostic to scale and orientation.
        """
        if self.length is None or not use_lengths:
            if depth is None:
                self.length = 0
            else:
                self.length = 1

        self.depth = (depth or 0) + self.length

        children = self.children
        if children:
            for c in children:
                c.update_geometry(use_lengths, self.depth)
            self.height = max([c.height for c in children]) + self.length
            self.leafcount = sum([c.leafcount for c in children])

        else:
            self.height = self.length
            self.leafcount = self.edgecount = 1

    def coords(self, height, width):
        """ Returns coordinates of nodes to be rendered in plot.
        Parameters
        ----------
        height : int
            The height of the canvas.
        width : int
            The width of the canvas.
        Returns
        -------
        pd.DataFrame (Node metadata)
            index : str
                Name of node.
            Node id: str
                Name of node
            x : float
                x-coordinate of node.
            y : float
                y-coordinate of node.

        pd.DataFrame (Edge metadata)
            index : str
                Name of node.
            Node id: str
                Name of node
            x : float
                x-coordinate of node.
            y : float
                y-coordinate of node.
            Parent id:
                Name of parent
            px : float
                x-coorinate of parent
            py: float
                y-coordinate of parent
        """

        # calculates coordinates of all nodes and the shortest/longest branches
        print("start")
        start = time.time()
        scale = self.rescale(width, height)
        self.find_shortest_longest_branches()
        print(time.time() - start)
        print("done")

<<<<<<< HEAD
=======
        # Node metadata
        nodeData = {}
        for node in self.postorder():
            nId = {'Node_id': node.name}
            coords = {'x': node.x2, 'y': node.y2}
            attr = {'color_R': 255.0, 'color_G': 255.0, 'color_B': 255.0,
                    'is_visible': True, 'size': 1,
                    'shortest': node.shortest.depth,
                    'longest': node.longest.depth}
            nodeData[node.name] = {**nId, **coords, **attr}

>>>>>>> e064b160
        # edge metadata
        edgeData = {}
        for node in self.postorder():
            if node.is_tip():
                edgeData["is_tip"] = True
            else:
                edgeData["is_tip"] = False
            node.alpha = 0.0
            pId = {"Parent_id": node.name}
            pCoords = {'px': node.x2, 'py': node.y2}
            for child in node.children:
                nId = {"Node_id": child.name}
                coords = {'x': child.x2, 'y': child.y2}
                alpha = {'alpha': child.alpha}
                attr = {'node_color_R': 255.0, 'node_color_G': 255.0, 'node_color_B': 255.0,
                        'branch_color_R': 255.0, 'branch_color_G': 255.0, 'branch_color_B': 255.0,
                        'node_is_visible': True, 'branch_is_visible': True, 'width': 1, 'size': 1}
                edgeData[child.name] = {**nId, **coords, **pId,
                                        **pCoords, **alpha, **attr}

        # convert to pd.DataFrame
        edgeMeta = pd.DataFrame(edgeData).T
        centerX = self.x2
        centerY = self.y2

        return (edgeMeta, centerX, centerY, scale)

    def rescale(self, width, height):
        """ Find best scaling factor for fitting the tree in the figure.
        This method will find the best orientation and scaling possible to
        fit the tree within the dimensions specified by width and height.
        Parameters
        ----------
        width : float
            width of the canvas
        height : float
            height of the canvas
        Returns
        -------
        best_scaling : float
            largest scaling factor in which the tree can fit in the canvas.
        Notes
        -----
        """
        angle = (2 * np.pi) / self.leafcount
        # this loop is a horrible brute force hack
        # there are better (but complex) ways to find
        # the best rotation of the tree to fit the display.
        best_scale = 0
        for i in range(60):
            direction = i / 60.0 * np.pi

            (max_x, min_x, max_y, min_y) = self.update_coordinates(
                1.0, 0, 0, direction, angle)

            scale = min(float(width) / (max_x - min_x),
                        float(height) / (max_y - min_y))
            # TODO: This margin seems a bit arbituary.
            # will need to investigate.
            scale *= 0.95  # extra margin for labels
            if scale > best_scale:
                best_scale = scale
                mid_x = width / 2 - ((max_x + min_x) / 2) * scale
                mid_y = height / 2 - ((max_y + min_y) / 2) * scale
                best_args = (scale, mid_x, mid_y, direction, angle)

        self.update_coordinates(*best_args)
        return best_scale

    def update_coordinates(self, s, x1, y1, a, da):
        """ Update x, y coordinates of tree nodes in canvas.
        `update_coordinates` will updating the
        plotting parameters for all of the nodes within the tree.
        This can be applied when the tree becomes modified (i.e. pruning
        or collapsing) and the resulting coordinates need to be modified
        to reflect the changes to the tree structure.
        Parameters
        ----------
        s : float
            scaling
        x1 : float
            x midpoint
        y1 : float
            y midpoint
        a : float
            angle (degrees)
        da : float
            angle resolution (degrees)
        Returns
        -------
        points : list of tuple
            2D coordinates of all of the nodes.
        Notes
        -----
        """

        max_x = float('-inf')
        min_x = float('inf')
        max_y = float('-inf')
        min_y = float('inf')

        # calculates self coords/angle
        # Constant angle algorithm.  Should add maximum daylight step.
        x2 = x1 + self.length * s * np.sin(a)
        y2 = y1 + self.length * s * np.cos(a)
        (self.x1, self.y1, self.x2, self.y2, self.angle) = (x1, y1, x2, y2,
                                                            a)
        # TODO: Add functionality that allows for collapsing of nodes

        for node in self.preorder(include_self=False):
            x1 = node.parent.x2
            y1 = node.parent.y2
            a = node.parent.angle

            a = a - node.parent.leafcount * da / 2
            for sib in node.parent.children:
                if len(node.parent.children) < 2:
                    print(len(node.parent.children))
                if sib != node:
                    a = a + sib.leafcount * da
                else:
                    a = a + (node.leafcount * da) / 2
                    break
            # Constant angle algorithm.  Should add maximum daylight step.
            x2 = x1 + node.length * s * np.sin(a)
            y2 = y1 + node.length * s * np.cos(a)
            (node.x1, node.y1, node.x2, node.y2, node.angle) = (x1, y1, x2,
                                                                y2, a)

            if x2 > max_x:
                max_x = x2
            if x2 < min_x:
                min_x = x2

            if y2 > max_y:
                max_y = y2
            if y2 < min_y:
                min_y = y2

        return (max_x, min_x, max_y, min_y)

    def find_shortest_longest_branches(self):
        """ Finds the shortest and longest branches in each node's subtree.
        Parameters
        ----------
        None
        Returns
        -------
        None
        Notes
        -----
        """
        for node in self.postorder():
            if node.is_tip():
                node.shortest = node
                node.longest = node
            else:
                # calculate shortest branch node
                node.shortest = min([child.shortest for child in node.children],
                                    key=attrgetter('depth'))

                # calculate longest branch node
                node.longest = max([child.longest for child in node.children],
                                   key=attrgetter('depth'))

    # def distance(n1, n2):
    #     """ Finds the cartesian distance between two nodes
    #     Parameters
    #     ----------
    #     n1 : TreeNode
    #         First node
    #     n2 : TreeNode
    #         Second node
    #     Returns
    #     -------
    #     distance : distance between n1 and n2
    #     """
    #     return math.sqrt((n1.x2 - n2.x2)**2 + (n1.y2 - n2.y2)**2)


class Model(object):

    def __init__(self, tree_file=None,
                 tree_format='newick',
                 internal_metadata_file=None,
                 leaf_metadata_file=None,
                 node_metadata=None,
                 edge_metadata=None):
        """ Model constructor.

        This initializes the model, including
        the tree object and the metadata.

        Parameters
        ----------
        tree : skbio.TreeNode
           The tree to be rendered.
        node_metadata : pd.DataFrame
           Contains all of the species attributes.
           Every row corresponds to a unique species
           and every column corresponds to an attribute.
           Metadata may also contain ancestors.
        edge_metadata : pd.DataFrame
           Contains all of the edge attributes.
           Every row corresponds to a unique edge
           and every column corresponds to an attribute.
        """
        self.zoom_level = 1
        self.scale = 1
        tree = read(tree_file, tree_format)
        self.tree = Tree.from_tree(tree)
        name_internal_nodes(self.tree)

        if edge_metadata is None:
            (self.edge_metadata, self.centerX,
             self.centerY, self.scale) = self.tree.coords(900, 1500)
        else:
            self.edge_metadata = edge_metadata
            self.node_metadata = node_metadata
            # Todo: append coords to node/edge

        # Append metadata to table
        internal_metadata = read_internal_node_metadata(internal_metadata_file)
        leaf_metadata = read_leaf_node_metadata(leaf_metadata_file)

        self.edge_metadata = pd.merge(self.edge_metadata, internal_metadata,
                                      how='outer', on="Node_id")
        self.edge_metadata = pd.merge(self.edge_metadata, leaf_metadata,
                                      how='outer', on="Node_id")
        self.triangles = pd.DataFrame()

    def layout(self, layout_type):
        """ Calculates the coordinates for the tree.

        Pipeline function

        This calculates the actual coordinates for
        the tree. These are not the coordinates that
        will be rendered.  The calculated coordinates
        will be updated as a class property.
        The layout will only be utilized during
        initialization.

        Parameters
        ----------
        layout_type : str
            This specifies the layout algorithm to be used.

        Returns
        -------
        coords : pd.DataFrame
            The calculated tree coordinates.

        Note
        ----
        This will wipe the coords and viewcoords in order to
        recalculate the coordinates with the new layout.
        """
        self.coords = pd.DataFrame()

        # These are coordinates scaled to the canvas
        self._canvascoords = np.array()

        # These are coordinates scaled for viewing
        self.viewcoords = np.array()

        # TODO: These will need to be recomputed.

        pass

    def uniqueCategories(metadata, attribute):
        """ Returns all unique metadata categories that belong to the attribute.
        Parameters
        ----------
        metadata : pd.DataFrame
           Contains all of the species attributes.
           Every row corresponds to a unique species
           and every column corresponds to an attribute.
           TODO: metadata will also want to contain
           ancestors.
        attribute : string
            A string that specifies the metadata attribute header
        Returns
        -------
        unique_cat : list
            A list that contains all of the unique categories within the given
            attribute.

        """
        pass

    def retrive_view_coords(self):
        """ Translate the tree coords in order to makes root (0,0) and
        Returns edge metadata.

        Parameters
        ----------
        Returns
        -------
        edge_metadata : pd.DataFrame
           Contains all of the species attributes.
           Every row corresponds to a unique species
           and every column corresponds to an attribute.
           TODO: metadata will also want to contain

        """
        self.edge_metadata['px'] = self.edge_metadata[
            ['px']].apply(lambda l: l - self.centerX)
        self.edge_metadata['py'] = self.edge_metadata[
            ['py']].apply(lambda l: l - self.centerY)
        self.edge_metadata['x'] = self.edge_metadata[
            ['x']].apply(lambda l: l - self.centerX)
        self.edge_metadata['y'] = self.edge_metadata[
            ['y']].apply(lambda l: l - self.centerY)

        return self.edge_metadata

    def selectCategory(self, attribute, lower=None, equal=None, upper=None):
        """ Returns edge_metadata with updated alpha value which tells View
        what to hightlight

        Parameters
        ----------
        attribute : str
            The name of the attribute(column of the table).

        category:
            The category of a certain attribute.

        """
        edgeData = self.edge_metadata.copy(deep=True)

        if lower is not "":
            edgeData['alpha'] = edgeData['alpha'].mask(edgeData[attribute] >
                                                       float(lower), 1)

        if equal is not "":
            edgeData['alpha'] = edgeData['alpha'].mask(edgeData[attribute] ==
                                                       equal, 1)

        if upper is not "":
            edgeData['alpha'] = edgeData['alpha'].mask(edgeData[attribute] <
                                                       float(upper), 1)

        return edgeData

    def updateEdgeCategory(self, attribute, category, new_value, lower=None,
                           equal=None, upper=None):
        """ Returns edge_metadata with updated width value which tells View
        what to hightlight

        Parameters
        ----------
        attribute : str
            The name of the attribute(column of the table).

        category:
            The category of a certain attribute.

        """

        edgeData = self.edge_metadata
        if lower is not "":
            edgeData[category] = edgeData[category].mask(edgeData[attribute] >
                                                         float(lower),
                                                         new_value)

        if equal is not "":
            edgeData[category] = edgeData[category].mask(edgeData[attribute] ==
                                                         equal, new_value)

        if upper is not "":
            edgeData[category] = edgeData[category].mask(edgeData[attribute] <
                                                         float(upper),
                                                         new_value)

        return edgeData

    def updateNodeCategory(self, attribute, category, lower=None, equal=None,
                           upper=None):
        """ Returns edge_metadata with updated width value which tells View
        what to hightlight

        Parameters
        ----------
        attribute : str
            The name of the attribute(column of the table).

        category:
            The category of a certain attribute.

        """

        if lower is not "":
            edgeData['width'] = edgeData['width'].mask(edgeData[attribute] >
                                                       float(lower), width)

        if equal is not "":
            edgeData['width'] = edgeData['width'].mask(edgeData[attribute] ==
                                                       equal, width)

        if upper is not "":
            edgeData['width'] = edgeData['width'].mask(edgeData[attribute] <
                                                       float(upper), width)

        return edgeData

    def collapseClades(self, sliderScale):
        """ Collapses clades in tree by doing a level order of the tree.
        sliderScale of 1 (min) means no clades are hidden, and sliderScale
        of 2 (max) means the whole tree is one large triangle.
        Changes the visibility of hidden nodes to be false.

        Parameters
        ----------
        sliderScale : int
            The scale of the slider of how much to collapse

        Returns
        -------
        triangles : pd.DataFrame
        rx | ry | fx | fy | cx | cy | #RGB (color string)
        """
        triData = {}

        print("start collapse")
        start = time.time()
        count = 0
        total_nodes = self.tree.count()
        nodes_limit = total_nodes - int(sliderScale) * total_nodes

        for node in self.tree.levelorder():
            if count >= nodes_limit:
                # done selecting nodes to render
                # set visibility of the rest to false
                self.edge_metadata.loc[self.edge_metadata['Node_id'] ==
                                       node.name, 'visibility'] = False
                self.node_metadata.loc[self.node_metadata['Node_id'] ==
                                       node.name, 'is_visible'] = False

                # if parent was visible
                # add triangle coordinates to dataframe
                if self.edge_metadata.loc[self.edge_metadata['Node_id'] ==
                   node.parent.name, 'visibility'] is True:
                    nId = {"Node_id": node.parent.name}
                    root = {'rx': node.parent.x2, 'ry': node.parent.y2}
                    shortest = {'sx': node.parent.shortest.x2,
                                'sy': node.parent.shortest.y2}
                    longest = {'lx': node.parent.longest.x2,
                               'ly': node.parent.longest.y2}
                    triData[node.parent.name] = {**nId, **root, **shortest,
                                                 **longest}

            else:
                # reset visibility of higher level nodes
                self.edge_metadata.loc[self.edge_metadata['Node_id'] ==
                                       node.name, 'visibility'] = True
                self.node_metadata.loc[self.node_metadata['Node_id'] ==
                                       node.name, 'is_visible'] = True
            # increment node count
            count = count + 1

        print(time.time() - start)
        print("end collapse")

        self.triangles = pd.DataFrame(triData).T
        return self.triangles

    # def colorCategory(self, attribute, color,lower=None, equal=None, upper=None):

    #     """ Returns edge_metadata with updated color value which tells View
    #     what to color

    #     Parameters
    #     ----------
    #     attribute : str
    #         The name of the attribute(column of the table).

    #     category:
    #         The category of a certain attribute.

    #     """
    #     edgeData = self.edge_metadata.copy(deep=True)

    #     if lower is not "":
    #         edgeData['color'] = edgeData['color'].mask(edgeData[attribute] >
    #                                                    float(lower), color)

    #     if equal is not "":
    #         edgeData['color'] = edgeData['alpha'].mask(edgeData[attribute] ==
    #                                                    equal, color)

    #     if upper is not "":
    #         edgeData['color'] = edgeData['alpha'].mask(edgeData[attribute] <
    #                                                    float(upper), color)

    #     return edgeData<|MERGE_RESOLUTION|>--- conflicted
+++ resolved
@@ -223,20 +223,6 @@
         print(time.time() - start)
         print("done")
 
-<<<<<<< HEAD
-=======
-        # Node metadata
-        nodeData = {}
-        for node in self.postorder():
-            nId = {'Node_id': node.name}
-            coords = {'x': node.x2, 'y': node.y2}
-            attr = {'color_R': 255.0, 'color_G': 255.0, 'color_B': 255.0,
-                    'is_visible': True, 'size': 1,
-                    'shortest': node.shortest.depth,
-                    'longest': node.longest.depth}
-            nodeData[node.name] = {**nId, **coords, **attr}
-
->>>>>>> e064b160
         # edge metadata
         edgeData = {}
         for node in self.postorder():
@@ -253,7 +239,8 @@
                 alpha = {'alpha': child.alpha}
                 attr = {'node_color_R': 255.0, 'node_color_G': 255.0, 'node_color_B': 255.0,
                         'branch_color_R': 255.0, 'branch_color_G': 255.0, 'branch_color_B': 255.0,
-                        'node_is_visible': True, 'branch_is_visible': True, 'width': 1, 'size': 1}
+                        'node_is_visible': True, 'branch_is_visible': True, 'width': 1, 'size': 1,
+                         'shortest': node.shortest.depth, 'longest': node.longest.depth}
                 edgeData[child.name] = {**nId, **coords, **pId,
                                         **pCoords, **alpha, **attr}
 
