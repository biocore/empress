--- conflicted
+++ resolved
@@ -227,37 +227,20 @@
         # edge metadata
         edgeData = {}
         for node in self.postorder():
-<<<<<<< HEAD
             node.alpha = 0.0
-=======
-            if node.is_tip():
-                edgeData["is_tip"] = True
-            else:
-                edgeData["is_tip"] = False
->>>>>>> 297e8ffd
             pId = {"Parent_id": node.name}
             pCoords = {'px': node.x2, 'py': node.y2}
             for child in node.children:
                 nId = {"Node_id": child.name}
                 isTip = {"is_tip": child.is_tip()}
                 coords = {'x': child.x2, 'y': child.y2}
-<<<<<<< HEAD
-                alpha = {'alpha': child.alpha}
-                attr = {'node_color_R': 255.0, 'node_color_G': 255.0,
-                        'node_color_B': 255.0, 'branch_color_R': 255.0,
-                        'branch_color_G': 255.0, 'branch_color_B': 255.0,
+
+                attr = {'node_color': 'FFFFFF', 'branch_color': 'FFFFFF',
                         'node_is_visible': True, 'branch_is_visible': True,
                         'width': 1, 'size': 1, 'shortest': node.shortest.depth,
                         'longest': node.longest.depth}
-                edgeData[child.name] = {**nId, **isTip, **coords, **pId,
-                                        **pCoords, **alpha, **attr}
-=======
-                attr = {'node_color': 'FFFFFF', 'branch_color': 'FFFFFF',
-                        'node_is_visible': True, 'branch_is_visible': True, 'width': 1, 'size': 1,
-                        'shortest': node.shortest.depth, 'longest': node.longest.depth}
                 edgeData[child.name] = {**nId, **coords, **pId,
                                         **pCoords, **attr}
->>>>>>> 297e8ffd
 
         # convert to pd.DataFrame
         edgeMeta = pd.DataFrame(edgeData).T
@@ -351,13 +334,13 @@
             x1 = node.parent.x2
             y1 = node.parent.y2
 
-            #init a
+            # init a
             a = node.parent.angle
 
-            #same modify across nodes
+            # same modify across nodes
             a = a - node.parent.leafcount * da / 2
 
-            #check for conditional higher order
+            # check for conditional higher order
             for sib in node.parent.children:
                 if sib != node:
                     a = a + sib.leafcount * da
@@ -401,6 +384,7 @@
                 node.longest = max([child.longest for child in node.children],
                                    key=attrgetter('depth'))
 
+
 class Model(object):
 
     def __init__(self, tree_file=None,
@@ -444,17 +428,12 @@
         # self.edge_metadata = pd.merge(self.edge_metadata, leaf_metadata,
         #                               how='outer', on="Node_id")
         self.edge_metadata = pd.merge(self.edge_metadata, internal_metadata,
-                 left_index=True, right_index=True,
-                 how='left')
+                                      left_index=True, right_index=True,
+                                      how='left')
         self.edge_metadata = pd.merge(self.edge_metadata, leaf_metadata,
-                 left_index=True, right_index=True,
-                 how='left')
-
-
-        # self.edge_metadata = self.edge_metadata.reset_index().merge(internal_metadata,
-        #                      how='outer', on="Node_id").set_index('index')
-        # self.edge_metadata = self.edge_metadata.reset_index().merge(leaf_metadata,
-        #                      how='outer', on="Node_id").set_index('index')
+                                      left_index=True, right_index=True,
+                                      how='left')
+
         self.triangles = pd.DataFrame()
 
     def layout(self, layout_type):
@@ -545,7 +524,6 @@
 
         return edgeData
 
-
     def select_edge_category(self):
         """
         Select categories required by webgl to plot edges
@@ -554,8 +532,8 @@
         Returns
         -------
         """
-        attributes = ['x','y','px','py','branch_color'] #,'width']
-        return self.select_category(attributes,'branch_is_visible')
+        attributes = ['x', 'y', 'px', 'py', 'branch_color']  # ,'width']
+        return self.select_category(attributes, 'branch_is_visible')
 
     def select_node_category(self):
         """
@@ -565,8 +543,8 @@
         Returns
         -------
         """
-        attributes = ['x','y','node_color','size']
-        return self.select_category(attributes,'node_is_visible')
+        attributes = ['x', 'y', 'node_color', 'size']
+        return self.select_category(attributes, 'node_is_visible')
 
     def select_category(self, attributes, is_visible_col):
         """ Returns edge_metadata with updated alpha value which tells View
@@ -576,23 +554,15 @@
         attributes : list
             List of columns names to select
         """
-<<<<<<< HEAD
-        edgeData = self.edge_metadata.copy(deep=True)
-        attributes.insert(0, 'Parent_id')
-        attributes.insert(0, 'Node_id')
-=======
-
-        #edgeData = self.edge_metadata.copy(deep=True)
+        # edgeData = self.edge_metadata.copy(deep=True)
         is_visible = self.edge_metadata[is_visible_col] == True
         edgeData = self.edge_metadata[is_visible]
->>>>>>> 297e8ffd
 
         return edgeData[attributes]
 
-     #rename to single category
-    def update_edge_category(self, attribute, category, new_value="000000", lower=None,
-
-                           equal=None, upper=None):
+    # Rename to single category
+    def update_edge_category(self, attribute, category, new_value="000000",
+                             lower=None, equal=None, upper=None):
         """ Returns edge_metadata with updated width value which tells View
         what to hightlight
         Parameters
@@ -626,7 +596,6 @@
 
         return self.select_edge_category()
 
-
     def updateEdgeCategory(self, attribute, category_value_pairs, lower=None,
                            equal=None, upper=None):
         """ Returns edge_metadata with updated category values which tells View
@@ -650,8 +619,6 @@
             self.updateSingleEdgeCategory(attribute, c, v, lower, equal, upper)
 
         return self.selectEdgeCategory()
-
-
 
     def collapseClades(self, sliderScale):
         """ Collapses clades in tree by doing a level order of the tree.
@@ -681,13 +648,8 @@
             if count >= nodes_limit:
                 # done selecting nodes to render
                 # set visibility of the rest to false
-<<<<<<< HEAD
                 self.edge_metadata.at[node.name, 'node_is_visible'] = False
                 self.edge_metadata.at[node.name, 'branch_is_visible'] = False
-=======
-                self.edge_metadata.loc[self.edge_metadata['Node_id'] ==
-                                       node.name, 'visibility'] = False
->>>>>>> 297e8ffd
 
                 # if parent was visible
                 # add triangle coordinates to dataframe
@@ -706,14 +668,8 @@
 
             else:
                 # reset visibility of higher level nodes
-<<<<<<< HEAD
                 self.edge_metadata.at[node.name, 'node_is_visible'] = True
                 self.edge_metadata.at[node.name, 'branch_is_visible'] = True
-
-=======
-                self.edge_metadata.loc[self.edge_metadata['Node_id'] ==
-                                       node.name, 'visibility'] = True
->>>>>>> 297e8ffd
             # increment node count
             count = count + 1
 
@@ -722,8 +678,6 @@
         print(triData)
 
         self.triangles = pd.DataFrame(triData).T
-<<<<<<< HEAD
-        print(self.triangles)
         return self.triangles
 
     # def colorCategory(self, attribute, color,lower=None, equal=None, upper=None):
@@ -754,7 +708,4 @@
     #         edgeData['color'] = edgeData['alpha'].mask(edgeData[attribute] <
     #                                                    float(upper), color)
 
-    #     return edgeData
-=======
-        return self.triangles
->>>>>>> 297e8ffd
+    #     return edgeData