--- conflicted
+++ resolved
@@ -515,7 +515,6 @@
 
         return edgeData
 
-<<<<<<< HEAD
     def updateWidth(self, attribute, width, lower=None, equal=None, upper=None):
         """ Returns edge_metadata with updated alpha value which tells View
         what to hightlight
@@ -543,7 +542,6 @@
                                                        float(upper), width)
 
         return edgeData
-=======
     def collapseClades(self, sliderScale):
         """ Collapses clades in tree by doing a level order of the tree.
         sliderScale of 1 (min) means no clades are hidden, and sliderScale
@@ -559,7 +557,6 @@
         edge_metadata : pd.DataFrame
         """
         pass
->>>>>>> 2af0498b
 
     # def colorCategory(self, attribute, color,lower=None, equal=None, upper=None):
 
