--- conflicted
+++ resolved
@@ -5,6 +5,7 @@
 import time
 from operator import attrgetter
 
+
 def name_internal_nodes(tree):
     """ Name internal nodes that does not have name
 
@@ -16,7 +17,7 @@
     """
     # initialize tree with branch length
     for i, n in enumerate(tree.postorder(include_self=True)):
-        n.length = 1
+        n.length = 1    # TODO: discuss!!!!
         if not n.is_tip() and n.name is None:
             n.name = "y%d" % i
 
@@ -237,19 +238,17 @@
                 nId = {"Node_id": child.name}
                 coords = {'x': child.x2, 'y': child.y2}
                 alpha = {'alpha': child.alpha}
-                attr = {'node_color_R': 255.0, 'node_color_G': 255.0, 'node_color_B': 255.0,
-                        'branch_color_R': 255.0, 'branch_color_G': 255.0, 'branch_color_B': 255.0,
-                        'node_is_visible': True, 'branch_is_visible': True, 'width': 1, 'size': 1,
-                         'shortest': node.shortest.depth, 'longest': node.longest.depth}
+                attr = {'node_color_R': 255.0, 'node_color_G': 255.0,
+                        'node_color_B': 255.0, 'branch_color_R': 255.0,
+                        'branch_color_G': 255.0, 'branch_color_B': 255.0,
+                        'node_is_visible': True, 'branch_is_visible': True,
+                        'width': 1, 'size': 1, 'shortest': node.shortest.depth,
+                        'longest': node.longest.depth}
                 edgeData[child.name] = {**nId, **coords, **pId,
                                         **pCoords, **alpha, **attr}
 
         # convert to pd.DataFrame
         edgeMeta = pd.DataFrame(edgeData).T
-<<<<<<< HEAD
-        nodeMeta = pd.DataFrame(nodeData).T
-=======
->>>>>>> 4a46d633
         centerX = self.x2
         centerY = self.y2
 
@@ -415,7 +414,6 @@
                  tree_format='newick',
                  internal_metadata_file=None,
                  leaf_metadata_file=None,
-                 node_metadata=None,
                  edge_metadata=None):
         """ Model constructor.
 
@@ -426,11 +424,6 @@
         ----------
         tree : skbio.TreeNode
            The tree to be rendered.
-        node_metadata : pd.DataFrame
-           Contains all of the species attributes.
-           Every row corresponds to a unique species
-           and every column corresponds to an attribute.
-           Metadata may also contain ancestors.
         edge_metadata : pd.DataFrame
            Contains all of the edge attributes.
            Every row corresponds to a unique edge
@@ -447,7 +440,6 @@
              self.centerY, self.scale) = self.tree.coords(900, 1500)
         else:
             self.edge_metadata = edge_metadata
-            self.node_metadata = node_metadata
             # Todo: append coords to node/edge
 
         # Append metadata to table
@@ -627,15 +619,15 @@
                 # done selecting nodes to render
                 # set visibility of the rest to false
                 self.edge_metadata.loc[self.edge_metadata['Node_id'] ==
-                                       node.name, 'is_visible'] = False
-                self.node_metadata.loc[self.node_metadata['Node_id'] ==
-                                       node.name, 'is_visible'] = False
+                                       node.name, 'node_is_visible'] = False
+                self.edge_metadata.loc[self.edge_metadata['Node_id'] ==
+                                       node.name, 'branch_is_visible'] = False
 
                 # if parent was visible
                 # add triangle coordinates to dataframe
                 if node.parent is not None:
                     if self.edge_metadata.loc[self.edge_metadata['Node_id'] ==
-                       node.parent.name, 'is_visible'] is True:
+                       node.parent.name, 'node_is_visible'] is True:
                         nId = {"Node_id": node.parent.name}
                         root = {'rx': node.parent.x2, 'ry': node.parent.y2}
                         shortest = {'sx': node.parent.shortest.x2,
@@ -648,9 +640,9 @@
             else:
                 # reset visibility of higher level nodes
                 self.edge_metadata.loc[self.edge_metadata['Node_id'] ==
-                                       node.name, 'is_visible'] = True
-                self.node_metadata.loc[self.node_metadata['Node_id'] ==
-                                       node.name, 'is_visible'] = True
+                                       node.name, 'node_is_visible'] = True
+                self.edge_metadata.loc[self.edge_metadata['Node_id'] ==
+                                       node.name, 'branch_is_visible'] = True
             # increment node count
             count = count + 1
 
