--- conflicted
+++ resolved
@@ -211,11 +211,7 @@
         for node in self.postorder():
             nId = {'Node_id': node.name}
             coords = {'x': node.x2, 'y': node.y2}
-<<<<<<< HEAD
-            attr = {'color': '#FFFFFF', 'is_visible': True, 'size': 1}
-=======
             attr = {'color_R': 255.0 , 'color_G': 255.0, 'color_B': 255.0, 'is_visible': True, 'size': 1}
->>>>>>> 7136b9f3
             nodeData[node.name] = {**nId, **coords, **attr}
 
         # edge metadata
@@ -232,11 +228,7 @@
                 nId = {"Node_id": child.name}
                 coords = {'x': child.x2, 'y': child.y2}
                 alpha = {'alpha': child.alpha}
-<<<<<<< HEAD
-                attr = {'color': '#FFFFFF', 'is_visible': True, 'width': 1}
-=======
                 attr = {'color_R': 255.0 , 'color_G': 255.0, 'color_B': 255.0, 'is_visible': True, 'width': 1}
->>>>>>> 7136b9f3
                 edgeData[child.name] = {**nId, **coords, **pId,
                                         **pCoords, **alpha, **attr}
 
