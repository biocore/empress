import abc
from collections import namedtuple
from skbio import TreeNode
import pandas as pd
import numpy as np
from skbio import read
<<<<<<< HEAD
#import networkx as nx
#from Bio import Phylo
#from flask import Flask
# Constants for REST API
MODEL_PORT = '9001'
VIEW_PORT = '9002'
LOCALHOST = '127.0.0.1'

# Set up REST API for model
app = Flask(__name__)

@app.route('/nodes', methods=['GET'])
def get_nodes():
    """ Returns node metadata dataframe as a json object
    with index orientation by default.
    """
    return self.node_metadata.to_json(orient='index')


@app.route('/edges', methods=['GET'])
def get_edges():
    " "" Returns edge metadata dataframe as a json object 
    with index orientation by default.
    """
    return self.edge_metadata.to_json(orient='index
=======
import networkx as nx
from Bio import Phylo
from flask import Flask
>>>>>>> 4ea0bbe1


# TODO: call POST routes in viewer after every update of model

def read(file_name, file_format='newick'):
    """ Reads in contents from a file.

    This will create a model object with
    tree, node metadata and edge metadata.

    Supported formats, newick, phyloxml,
    cytoscape network.

    newick format
    - already implemented in scikit-bio
    cytoscape layout
    - networkx
    phyloxml
    - Python has a parser for it, but it parse it into a phylogeny object.
    - We need to parse the phylogeny object into the metadata table by
    traversing?
    - What is the confidence ifor each clade?

    Parameters
    ----------
    file_name : str
        The name of the file to read that contains the tree
    file_format : str
        The format of the file to read that contains the tree
    TODO: Need to create parsers for each of these.
    """

    if file_format == 'newick':
        # create tree from newick file
        tree = read( file_name, file_format, into=TreeNode)

        # create node_metadata data frame
        for node in tree.preorder():
	    # add each node as a new row of node_metadata
	    # where is the rest of the metadata coming from?
            pass

        # create edge_meta_data data frame
        for node in tree.preorder():
	    # add edge ( node, parent ) to edge_metadata
            pass

    elif file_format == 'phyloxml':
        # There is a a package in ete3 for phyloxml as well
        # This is using biopython
        # function read if there is one tree in the file
        # function parse if there are multiple trees in the file
        # It can also read newick format and also convert bewteen supported
        # format
        #trees = Phylo.parse(file_name,file_format)
        tree = Phylo.read(file_name, file_format)
        for clade in tree.find_clades():
            # Get the information about the clade into the dataframe
            pass

    elif file_format == 'cytoscape':

        # assuming we're using GML
        G = nx.read_gml(file_name)

        # convert networkx graph into pandas dataframe
        df = nx.to_pandas_dataframe(G)

        # get lists of attributes in graph
        # TODO: attributes object

        # create all attributes as pandas dataframe (self.node_metadata) columns
        # TODO:

        # iterate through all attributes
        for a in attributes:
            cur_attribute = nx.get_node_attributes(G, a);
            # iterate through networkx graph and create node_metadata
            for n in G:
                # TODO: set self.node_metadata's n's attribute to be cur_attribute[n]
                pass

    else:
        # return error message file format cannot be parsed
        pass

    pass

class Tree(TreeNode):
        """ 
        Parameters
        ----------
        use_lengths: bool
            Specifies if the branch lengths should be included in the
            resulting visualization (default True).
        Attributes
        ----------
        length
        leafcount
        height
        depth
        Notes
        -----
        `length` refers to the branch length of a node to its parent.
        `leafcount` is the number of tips within a subtree. `height` refers
        to the longest path from root to the deepst leaf in that subtree.
        `depth` is the number of nodes found in the longest path.
        """

        def __init__(self, use_lengths=True, **kwargs):
            """ Constructs a Dendrogram object for visualization.
            """
            super().__init__(**kwargs)
            self.childRem = -1

        def _cache_ntips(self):
            """ Counts the number of leaves under each subtree."""
            for n in self.postorder():
                if n.is_tip():
                    n.leafcount = 1
                else:
                    n.leafcount = sum(c.leafcount for c in n.children)

        @classmethod
        def from_tree(cls, tree, use_lengths=True):
            """ Creates an UnrootedDendrogram object from a skbio tree.
            Parameters
            ----------
            tree : skbio.TreeNode
                Input skbio tree
            Returns
            -------
            UnrootedDendrogram
            """
            for n in tree.postorder():
                n.__class__ = Tree

            tree.update_geometry(use_lengths)
            return tree

        def update_geometry(self, use_lengths, depth=None):
            """Calculate tree node attributes such as height and depth.
            Parameters
            ----------
            use_lengths: bool
               Specify if the branch length should be incorporated into
               the geometry calculations for visualization.
            depth: int
               The number of nodes in the longest path from root to leaf.
            This is agnostic to scale and orientation.
            """
            if self.length is None or not use_lengths:
                if depth is None:
                    self.length = 0
                else:
                    self.length = 1

            self.depth = (depth or 0) + self.length

            children = self.children
            if children:
                for c in children:
                    c.update_geometry(use_lengths, self.depth)
                self.height = max([c.height for c in children]) + self.length
                self.leafcount = sum([c.leafcount for c in children])

            else:
                self.height = self.length
                self.leafcount = self.edgecount = 1


        def coords(self, height, width):
            """ Returns coordinates of nodes to be rendered in plot.
            Parameters
            ----------
            height : int
                The height of the canvas.
            width : int
                The width of the canvas.
            Returns
            -------
            pd.DataFrame (Node metadata)
                index : str
                    Name of node.
                Node id: str
                    Name of node
                x : float
                    x-coordinate of node.
                y : float
                    y-coordinate of node.

            pd.DataFrame (Edge metadata)
                index : str
                    Name of node.
                Node id: str
                    Name of node
                x : float
                    x-coordinate of node.
                y : float
                    y-coordinate of node.
                Parent id:
                    Name of parent
                px : float
                    x-coorinate of parent
                py: float 
                    y-coordinate of parent
            """

            #calculates coordinates of all nodes
            self.rescale(width, height)

            #Node metadata
            nodeData = {}
            for node in self.postorder():
                nId = {'Node id' : node.name}
                coords = {'x': node.x2, 'y': node.y2}
                nodeData[node.name] = { **nId, **coords}

            #edge metadata
            edgeData = {}
            for node in self.postorder():
                pId = {'Parent id' : node.name}
                pCoords = {'px': node.x2, 'py': node.y2}
                for child in node.children:
                    nId = {'Node id' : child.name}
                    coords = {'x': child.x2, 'y': child.y2}
                    edgeData[child.name] = {**nId, **coords, **pId, **pCoords}

            #convert to pd.DataFrame
            nodeMeta = pd.DataFrame(nodeData).T
            edgeMeta = pd.DataFrame(edgeData).T

            return (nodeMeta,edgeMeta)

        def rescale(self, width, height):
            """ Find best scaling factor for fitting the tree in the figure.
            This method will find the best orientation and scaling possible
            to fit the tree within the dimensions specified by width and height.
            Parameters
            ----------
            width : float
                width of the canvas
            height : float
                height of the canvas
            Returns
            -------
            best_scaling : float
                largest scaling factor in which the tree can fit in the canvas.
            Notes
            -----
            """
            angle = (2 * np.pi) / self.leafcount
            # this loop is a horrible brute force hack
            # there are better (but complex) ways to find
            # the best rotation of the tree to fit the display.
            best_scale = 0
            for i in range(60):
                direction = i / 60.0 * np.pi
                # TODO:
                # This function has a little bit of recursion.  This will
                # need to be refactored to remove the recursion.

                points = self.update_coordinates(1.0, 0, 0, direction, angle)

                xs, ys = zip(*points)
                # double check that the tree fits within the margins
                scale = min(float(width) / (max(xs) - min(xs)),
                            float(height) / (max(ys) - min(ys)))
                # TODO: This margin seems a bit arbituary.
                # will need to investigate.
                scale *= 0.95  # extra margin for labels
                if scale > best_scale:
                    best_scale = scale
                    mid_x = width / 2 - ((max(xs) + min(xs)) / 2) * scale
                    mid_y = height / 2 - ((max(ys) + min(ys)) / 2) * scale
                    best_args = (scale, mid_x, mid_y, direction, angle)

            self.update_coordinates(*best_args)
            return best_scale

        def update_coordinates(self, s, x1, y1, a, da):
            """ Update x, y coordinates of tree nodes in canvas.
            `update_coordinates` will updating the
            plotting parameters for all of the nodes within the tree.
            This can be applied when the tree becomes modified (i.e. pruning
            or collapsing) and the resulting coordinates need to be modified
            to reflect the changes to the tree structure.
            Parameters
            ----------
            s : float
                scaling
            x1 : float
                x midpoint
            y1 : float
                y midpoint
            a : float
                angle (degrees)
            da : float
                angle resolution (degrees)
            Returns
            -------
            points : list of tuple
                2D coordinates of all of the nodes.
            Notes
            -----
            """

            points = []

            #calculates self coords/angle
            # Constant angle algorithm.  Should add maximum daylight step.
            x2 = x1 + self.length * s * np.sin(a)
            y2 = y1 + self.length * s * np.cos(a)
            (self.x1, self.y1, self.x2, self.y2, self.angle) = (x1,y1, x2,y2,a)
            # TODO: Add functionality that allows for collapsing of nodes

            for node in self.preorder(include_self=False):
                x1 = node.parent.x2
                y1 = node.parent.y2
                a = node.parent.angle

                #calculates 'a'
                a = a - node.parent.leafcount*da /2
                for sib in node.parent.children:
                    if sib != node:
                        a = a + sib.leafcount*da
                    else:
                        a = a + (node.leafcount*da)/2
                        break
                # Constant angle algorithm.  Should add maximum daylight step.
                x2 = x1 + node.length * s * np.sin(a)
                y2 = y1 + node.length * s * np.cos(a)
                (node.x1, node.y1, node.x2, node.y2, node.angle) = (x1,y1, x2,y2,a)

                # TODO: Add functionality that allows for collapsing of nodes
                if node.is_tip():
                    points += [(x2,y2)]

            return points

class Model(object):


    def __init__(self, tree,
                 node_metadata=None,
                 edge_metadata=None):
        """ Model constructor.

        This initializes the model, including
        the tree object and the metadata.

        Parameters
        ----------
        tree : skbio.TreeNode
           The tree to be rendered.
        node_metadata : pd.DataFrame
           Contains all of the species attributes.
           Every row corresponds to a unique species
           and every column corresponds to an attribute.
           Metadata may also contain ancestors.
        edge_metadata : pd.DataFrame
           Contains all of the edge attributes.
           Every row corresponds to a unique edge
           and every column corresponds to an attribute.
        """
        self.tree = Tree.from_tree(tree)
        if node_metadata is None and edge_metadata is None:
            self.node_metadata, self.edge_metadata = self.tree.coords(500,500)
        else:
            self.node_metadata = node_metadata
            self.edge_metadata = edge_metadata
            #Todo: append coords to node/edge

        # Pipeline
        #   tree -> (layout) -> coords
        #   coords -> (transform?) -> _canvascoords
        #  _canvascoords -> (mask) -> viewcoords

        #Todo: Should we store cords like this?
        # This stores information about the coordinates
        # of the nodes.
        #self.coords = pd.DataFrame()

        # viewer coordinates
        # TODO: Will need to think about how to directly
        # translate from coords to viewcoords.
        # maybe represent as a linear transformation
        # with a corresponding mask
        #self.viewcoords = np.array()

        # These are coordinates scaled to the canvas
        #self._canvascoords = np.array()

        # Panning. This will subtract from the
        # viewcoords.
        #self.pan = np.array()

        # Mask specific coordinates not to display.
        # TODO: should this involve the resolution
        # handling?
        #self.mask = np.array()

    # Coordinate manipulation
    def layout(self, layout_type):
        """ Calculates the coordinates for the tree.

        Pipeline function

        This calculates the actual coordinates for
        the tree. These are not the coordinates that
        will be rendered.  The calculated coordinates
        will be updated as a class property.
        The layout will only be utilized during
        initialization.

        Parameters
        ----------
        layout_type : str
            This specifies the layout algorithm to be used.

        Returns
        -------
        coords : pd.DataFrame
            The calculated tree coordinates.

        Note
        ----
        This will wipe the coords and viewcoords in order to
        recalculate the coordinates with the new layout.
        """
        self.coords = pd.DataFrame()

        # These are coordinates scaled to the canvas
        self._canvascoords = np.array()

        # These are coordinates scaled for viewing
        self.viewcoords = np.array()



        # TODO: These will need to be recomputed.

        pass

    def transform(zoom_level):
        """ It transforms the coords to _canvascoords
        Based on the zoom level, coords will be recalculated with resolution
        resolving.
        This function should also call mask on _canvascoords to recalculate the
        coords that get displayed.

        This function will be called by zoom.

        Pipeline function

        Parameters
        ----------
        zoom_level : int
           The current zoom level (absolute not relative)
           We should probably keep small intervals to make the zoom look smooth.

        Returns
        -------
        _canvasoords : np.array
           The transformed _canvascoords that is at the correct zoom level.
           This still need to be masked in order to fit on the screen.


        # TODO:
        # what should this transform function do??
        # 1) Should it update the mask?
        It needs to call mask by passing in the zoom point
        # 2) Should it only handle handling?
        # 3) Perspective transform (i.e. create fish bowl effect)
        # are we missing anything?

        Do we need to have translate? No, pan should call mask and zoom Should
        call transform.
        """
        pass

    def mask(height, width, x, y):
        """ Pipeline function

        Uses the canvascoords generated by the transform function,
        and applies a bounding box that represents viewcoords,coordinates
        of the visible tree nodes being displayed.


        Parameters
        ----------
        height : int
            Height dimension of the View, to determine the height of
            the mask

        width : int
            Width dimension of the View, to determmine the width of
            the mask

        x : x-coordinate of the point zooming will occur relative to

        y : y-coordinate of the point zooming will occur relative to

        Returns
        -------
        viewcoords : np.array
            Dictates how each visible tree node should be laid
            out in the view
        """
        pass

    def recompute(self, view_axes):
        """ It recompute the coordinates.

        In the end, this will amount to a single
        linear transformation (i.e. matrix multiplication).
        This also updates the viewcoords within the class.

        Parameters
        ----------
        view_axes : np.array
           The coordinate system to convert the tree coordsinates too.
           TODO: will need to think of a better name.

        Returns
        -------
        view_coords : np.array
           The actual translated tree coordinates.

        Note
        ----
        Caching could be convenient (will need to think about this).
        """
        pass

    def pan(self, dx, dy):
        """ Pans (i.e. move) around the bounding box that is being
            rendered on screen.

        User facing function - may even want to push this to controller

        TODO: The bounding box is defined as (x1, y1) of upper left corner
        and (x2,y2) of lower right corner. The bounding box is moved around
        by 'dx' in the x-axis and 'dy' in the y-axis in the view canvas.
        Each visible node's viewcoords are then
        recalculated, and the view is called to update.

        Parameters
        ----------
        dx : change in x
            How much to pan in the x-axis, (-) being left and (+) being right

        dy : change in y
            How much to pan in the y-axis, (-) being up and (+) being down

        Returns
        -------
        view_coords : np.array
           The translated view coordinates
        """
        pass

    def zoom(self, level):
        """ Zooms in/out by remapping the (x1,y1) upper left corner and (x2,y2) lower right corner
        of the bounding box, and changes view coordinates as well as visibility of nodes.
        Updates rendering in the View.

        User facing function - may even want to push this to controller

        Parameters
        ----------
        level : amount to zoom, where (-) level represents zooming out and (+) level
        represents zooming in

        Returns
        -------
        view_coords : np.array
           Rescaled view coordinates

        """
        pass


    # Metadata manipulation
    def groupByCategory(metadata, attribute, category):
        """ Get certain rows in the metadata given the categories.

        Parameters
        ----------
        metadata : pd.DataFrame
           Contains all of the species attributes.
           Every row corresponds to a unique species
           and every column corresponds to an attribute.

        attribute : str
            The name of the attribute(column of the table).

        category: str
            The category of a cerntain attribute.

        Returns
        -------
        metadata_sub: pd.DataFrame
            The selected rows of the metadata
        """
        pass

    def updateByCategory(metadata, attribute, category, new_value):
        """ Updates metadata category values.

        Parameters
        ----------
        metadata : pd.DataFrame
           Contains all of the species attributes.
           Every row corresponds to a unique species
           and every column corresponds to an attribute.

        attribute : str
            The name of the attribute(column of the table).

        category:
            The category of a cerntain attribute.

        new_value:
            The new value to update the category to.
        """
        pass

    def updateViewByCategory(metadata, attribute, category):
        """ Tell the View what category has been updated and update the View

        Parameters
        ----------
        metadata : pd.DataFrame
            Contains all of the species attributes.
            Every row corresponds to a unique species
            and every column corresponds to an attribute.

        attribute : str
            The name of the attribute(column of the table).

        category:
            The category of a cerntain attribute.

        """


        pass

    def uniqueCategories(metadata, attribute):
        """ Returns all unique metadata categories.
        This returns all unique metadata categories that belong to the attribute.
        Parameters
        ----------
        metadata : pd.DataFrame
           Contains all of the species attributes.
           Every row corresponds to a unique species
           and every column corresponds to an attribute.
           TODO: metadata will also want to contain
           ancestors.
        attribute : string
            A string that specifies the metadata attribute header
        Returns
        -------
        unique_cat : list
            A list that contains all of the unique categories within the given attribue.

        """
        pass
        
    
    def retrive_view_coords(self):
        return (self.node_metadata,self.edge_metadata)

# Constants for REST API
MODEL_PORT = 9001
VIEW_PORT = 9002
LOCALHOST = '127.0.0.1'

m = Model()
    
# Set up REST API for model
app = Flask(__name__)
    
@app.route('/', methods=['GET'])
def hello_world():
    return "hello world!"

@app.route('/nodes', methods=['GET'])
def get_nodes():
    """ Returns node metadata dataframe as a json object
    with index orientation by default.
    """
    return m.node_metadata.to_json(orient='index')


@app.route('/edges', methods=['GET'])
def get_edges():
    """ Returns edge metadata dataframe as a json object 
    with index orientation by default.
    """
    return m.edge_metadata.to_json(orient='index')

# Run Flask app
if __name__ == '__main__':
    app.run(host=LOCALHOST, port=MODEL_PORT, debug=True)<|MERGE_RESOLUTION|>--- conflicted
+++ resolved
@@ -4,37 +4,9 @@
 import pandas as pd
 import numpy as np
 from skbio import read
-<<<<<<< HEAD
-#import networkx as nx
-#from Bio import Phylo
-#from flask import Flask
-# Constants for REST API
-MODEL_PORT = '9001'
-VIEW_PORT = '9002'
-LOCALHOST = '127.0.0.1'
-
-# Set up REST API for model
-app = Flask(__name__)
-
-@app.route('/nodes', methods=['GET'])
-def get_nodes():
-    """ Returns node metadata dataframe as a json object
-    with index orientation by default.
-    """
-    return self.node_metadata.to_json(orient='index')
-
-
-@app.route('/edges', methods=['GET'])
-def get_edges():
-    " "" Returns edge metadata dataframe as a json object 
-    with index orientation by default.
-    """
-    return self.edge_metadata.to_json(orient='index
-=======
 import networkx as nx
 from Bio import Phylo
 from flask import Flask
->>>>>>> 4ea0bbe1
 
 
 # TODO: call POST routes in viewer after every update of model
