from skbio import TreeNode
import pandas as pd
import numpy as np
import skbio
import time
from operator import attrgetter
import collections

def name_internal_nodes(tree):
    """ Name internal nodes that does not have name

    Parameters
    ----------

    Returns
    -------
    """
    # initialize tree with branch length
    for i, n in enumerate(tree.postorder(include_self=True)):
        n.length = 1
        if not n.is_tip() and n.name is None:
            n.name = "y%d" % i


def read_leaf_node_metadata(file_name):
    """ Reads in metadata for leaf nodes

    Parameters
    ----------
    file_name :  str
        The name of the file to read the data from

    Returns
    -------
       pd.Dataframe

    """
    metadata = pd.read_table(file_name)
    metadata.rename(columns={metadata.columns[0]: "Node_id"}, inplace=True)
    return metadata


def read_internal_node_metadata(file_name):
    """ Reads in metadata for internal nodes

    Parameters
    ----------
    file_name :  str
        The name of the file to read the data from

    Returns
    -------
       pd.Dataframe

    """
    metadata = pd.read_table(file_name, skiprows=3, names=["Node_id", 'label'])
    return metadata


def read(file_name, file_format='newick'):
    """ Reads in contents from a file.

    This will create a skbio.TreeNode object

    Current Support formats: newick

    Future Suppoert formats: phyloxml,
    cytoscape network.

    cytoscape layout
    - networkx
    phyloxml
    - Python has a parser for it, but it parse it into a phylogeny object.
    - We need to parse the phylogeny object into the metadata table by
    traversing?
    - What is the confidence ifor each clade?

    Parameters
    ----------
    file_name : str
        The name of the file to read that contains the tree
    file_format : str
        The format of the file to read that contains the tree
    TODO: Need to create parsers for each of these.

    Returns
    -------
    tree - skbio.TreeNode
        A TreeNode object of the newick file
    None - null
        If a non-newick file_format was passed in
    """

    if file_format == 'newick':
        tree = skbio.read(file_name, file_format, into=TreeNode)
        return tree
    return None


class Tree(TreeNode):
    """
    Parameters
    ----------
    use_lengths: bool
        Specifies if the branch lengths should be included in the
        resulting visualization (default True).
    Attributes
    ----------
    length
    leafcount
    height
    depth
    Notes
    -----
    `length` refers to the branch length of a node to its parent.
    `leafcount` is the number of tips within a subtree. `height` refers
    to the longest path from root to the deepst leaf in that subtree.
    `depth` is the number of nodes found in the longest path.
    """

    def __init__(self, use_lengths=False, **kwargs):
        """ Constructs a Dendrogram object for visualization.
        """
        super().__init__(**kwargs)
        self.childRem = -1

    def _cache_ntips(self):
        """ Counts the number of leaves under each subtree."""
        for n in self.postorder():
            if n.is_tip():
                n.leafcount = 1
            else:
                n.leafcount = sum(c.leafcount for c in n.children)

    @classmethod
    def from_tree(cls, tree, use_lengths=True):
        """ Creates an UnrootedDendrogram object from a skbio tree.
        Parameters
        ----------
        tree : skbio.TreeNode
            Input skbio tree
        Returns
        -------
        UnrootedDendrogram
        """
        for n in tree.postorder():
            n.__class__ = Tree

        tree.update_geometry(use_lengths)
        return tree

    def update_geometry(self, use_lengths, depth=None):
        """Calculate tree node attributes such as height and depth.
        Parameters
        ----------
        use_lengths: bool
           Specify if the branch length should be incorporated into
           the geometry calculations for visualization.
        depth: int
           The number of nodes in the longest path from root to leaf.
        This is agnostic to scale and orientation.
        """
        if self.length is None or not use_lengths:
            if depth is None:
                self.length = 0
            else:
                self.length = 1

        self.depth = (depth or 0) + self.length

        children = self.children
        if children:
            for c in children:
                c.update_geometry(use_lengths, self.depth)
            self.height = max([c.height for c in children]) + self.length
            self.leafcount = sum([c.leafcount for c in children])

        else:
            self.height = self.length
            self.leafcount = self.edgecount = 1

    def coords(self, height, width):
        """ Returns coordinates of nodes to be rendered in plot.
        Parameters
        ----------
        height : int
            The height of the canvas.
        width : int
            The width of the canvas.
        Returns
        -------
        pd.DataFrame (Node metadata)
            index : str
                Name of node.
            Node id: str
                Name of node
            x : float
                x-coordinate of node.
            y : float
                y-coordinate of node.

        pd.DataFrame (Edge metadata)
            index : str
                Name of node.
            Node id: str
                Name of node
            x : float
                x-coordinate of node.
            y : float
                y-coordinate of node.
            Parent id:
                Name of parent
            px : float
                x-coorinate of parent
            py: float
                y-coordinate of parent
        """

        # calculates coordinates of all nodes and the shortest/longest branches
        print("start")
        start = time.time()
        scale = self.rescale(width, height)
        self.find_shortest_longest_branches()
        print(time.time() - start)
        print("done")

        # edge metadata
        edgeData = {}
        for node in self.postorder():
            if node.is_tip():
                edgeData["is_tip"] = True
            else:
                edgeData["is_tip"] = False
            pId = {"Parent_id": node.name}
            pCoords = {'px': node.x2, 'py': node.y2}
            for child in node.children:
                nId = {"Node_id": child.name}
                coords = {'x': child.x2, 'y': child.y2}
<<<<<<< HEAD
                attr = {'node_color': 'FFFFFF', 'branch_color': 'FFFFFF',
                        'node_is_visible': True, 'branch_is_visible': True, 'width': 1, 'size': 1,
                        'shortest': node.shortest.depth, 'longest': node.longest.depth}
=======
                alpha = {'alpha': child.alpha}
                attr = {'node_color': '#FFFFFF', 'branch_color': '#FFFFFF',
                        'node_is_visible': True, 'branch_is_visible': True, 'width': 1, 'size': 1,
                         'shortest': node.shortest.depth, 'longest': node.longest.depth}
>>>>>>> ade01707
                edgeData[child.name] = {**nId, **coords, **pId,
                                        **pCoords, **attr}

        # convert to pd.DataFrame
        edgeMeta = pd.DataFrame(edgeData).T
<<<<<<< HEAD
        nodeMeta = pd.DataFrame(nodeData).T

=======
>>>>>>> ade01707
        centerX = self.x2
        centerY = self.y2

        return (edgeMeta, centerX, centerY, scale)

    def rescale(self, width, height):
        """ Find best scaling factor for fitting the tree in the figure.
        This method will find the best orientation and scaling possible to
        fit the tree within the dimensions specified by width and height.
        Parameters
        ----------
        width : float
            width of the canvas
        height : float
            height of the canvas
        Returns
        -------
        best_scaling : float
            largest scaling factor in which the tree can fit in the canvas.
        Notes
        -----
        """
        angle = (2 * np.pi) / self.leafcount
        # this loop is a horrible brute force hack
        # there are better (but complex) ways to find
        # the best rotation of the tree to fit the display.
        best_scale = 0
        for i in range(60):
            direction = i / 60.0 * np.pi

            (max_x, min_x, max_y, min_y) = self.update_coordinates(
                1.0, 0, 0, direction, angle)

            scale = min(float(width) / (max_x - min_x),
                        float(height) / (max_y - min_y))
            # TODO: This margin seems a bit arbituary.
            # will need to investigate.
            scale *= 0.95  # extra margin for labels
            if scale > best_scale:
                best_scale = scale
                mid_x = width / 2 - ((max_x + min_x) / 2) * scale
                mid_y = height / 2 - ((max_y + min_y) / 2) * scale
                best_args = (scale, mid_x, mid_y, direction, angle)

        self.update_coordinates(*best_args)
        return best_scale

    def update_coordinates(self, s, x1, y1, a, da):
        """ Update x, y coordinates of tree nodes in canvas.
        `update_coordinates` will updating the
        plotting parameters for all of the nodes within the tree.
        This can be applied when the tree becomes modified (i.e. pruning
        or collapsing) and the resulting coordinates need to be modified
        to reflect the changes to the tree structure.
        Parameters
        ----------
        s : float
            scaling
        x1 : float
            x midpoint
        y1 : float
            y midpoint
        a : float
            angle (degrees)
        da : float
            angle resolution (degrees)
        Returns
        -------
        points : list of tuple
            2D coordinates of all of the nodes.
        Notes
        -----
        """

        max_x = float('-inf')
        min_x = float('inf')
        max_y = float('-inf')
        min_y = float('inf')

        # calculates self coords/angle
        # Constant angle algorithm.  Should add maximum daylight step.
        x2 = x1 + self.length * s * np.sin(a)
        y2 = y1 + self.length * s * np.cos(a)
        (self.x1, self.y1, self.x2, self.y2, self.angle) = (x1, y1, x2, y2,
                                                            a)
        # TODO: Add functionality that allows for collapsing of nodes

        for node in self.preorder(include_self=False):
            x1 = node.parent.x2
            y1 = node.parent.y2

            #init a
            a = node.parent.angle

            #same modify across nodes
            a = a - node.parent.leafcount * da / 2

            #check for conditional higher order
            for sib in node.parent.children:
                if sib != node:
                    a = a + sib.leafcount * da
                else:
                    a = a + (node.leafcount * da) / 2
                    break

            # Constant angle algorithm.  Should add maximum daylight step.
            x2 = x1 + node.length * s * np.sin(a)
            y2 = y1 + node.length * s * np.cos(a)
            (node.x1, node.y1, node.x2, node.y2, node.angle) = (x1, y1, x2,
                                                                y2, a)

            max_x, min_x = max(max_x, x2), min(min_x, x2)
            max_y, min_y = max(max_y, y2), min(min_y, y2)

        return (max_x, min_x, max_y, min_y)

    def find_shortest_longest_branches(self):
        """ Finds the shortest and longest branches in each node's subtree.
        Parameters
        ----------
        None
        Returns
        -------
        None
        Notes
        -----
        """
        for node in self.postorder():
            if node.is_tip():
                node.shortest = node
                node.longest = node
            else:
                # calculate shortest branch node
                node.shortest = min([child.shortest for child in node.children],
                                    key=attrgetter('depth'))

                # calculate longest branch node
                node.longest = max([child.longest for child in node.children],
                                   key=attrgetter('depth'))

class Model(object):

    def __init__(self, tree_file=None,
                 tree_format='newick',
                 internal_metadata_file=None,
                 leaf_metadata_file=None,
                 edge_metadata=None):
        """ Model constructor.

        This initializes the model, including
        the tree object and the metadata.

        Parameters
        ----------
        tree : skbio.TreeNode
           The tree to be rendered.
        node_metadata : pd.DataFrame
           Contains all of the species attributes.
           Every row corresponds to a unique species
           and every column corresponds to an attribute.
           Metadata may also contain ancestors.
        edge_metadata : pd.DataFrame
           Contains all of the edge attributes.
           Every row corresponds to a unique edge
           and every column corresponds to an attribute.
        """
        self.zoom_level = 1
        self.scale = 1
        tree = read(tree_file, tree_format)
        self.tree = Tree.from_tree(tree)
        name_internal_nodes(self.tree)

        if edge_metadata is None:
            (self.edge_metadata, self.centerX,
             self.centerY, self.scale) = self.tree.coords(900, 1500)
        else:
            self.edge_metadata = edge_metadata
            # Todo: append coords to node/edge

        # Append metadata to table
        internal_metadata = read_internal_node_metadata(internal_metadata_file)
        leaf_metadata = read_leaf_node_metadata(leaf_metadata_file)

        self.edge_metadata = pd.merge(self.edge_metadata, internal_metadata,
                                      how='outer', on="Node_id")
        self.edge_metadata = pd.merge(self.edge_metadata, leaf_metadata,
                                      how='outer', on="Node_id")
        self.triangles = pd.DataFrame()

    def layout(self, layout_type):
        """ Calculates the coordinates for the tree.

        Pipeline function

        This calculates the actual coordinates for
        the tree. These are not the coordinates that
        will be rendered.  The calculated coordinates
        will be updated as a class property.
        The layout will only be utilized during
        initialization.

        Parameters
        ----------
        layout_type : str
            This specifies the layout algorithm to be used.

        Returns
        -------
        coords : pd.DataFrame
            The calculated tree coordinates.

        Note
        ----
        This will wipe the coords and viewcoords in order to
        recalculate the coordinates with the new layout.
        """
        self.coords = pd.DataFrame()

        # These are coordinates scaled to the canvas
        self._canvascoords = np.array()

        # These are coordinates scaled for viewing
        self.viewcoords = np.array()

        # TODO: These will need to be recomputed.

        pass

    def unique_categories(metadata, attribute):
        """ Returns all unique metadata categories that belong to the attribute.
        Parameters
        ----------
        metadata : pd.DataFrame
           Contains all of the species attributes.
           Every row corresponds to a unique species
           and every column corresponds to an attribute.
           TODO: metadata will also want to contain
           ancestors.
        attribute : string
            A string that specifies the metadata attribute header
        Returns
        -------
        unique_cat : list
            A list that contains all of the unique categories within the given
            attribute.

        """
        pass

    def retrive_view_coords(self):
        """ Translate the tree coords in order to makes root (0,0) and
        Returns edge metadata.

        Parameters
        ----------
        Returns
        -------
        edge_metadata : pd.DataFrame
           Contains all of the species attributes.
           Every row corresponds to a unique species
           and every column corresponds to an attribute.
           TODO: metadata will also want to contain

        """
        self.edge_metadata['px'] = self.edge_metadata[
            ['px']].apply(lambda l: l - self.centerX)
        self.edge_metadata['py'] = self.edge_metadata[
            ['py']].apply(lambda l: l - self.centerY)
        self.edge_metadata['x'] = self.edge_metadata[
            ['x']].apply(lambda l: l - self.centerX)
        self.edge_metadata['y'] = self.edge_metadata[
            ['y']].apply(lambda l: l - self.centerY)

        return self.edge_metadata

<<<<<<< HEAD
    def select_edge_category(self):
        """
        Select categories required by webgl to plot edges
        Parameters
        ----------
        Returns
        -------
        """
        attributes = ['x','y','px','py','branch_color'] #,'width']
        return self.select_category(attributes,'branch_is_visible')

    def select_node_category(self):
        """
        Select categories required by webgl to plot nodes
        Parameters
        ----------
        Returns
        -------
        """
        attributes = ['x','y','node_color','size']
        return self.select_category(attributes,'node_is_visible')

    def select_category(self, attributes, is_visible_col):
        """ Returns edge_metadata with updated alpha value which tells View
        what to hightlight
        Parameters
        ----------
        attributes : list
            List of columns names to select
        """

        #edgeData = self.edge_metadata.copy(deep=True)
        is_visible = self.edge_metadata[is_visible_col] == True
        edgeData = self.edge_metadata[is_visible]

        return edgeData[attributes]

    def update_edge_category(self, attribute, category, new_value="000000", lower=None,
=======
    def selectEdgeCategory(self):
        """
        Select categories required by webgl to plot edges

        Parameters
        ----------

        Returns
        -------
        """
        attributes = ['x','y','px','py','branch_color','width']
        return self.selectCategory(attributes,'branch_is_visible')

    def selectNodeCategory(self):
        """
        Select categories required by webgl to plot nodes

        Parameters
        ----------

        Returns
        -------
        """
        attributes = ['x','y','node_color','size']
        return self.selectCategory(attributes,'node_is_visible')

    def selectCategory(self, attributes, is_visible_col):
        """ Returns edge_metadata with updated alpha value which tells View
        what to hightlight

        Parameters
        ----------
        attributes : list
            List of columns names to select

        """

        edgeData = self.edge_metadata.copy(deep=True)
        is_visible = edgeData[is_visible_col] == True
        edgeData = edgeData[is_visible]

        return edgeData[attributes]

    def updateSingleEdgeCategory(self, attribute, category, new_value, lower=None,
>>>>>>> ade01707
                           equal=None, upper=None):
        """ Returns edge_metadata with updated width value which tells View
        what to hightlight
        Parameters
        ----------
        attribute : str
            The name of the attribute(column of the table).
        category:
<<<<<<< HEAD
            The category of a certain attribute.
=======
            The category of a certain attribute.(width, color...)

        new_value:
            new value of the category to update to
>>>>>>> ade01707
        Returns
        -------
        edgeData : pd.Dataframe
        updated version of edge metadata
<<<<<<< HEAD
=======

>>>>>>> ade01707
        """

        edgeData = self.edge_metadata
        if lower is not "":
            edgeData[category] = edgeData[category].mask(edgeData[attribute] >
                                                         float(lower),
                                                         new_value)

        if equal is not "":
            edgeData[category] = edgeData[category].mask(edgeData[attribute] ==
                                                         equal, new_value)

        if upper is not "":
            edgeData[category] = edgeData[category].mask(edgeData[attribute] <
                                                         float(upper),
                                                         new_value)

<<<<<<< HEAD
        return self.select_edge_category()


    def collapse_clades(self, sliderScale):
=======


    def updateEdgeCategory(self, attribute, category_value_pairs, lower=None,
                           equal=None, upper=None):
        """ Returns edge_metadata with updated category values which tells View
        what to hightlight

        Parameters
        ----------
        attribute : str
            The name of the attribute(column of the table).

        category_value_pairs: dict
            The dictionary of category and value pairs to update
        Returns
        -------
        edgeData : pd.Dataframe
        updated version of edge metadata

        """

        for c, v in category_value_pairs.items():
            self.updateSingleEdgeCategory(attribute, c, v, lower, equal, upper)

        return self.selectEdgeCategory()



    def collapseClades(self, sliderScale):
>>>>>>> ade01707
        """ Collapses clades in tree by doing a level order of the tree.
        sliderScale of 1 (min) means no clades are hidden, and sliderScale
        of 2 (max) means the whole tree is one large triangle.
        Changes the visibility of hidden nodes to be false.

        Parameters
        ----------
        sliderScale : int
            The scale of the slider of how much to collapse

        Returns
        -------
        triangles : pd.DataFrame
        rx | ry | fx | fy | cx | cy | #RGB (color string)
        """
        triData = {}

        print("start collapse")
        start = time.time()
        count = 0
        total_nodes = self.tree.count()
        nodes_limit = total_nodes - int(sliderScale) * total_nodes

        for node in self.tree.levelorder():
            if count >= nodes_limit:
                # done selecting nodes to render
                # set visibility of the rest to false
                self.edge_metadata.loc[self.edge_metadata['Node_id'] ==
                                       node.name, 'visibility'] = False

                # if parent was visible
                # add triangle coordinates to dataframe
                if self.edge_metadata.loc[self.edge_metadata['Node_id'] ==
                   node.parent.name, 'visibility'] is True:
                    nId = {"Node_id": node.parent.name}
                    root = {'rx': node.parent.x2, 'ry': node.parent.y2}
                    shortest = {'sx': node.parent.shortest.x2,
                                'sy': node.parent.shortest.y2}
                    longest = {'lx': node.parent.longest.x2,
                               'ly': node.parent.longest.y2}
                    triData[node.parent.name] = {**nId, **root, **shortest,
                                                 **longest}

            else:
                # reset visibility of higher level nodes
                self.edge_metadata.loc[self.edge_metadata['Node_id'] ==
                                       node.name, 'visibility'] = True
            # increment node count
            count = count + 1

        print(time.time() - start)
        print("end collapse")

        self.triangles = pd.DataFrame(triData).T
        return self.triangles<|MERGE_RESOLUTION|>--- conflicted
+++ resolved
@@ -236,26 +236,14 @@
             for child in node.children:
                 nId = {"Node_id": child.name}
                 coords = {'x': child.x2, 'y': child.y2}
-<<<<<<< HEAD
                 attr = {'node_color': 'FFFFFF', 'branch_color': 'FFFFFF',
                         'node_is_visible': True, 'branch_is_visible': True, 'width': 1, 'size': 1,
                         'shortest': node.shortest.depth, 'longest': node.longest.depth}
-=======
-                alpha = {'alpha': child.alpha}
-                attr = {'node_color': '#FFFFFF', 'branch_color': '#FFFFFF',
-                        'node_is_visible': True, 'branch_is_visible': True, 'width': 1, 'size': 1,
-                         'shortest': node.shortest.depth, 'longest': node.longest.depth}
->>>>>>> ade01707
                 edgeData[child.name] = {**nId, **coords, **pId,
                                         **pCoords, **attr}
 
         # convert to pd.DataFrame
         edgeMeta = pd.DataFrame(edgeData).T
-<<<<<<< HEAD
-        nodeMeta = pd.DataFrame(nodeData).T
-
-=======
->>>>>>> ade01707
         centerX = self.x2
         centerY = self.y2
 
@@ -531,7 +519,7 @@
 
         return self.edge_metadata
 
-<<<<<<< HEAD
+
     def select_edge_category(self):
         """
         Select categories required by webgl to plot edges
@@ -569,53 +557,9 @@
 
         return edgeData[attributes]
 
+     #rename to single category
     def update_edge_category(self, attribute, category, new_value="000000", lower=None,
-=======
-    def selectEdgeCategory(self):
-        """
-        Select categories required by webgl to plot edges
-
-        Parameters
-        ----------
-
-        Returns
-        -------
-        """
-        attributes = ['x','y','px','py','branch_color','width']
-        return self.selectCategory(attributes,'branch_is_visible')
-
-    def selectNodeCategory(self):
-        """
-        Select categories required by webgl to plot nodes
-
-        Parameters
-        ----------
-
-        Returns
-        -------
-        """
-        attributes = ['x','y','node_color','size']
-        return self.selectCategory(attributes,'node_is_visible')
-
-    def selectCategory(self, attributes, is_visible_col):
-        """ Returns edge_metadata with updated alpha value which tells View
-        what to hightlight
-
-        Parameters
-        ----------
-        attributes : list
-            List of columns names to select
-
-        """
-
-        edgeData = self.edge_metadata.copy(deep=True)
-        is_visible = edgeData[is_visible_col] == True
-        edgeData = edgeData[is_visible]
-
-        return edgeData[attributes]
-
-    def updateSingleEdgeCategory(self, attribute, category, new_value, lower=None,
->>>>>>> ade01707
+
                            equal=None, upper=None):
         """ Returns edge_metadata with updated width value which tells View
         what to hightlight
@@ -623,23 +567,14 @@
         ----------
         attribute : str
             The name of the attribute(column of the table).
-        category:
-<<<<<<< HEAD
-            The category of a certain attribute.
-=======
             The category of a certain attribute.(width, color...)
 
         new_value:
             new value of the category to update to
->>>>>>> ade01707
         Returns
         -------
         edgeData : pd.Dataframe
         updated version of edge metadata
-<<<<<<< HEAD
-=======
-
->>>>>>> ade01707
         """
 
         edgeData = self.edge_metadata
@@ -657,12 +592,7 @@
                                                          float(upper),
                                                          new_value)
 
-<<<<<<< HEAD
         return self.select_edge_category()
-
-
-    def collapse_clades(self, sliderScale):
-=======
 
 
     def updateEdgeCategory(self, attribute, category_value_pairs, lower=None,
@@ -692,7 +622,6 @@
 
 
     def collapseClades(self, sliderScale):
->>>>>>> ade01707
         """ Collapses clades in tree by doing a level order of the tree.
         sliderScale of 1 (min) means no clades are hidden, and sliderScale
         of 2 (max) means the whole tree is one large triangle.
