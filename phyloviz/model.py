--- conflicted
+++ resolved
@@ -119,14 +119,6 @@
 
 class Tree(TreeNode):
     """
-<<<<<<< HEAD
-=======
-    Parametersg
-    ----------
-    use_lengths: bool
-        Specifies if the branch lengths should be included in the
-        resulting visualization (default True).
->>>>>>> b33b8adb
     Attributes
     ----------
     length
@@ -279,11 +271,7 @@
         # edge metadata
         edgeData = {}
         for node in self.postorder():
-<<<<<<< HEAD
             node.alpha = 0.0
-=======
-            edgeData["is_tip"] = node.is_tip()
->>>>>>> b33b8adb
             pId = {"Parent_id": node.name}
             pCoords = {'px': node.x2, 'py': node.y2}
             for child in node.children:
@@ -293,27 +281,15 @@
 
                 attr = {'node_color': 'FFFFFF', 'branch_color': 'FFFFFF',
                         'node_is_visible': True, 'branch_is_visible': True,
-<<<<<<< HEAD
                         'width': 1, 'size': 1, 'shortest': node.shortest.depth,
-=======
-                        'width': 1, 'size': 1,
-                        'shortest': node.shortest.depth,
->>>>>>> b33b8adb
                         'longest': node.longest.depth}
                 edgeData[child.name] = {**nId, **coords, **pId,
                                         **pCoords, **attr}
 
         # convert to pd.DataFrame
         edgeMeta = pd.DataFrame(edgeData).T
-<<<<<<< HEAD
         centerX = self.x2
         centerY = self.y2
-=======
-
-        centerX = self.x2
-        centerY = self.y2
-
->>>>>>> b33b8adb
         return (edgeMeta, centerX, centerY, scale)
 
     def rescale(self, width, height):
@@ -410,11 +386,7 @@
             a = node.parent.angle
 
             # same modify across nodes
-<<<<<<< HEAD
             a = a - node.parent.leafcount * da / 2
-=======
-            a -= node.parent.leafcount * da / 2
->>>>>>> b33b8adb
 
             # check for conditional higher order
             for sib in node.parent.children:
@@ -451,15 +423,9 @@
                 node.longest = node
             else:
                 # calculate shortest branch node
-<<<<<<< HEAD
                 node.shortest = min([child.shortest for child in
                                     node.children],
                                     key=attrgetter('depth'))
-=======
-                node.shortest = min(
-                    [child.shortest for child in node.children],
-                    key=attrgetter('depth'))
->>>>>>> b33b8adb
 
                 # calculate longest branch node
                 node.longest = max(
@@ -494,20 +460,14 @@
         self.scale = 1
         tree = read(tree_file, tree_format)
         self.tree = Tree.from_tree(tree)
-<<<<<<< HEAD
         name_internal_nodes(self.tree)
-=======
->>>>>>> b33b8adb
+
 
         if edge_metadata is None:
             (self.edge_metadata, self.centerX,
              self.centerY, self.scale) = self.tree.coords(900, 1500)
         else:
             self.edge_metadata = edge_metadata
-<<<<<<< HEAD
-=======
-            # Todo: append coords to node/edge
->>>>>>> b33b8adb
 
         # Append metadata to table
         internal_metadata = read_internal_node_metadata(internal_metadata_file)
@@ -517,74 +477,9 @@
                                       how='outer', on="Node_id")
         self.edge_metadata = pd.merge(self.edge_metadata, leaf_metadata,
                                       how='outer', on="Node_id")
-<<<<<<< HEAD
         self.edge_metadata.set_index('Node_id', inplace=True)
 
         self.triangles = pd.DataFrame()
-=======
-        name_internal_nodes(self.tree)
-        self.triangles = pd.DataFrame()
-
-    def layout(self, layout_type):
-        """ Calculates the coordinates for the tree.
-
-        Pipeline function
-
-        This calculates the actual coordinates for
-        the tree. These are not the coordinates that
-        will be rendered.  The calculated coordinates
-        will be updated as a class property.
-        The layout will only be utilized during
-        initialization.
-
-        Parameters
-        ----------
-        layout_type : str
-            This specifies the layout algorithm to be used.
-
-        Returns
-        -------
-        coords : pd.DataFrame
-            The calculated tree coordinates.
-
-        Note
-        ----
-        This will wipe the coords and viewcoords in order to
-        recalculate the coordinates with the new layout.
-        """
-        self.coords = pd.DataFrame()
-
-        # These are coordinates scaled to the canvas
-        self._canvascoords = np.array()
-
-        # These are coordinates scaled for viewing
-        self.viewcoords = np.array()
-
-        # TODO: These will need to be recomputed.
-
-        pass
-
-    def unique_categories(metadata, attribute):
-        """ Returns all unique metadata categories that belong to the attribute.
-        Parameters
-        ----------
-        metadata : pd.DataFrame
-           Contains all of the species attributes.
-           Every row corresponds to a unique species
-           and every column corresponds to an attribute.
-           TODO: metadata will also want to contain
-           ancestors.
-        attribute : string
-            A string that specifies the metadata attribute header
-        Returns
-        -------
-        unique_cat : list of str
-            A list that contains all of the unique categories within the given
-            attribute.
-
-        """
-        pass
->>>>>>> b33b8adb
 
     def center_tree(self):
         """ Translate the tree coords in order to makes root (0,0) and
@@ -624,12 +519,7 @@
         -------
 
         """
-<<<<<<< HEAD
         attributes = ['x', 'y', 'px', 'py', 'branch_color']  # ,'width']
-=======
-        # TODO: may want to add in width in the future
-        attributes = ['x', 'y', 'px', 'py', 'branch_color']
->>>>>>> b33b8adb
         return self.select_category(attributes, 'branch_is_visible')
 
     def select_node_category(self):
@@ -655,25 +545,15 @@
         attributes : list
             List of columns names to select
 
-<<<<<<< HEAD
         """
         is_visible = self.edge_metadata[is_visible_col] == True
-=======
-        is_visible = self.edge_metadata[is_visible_col]
->>>>>>> b33b8adb
         edgeData = self.edge_metadata[is_visible]
 
         return edgeData[attributes]
 
-<<<<<<< HEAD
     def update_single_edge_category(self, attribute, category,
                                     new_value='000000', lower=None,
                                     equal=None, upper=None):
-=======
-    def update_edge_category(self, attribute, category,
-                             new_value="000000", lower=None,
-                             equal=None, upper=None):
->>>>>>> b33b8adb
         """ Returns edge_metadata with updated width value which tells View
         what to hightlight
 
