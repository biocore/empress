--- conflicted
+++ resolved
@@ -10,10 +10,7 @@
 window.collapseURL = 'http://localhost:8080/collapse';
 window.edgeURL = 'http://localhost:8080/api/edges';
 window.colorURL = 'http://localhost:8080/color';
-<<<<<<< HEAD
 
-=======
->>>>>>> ade01707
 /*
  * tells javasript what function to call for mouse/keyboard events
  */
@@ -79,15 +76,10 @@
   requestAnimationFrame(loop);
 }
 
-<<<<<<< HEAD
-=======
-
->>>>>>> ade01707
 /*
  * Highlights the user selected metadata
  */
 function selectHighlight() {
-<<<<<<< HEAD
   console.log("Highlight option selected");
   let edges;
   const attr = $("#highlight-options").val();
@@ -105,27 +97,12 @@
     window.gl.bufferSubData(window.gl.ARRAY_BUFFER,0,new Float32Array(window.result));
     requestAnimationFrame(loop);
   });
-=======
-	console.log('Highlight option selected');
-	var edges;
-	var attr = document.getElementById("metadataOptions").value;
-	var l = document.getElementById("lowerBound").value;
-	var u = document.getElementById("upperBound").value;
-	var e = document.getElementById("category").value;
-	$.getJSON(window.highlightURL, {attribute : attr, lower : l, equal : e, upper : u}, function(data) {
-		edges = JSON.parse(JSON.stringify(data));
-	}).done(function() {
-		extractEdges(edges);
-		window.gl.bufferSubData(window.gl.ARRAY_BUFFER,0,new Float32Array(window.result));
-	});
->>>>>>> ade01707
 }
 
 /*
  * Collapses clades based on the slider scale
  */
 function collapseClades() {
-<<<<<<< HEAD
   const ss = $("#collapse-range").val();
   console.log("collapse clade", ss);
 
@@ -143,38 +120,7 @@
       requestAnimationFrame(loop);
     });
   });
-=======
-	var ss = document.getElementById("collapseRange").value;
-	console.log('collapse clade', ss);
 
-	var triangles;
-	var edges;
-	$.getJSON(window.collapseURL, {sliderScale: ss}, function(data) {
-		triangles = data;
-	}).done(function() {
-		$.getJSON(window.edgeURL, function(data2) {
-			edges = data2;
-		}).done(function() {
-			extractEdges(edges);
-			window.gl.bufferSubData(window.gl.ARRAY_BUFFER,0,new Float32Array(window.result));
-		});
-	});
-}
-
-function selectColor() {
-	console.log('Color option selected');
-	var edges;
-	var attr = document.getElementById("metadataOptions").value;
-	var l = document.getElementById("lowerBound").value;
-	var u = document.getElementById("upperBound").value;
-	var e = document.getElementById("category").value;
-	$.getJSON(window.colorURL, {attribute : attr, lower : l, equal : e, upper : u}, function(data) {
-		edges = JSON.parse(JSON.stringify(data));
-	}).done(function() {
-		extractEdges(edges);
-		window.gl.bufferSubData(window.gl.ARRAY_BUFFER,0,new Float32Array(window.result));
-	});
->>>>>>> ade01707
 }
 
 /*
