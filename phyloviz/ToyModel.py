--- conflicted
+++ resolved
@@ -25,33 +25,6 @@
     to the longest path from root to the deepst leaf in that subtree.
     `depth` is the number of nodes found in the longest path.
     """
-<<<<<<< HEAD
-       
-=======
-
-    # Dont know if python has a built in stack.
-    # I googled python stack and this was the first thing I saw
-    class Stack:
-        def __init__(self):
-            self.items = []
-            self.size = 0
-
-        def isEmpty(self):
-            return self.items == []
-
-        def push(self, item):
-            self.items.append(item)
-
-        def pop(self):
-            return self.items.pop()
-
-        def peek(self):
-            return self.items[len(self.items) - 1]
-
-        def size(self):
-            return len(self.items)
-
->>>>>>> 583335a0
     def __init__(self, use_lengths=True, **kwargs):
         """ Constructs a Dendrogram object for visualization.
         """
@@ -248,7 +221,6 @@
         Notes
         -----
         """
-<<<<<<< HEAD
     
         points = []
         
@@ -280,114 +252,4 @@
             if node.is_tip():
                 points += [(x2,y2)]
     
-=======
-
-        # pushes nodes in a dfs fashion
-        nodeStack = ToyModel.Stack()
-        # what I use to determine which child to visit next/calculate 'a'
-        childLeftToExplore = ToyModel.Stack()
-        #stackFrame = [(s,x1,y1,x2,y2,a,da)]
-        stackFrame = []
-
-        curNode = self
-        nodeStack.push(curNode)
-        childLeftToExplore.push(curNode)
-
-        # stores (x,y) of all leaf nodes
-        points = []
-
-        # Dirty attempts to simulate the recurisive method found in Gniess
-        # Needs to be cleaned up
-        # Note: This function assumes a node can have n-children
-        #      I believe we are only going to use bifurcating trees
-        #      which means this code can be cleaned up quite a bit
-        while True:
-
-            # checks to see if the nodes has been visited
-            if not hasattr(curNode, 'childRem') or curNode.childRem == -1:
-                # Constant angle algorithm.  Should add maximum daylight step.
-                x2 = x1 + curNode.length * s * np.sin(a)
-                y2 = y1 + curNode.length * s * np.cos(a)
-                (curNode.x1, curNode.y1, curNode.x2, curNode.y2,
-                 curNode.angle) = (x1, y1, x2, y2, a)
-                # TODO: Add functionality that allows for collapsing of nodes
-                a = a - curNode.leafcount * da / 2
-                stackFrame += [(s, x1, y1, x2, y2, a, da)]
-
-                # if node is a tip, remove from stack/add cords to points
-                if curNode.is_tip():
-                    points += [(x2, y2)]
-                    nodeStack.pop()
-                    del stackFrame[-1]
-                    if not nodeStack.isEmpty():
-                        curNode = nodeStack.peek()
-                # if node is not a leaf, push left child to stack and update
-                # (s, x1, y1, a, da)
-                else:
-                    curNode.childRem = len(curNode.children)
-                    nodeStack.push(curNode.children[-1 * curNode.childRem])
-                    childLeftToExplore.push(
-                        curNode.children[-1 * curNode.childRem])
-                    curNode.childRem -= 1
-                    ca = curNode.children[0].leafcount * da
-                    x1 = x2
-                    y1 = y2
-                    a = a + ca / 2
-                    curNode = nodeStack.peek()
-
-            # if node has already been visited and still has children left to explore, push next child to
-            #stack and update (s, x1, y1, a, da)
-            elif curNode.childRem != 0:
-                (s, x1, y1, x2, y2, a, da) = (stackFrame[-1])
-                x1 = x2
-                y1 = y2
-                nodeStack.push(curNode.children[-1 * curNode.childRem])
-                childLeftToExplore.push(
-                    curNode.children[-1 * curNode.childRem])
-                curNode.childRem -= 1
-                ca = curNode.children[-1 * curNode.childRem].leafcount * da
-                for i in range(0, len(curNode.children) - curNode.childRem):
-                    ca = curNode.children[i].leafcount * da
-                    if i != len(curNode.children) - curNode.childRem - 1:
-                        a = a + ca
-                a = a + ca / 2
-            # if node has already been visited and doesn't have children left to explore, remove it from
-            # stack as well as its ancestors if all of their children have been explored
-            #update (s, x1, y1, a, da)
-            elif curNode.childRem == 0:
-                nodeStack.pop()
-                if len(stackFrame) != 0:
-                    del stackFrame[-1]
-                while not nodeStack.isEmpty() and nodeStack.peek().childRem == 0:
-                    nodeStack.pop()
-                    del stackFrame[-1]
-                if nodeStack.isEmpty():
-                    break
-                else:
-                    curNode = nodeStack.peek()
-                nodeStack.push(curNode.children[-1 * curNode.childRem])
-                childLeftToExplore.push(
-                    curNode.children[-1 * curNode.childRem])
-                curNode.childRem -= 1
-                (s, x1, y1, x2, y2, a, da) = (stackFrame[-1])
-                for i in range(0, len(curNode.children) - curNode.childRem):
-                    ca = curNode.children[i].leafcount * da
-                    if i != len(curNode.children) - curNode.childRem - 1:
-                        a = a + ca
-                a = a + ca / 2
-                x1 = x2
-                y1 = y2
-
-            # Either set curNode to the top of stack or break the while loop
-            if not nodeStack.isEmpty():
-                curNode = nodeStack.peek()
-            else:
-                break
-
-        # reset nodes
-        while not childLeftToExplore.isEmpty():
-            curNode = childLeftToExplore.peek()
-            curNode.childRem = -1
-            childLeftToExplore.pop()
->>>>>>> 583335a0
         return points