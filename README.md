# Empress
[![Build Status](https://travis-ci.org/biocore/empress.svg?branch=master)](https://travis-ci.org/biocore/empress)

<<<<<<< HEAD
Empress is currently being rebuilt. Please see legacy branch for the last stable build.
=======
Empress is a fast and scalable phylogenetic tree viewer.

## Installation

To install the current development version, we recommend creating a new conda
environment:

```bash
conda create -n empress python=3.6 numpy scipy pandas cython
conda install -c bioconda scikit-bio biom-format
pip install .
```
>>>>>>> d9e9ab87

## Empress' tests

Please see the `tests/README.md` file for instructions on how to run Empress' tests.<|MERGE_RESOLUTION|>--- conflicted
+++ resolved
@@ -1,9 +1,6 @@
 # Empress
 [![Build Status](https://travis-ci.org/biocore/empress.svg?branch=master)](https://travis-ci.org/biocore/empress)
 
-<<<<<<< HEAD
-Empress is currently being rebuilt. Please see legacy branch for the last stable build.
-=======
 Empress is a fast and scalable phylogenetic tree viewer.
 
 ## Installation
@@ -16,7 +13,6 @@
 conda install -c bioconda scikit-bio biom-format
 pip install .
 ```
->>>>>>> d9e9ab87
 
 ## Empress' tests
 
