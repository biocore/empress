--- conflicted
+++ resolved
@@ -103,11 +103,7 @@
 # node modules
 *.nwk
 
-<<<<<<< HEAD
-#tree
-=======
 # tree
->>>>>>> fdc1dfb1
 *.tree
 
 # astral metadata
