# Byte-compiled / optimized / DLL files
__pycache__/
*.py[cod]
*$py.class

# C extensions
*.so

# Distribution / packaging
.Python
env/
build/
develop-eggs/
dist/
downloads/
eggs/
.eggs/
lib/
lib64/
parts/
sdist/
var/
wheels/
*.egg-info/
.installed.cfg
*.egg

# PyInstaller
#  Usually these files are written by a python script from a template
#  before PyInstaller builds the exe, so as to inject date/other infos into it.
*.manifest
*.spec

# Installer logs
pip-log.txt
pip-delete-this-directory.txt

# Unit test / coverage reports
htmlcov/
.tox/
.coverage
.coverage.*
.cache
nosetests.xml
coverage.xml
*.cover
.hypothesis/

# Translations
*.mo
*.pot

# Django stuff:
*.log
local_settings.py

# Flask stuff:
instance/
.webassets-cache

# Scrapy stuff:
.scrapy

# Sphinx documentation
docs/_build/

# PyBuilder
target/

# Jupyter Notebook
.ipynb_checkpoints

# pyenv
.python-version

# celery beat schedule file
celerybeat-schedule

# SageMath parsed files
*.sage.py

# dotenv
.env

# virtualenv
.venv
venv/
ENV/

# Spyder project settings
.spyderproject
.spyproject

# Rope project settings
.ropeproject

# mkdocs documentation
/site

# mypy
.mypy_cache/

# node modules
<<<<<<< HEAD
*.nwk

#tree
.tree

#astral metadata
metadata.txt
ncbi.t2t.txt
=======
node/node_modules/

#tree
*.nwk
*.tree
metadata.txt
ncbi.t2t.txt
>>>>>>> ade01707
<|MERGE_RESOLUTION|>--- conflicted
+++ resolved
@@ -101,16 +101,7 @@
 .mypy_cache/
 
 # node modules
-<<<<<<< HEAD
-*.nwk
 
-#tree
-.tree
-
-#astral metadata
-metadata.txt
-ncbi.t2t.txt
-=======
 node/node_modules/
 
 #tree
@@ -118,4 +109,3 @@
 *.tree
 metadata.txt
 ncbi.t2t.txt
->>>>>>> ade01707
