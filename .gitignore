--- conflicted
+++ resolved
@@ -101,19 +101,12 @@
 .mypy_cache/
 
 # node modules
-
-<<<<<<< HEAD
 node/node_modules/
 
 
 #tree
 *.nwk
 *.tree
-=======
-# tree
-*.tree
 
-# astral metadata
->>>>>>> b33b8adb
 metadata.txt
 ncbi.t2t.txt