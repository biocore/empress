--- conflicted
+++ resolved
@@ -72,14 +72,10 @@
 
     table = table.view(biom.Table)
     sample_metadata = sample_metadata.to_dataframe()
-<<<<<<< HEAD
-    feature_metadata = feature_metadata.to_dataframe()
-=======
 
     if feature_metadata is not None:
         feature_metadata = feature_metadata.to_dataframe()
 
->>>>>>> bf6f755c
     if ordination is not None:
         ordination = ordination.view(OrdinationResults)
 
