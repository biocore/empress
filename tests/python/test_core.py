--- conflicted
+++ resolved
@@ -372,17 +372,8 @@
           'tip_metadata': {},
           'int_metadata': {},
           'feature_metadata_columns': [],
-<<<<<<< HEAD
           'tree': [250472],
-          'tree_data': {1: {'color': [0.75, 0.75, 0.75],
-                            'name': 'a',
-                            'sampVal': 1,
-                            'single_samp': False,
-                            'visible': True,
-=======
-          'tree': [1, 1, 1, 1, 0, 1, 0, 0, 1, 0, 0, 1, 1, 0, 1, 0, 0, 0],
           'tree_data': {1: {'name': 'a',
->>>>>>> 7fc2a2a8
                             'x2': -82.19088834200284,
                             'xc0': 1481.4675640601124,
                             'xc1': 2222.2013460901685,
