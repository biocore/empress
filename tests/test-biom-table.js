require(["jquery", "BiomTable"], function ($, BiomTable) {
    $(document).ready(function () {
        // Setup test variables
        // Note: This is ran for each test() so tests can modify bpArray without
        // effecting other test
        module("Biom Table", {
            setup: function () {
                this._sIDs = ["s1", "s2", "s3", "s4", "s5"];
                this._fIDs = [
                    "o1",
                    "o2",
                    "o3",
                    "o4",
                    "o5",
                    "o6",
                    "o7",
                    "o8",
                    "o9",
                    "o10",
                ];
                this._sID2Idx = { s1: 0, s2: 1, s3: 2, s4: 3, s5: 4 };
                this._fID2Idx = {
                    o1: 0,
                    o2: 1,
                    o3: 2,
                    o4: 3,
                    o5: 4,
                    o6: 5,
                    o7: 6,
                    o8: 7,
                    o9: 8,
                    o10: 9,
                };
                // Each row is a sample; each array is the indices of the
                // features present in each sample. Notably, each array within
                // this table should be sorted in ascending order.
                this._tbl = [
                    [0, 1, 3, 4, 6, 9],
                    [0, 2, 4, 5, 6, 8],
                    [1, 2, 5],
                    [3, 7],
                    [4, 7],
                ];
                this._smCols = ["f1", "f2", "f3", "f4"];
                this._sm = [
                    ["a", "d", "i", "4"],
                    ["a", "d", "j", "3"],
                    ["c", "d", "j", "1"],
                    ["b", "e", "j", "2"],
                    ["b", "f", "h", "5"],
                ];
                this.biomTable = new BiomTable(
                    this._sIDs,
                    this._fIDs,
                    this._sID2Idx,
                    this._fID2Idx,
                    this._tbl,
                    this._smCols,
                    this._sm
                );
                // For comparison, here is the original _obs and _samp data
                // that were used as test data here (before the compression
                // refactoring). With the exception of placing the numeric
                // sample metadata in strings, this data is the same as what is
                // defined above.
                // this._obs = {
                //     's1': ['o1', 'o2', 'o4', 'o5', 'o7', 'o10'],
                //     's2': ['o1', 'o3', 'o5', 'o6', 'o7', 'o9'],
                //     's3': ['o2', 'o3', 'o6'],
                //     's4': ['o4', 'o8'],
                //     's5': ['o5', 'o8']
                // };
                // this._samp = {
                //     's1': {
                //         'f1': 'a',
                //         'f2': 'd',
                //         'f3': 'i',
                //         'f4': 4
                //     },
                //     's2': {
                //         'f1': 'a',
                //         'f2': 'd',
                //         'f3': 'j',
                //         'f4': 3
                //     },
                //     's3': {
                //         'f1': 'c',
                //         'f2': 'd',
                //         'f3': 'j',
                //         'f4': 1
                //     },
                //     's4': {
                //         'f1': 'b',
                //         'f2': 'e',
                //         'f3': 'j',
                //         'f4': 2
                //     },
                //     's5': {
                //         'f1': 'b',
                //         'f2': 'f',
                //         'f3': 'h',
                //         'f4': 5
                //     }
                // };
            },

            teardown: function () {
                this._sIDs = null;
                this._fIDs = null;
                this._sID2Idx = null;
                this._fID2Idx = null;
                this._tbl = null;
                this._smCols = null;
                this._sm = null;
                this.biomTable = null;
            },
        });

        test("Test constructor validation", function () {
            // First off, test basic "ok" data
            new BiomTable(
                ["s1"],
                ["o1"],
                { s1: 0 },
                { o1: 0 },
                [[0]],
                ["f1", "f2"],
                [["x", "y"]]
            );
            // See https://stackoverflow.com/a/9822522/10730311
            ok(true, "Normal table construction works without errors");

            // Now, test the weird stuff
            throws(
                function () {
                    new BiomTable(
                        ["s1"],
                        ["o1"],
                        { s1: 0 },
                        { o1: 0 },
                        [[0], [0]],
                        ["f1", "f2"],
                        [["x", "y"]]
                    );
                },
                /Sample IDs and table are uneven lengths./,
                "Number of samples in table differs from number of sample IDs"
            );
            throws(
                function () {
                    new BiomTable(
                        ["s1"],
                        ["o1"],
                        { s1: 0 },
                        { o1: 0 },
                        [[0]],
                        ["f1", "f2"],
                        [
                            ["x", "y"],
                            ["z", "a"],
                        ]
                    );
                },
                /Sample IDs and metadata are uneven lengths./,
                "Number of samples in metadata differs from number of " +
                    "sample IDs"
            );
            throws(
                function () {
                    new BiomTable(
                        ["s1"],
                        ["o1"],
                        { s1: 0, s2: 1 },
                        { o1: 0 },
                        [[0]],
                        ["f1", "f2"],
                        [["x", "y"]]
                    );
                },
                /Sample IDs and ID -> index are uneven lengths./,
                "Number of samples in ID -> index differs from number of " +
                    "sample IDs"
            );
            throws(
                function () {
                    new BiomTable(
                        ["s1"],
                        ["o1"],
                        { s1: 0 },
                        { o1: 0, o2: 1 },
                        [[0]],
                        ["f1", "f2"],
                        [["x", "y"]]
                    );
                },
                /Feature IDs and ID -> index are uneven lengths./,
                "Number of features in ID -> index differs from number of " +
                    "feature IDs"
            );
            throws(
                function () {
                    new BiomTable(
                        ["s1"],
                        ["o1"],
                        { s1: 0 },
                        { o1: 0 },
                        [[]],
                        ["f1", "f2"],
                        [["x", "y"]]
                    );
                },
                /Sample at index "0" has no features./,
                "Empty sample in table"
            );
            throws(
                function () {
                    new BiomTable(
                        ["s1"],
                        ["o1"],
                        { s1: 0 },
                        { o1: 0 },
                        [[0, 1]],
                        ["f1", "f2"],
                        [["x", "y"]]
                    );
                },
                /Sample at index "0" has more features than are possible./,
                "Sample with too many features in the table"
            );
            throws(
                function () {
                    new BiomTable(
                        ["s1"],
                        ["o1", "o2", "o3"],
                        { s1: 0 },
                        { o1: 0, o2: 1, o3: 2 },
                        [[1, 0, 2]],
                        ["f1", "f2"],
                        [["x", "y"]]
                    );
                },
                /Sample at index "0" has non-strictly-increasing feature indices in table./,
                "Sample with non-strictly-increasing feature indices in the table"
            );
        });

        test("Test _featureIndexSetToIDArray", function () {
            var observedArray = this.biomTable._featureIndexSetToIDArray(
                new Set([0, 2, 4, 3])
            );
            ok(Array.isArray(observedArray), "Test: returns an array");
            deepEqual(
                this.biomTable._featureIndexSetToIDArray(new Set()),
                [],
                "Test: empty set maps to empty array"
            );
            deepEqual(
                this.biomTable._featureIndexSetToIDArray(new Set([9])),
                ["o10"],
                "Test: one feature index correctly mapped"
            );
            // We don't know (or really care) about the order of the array
            // returned by this function, so we just convert it to a Set.
            // (We already know now that this function returns an Array, so
            // this is acceptable.)
            deepEqual(
                new Set(observedArray),
                new Set(["o1", "o3", "o4", "o5"]),
                "Test: multiple feature indices correctly mapped"
            );
            var scope = this;
            throws(
                function () {
                    scope.biomTable._featureIndexSetToIDArray(new Set([100]));
                },
                /Feature index "100" invalid./,
                "Test: error thrown if unrecognized feature index passed"
            );
            throws(
                function () {
                    scope.biomTable._featureIndexSetToIDArray(
                        new Set(["asdf"])
                    );
                },
                /Feature index "asdf" invalid./,
                "Test: error thrown if unrecognized feature index passed"
            );
        });

        test("Test getObsIDsIntersection", function (assert) {
            var obs;
            var oids = [
                "o1",
                "o2",
                "o3",
                "o4",
                "o5",
                "o6",
                "o7",
                "o8",
                "o9",
                "o10",
            ];
            obs = this.biomTable.getObsIDsIntersection(oids);
            assert.deepEqual(obs, oids);

            obs = this.biomTable.getObsIDsIntersection(["o1"]);
            assert.deepEqual(obs, ["o1"]);

            obs = this.biomTable.getObsIDsIntersection(["oh no"]);
            assert.deepEqual(obs, []);
        });

        test("Test getObsIDsDifference", function (assert) {
            var obs;
            var oids = [
                "o1",
                "o2",
                "o3",
                "o4",
                "o5",
                "o6",
                "o7",
                "o8",
                "o9",
                "o10",
            ];
            obs = this.biomTable.getObsIDsDifference(oids);
            assert.deepEqual(obs, []);

            obs = this.biomTable.getObsIDsDifference(["o1"]);
            assert.deepEqual(obs, []);

            obs = this.biomTable.getObsIDsDifference(["oh no"]);
            assert.deepEqual(obs, ["oh no"]);

            obs = this.biomTable.getObsIDsDifference([]);
            assert.deepEqual(obs, []);

            obs = this.biomTable.getObsIDsDifference([
                "O1",
                "o2",
                "oh no",
                ":D",
            ]);
            assert.deepEqual(obs, ["O1", "oh no", ":D"]);
        });

        test("Test getObservationUnionForSamples", function () {
            // converting result to Set makes validation easier since
            // getObservationUnionForSamples uses a Set and then converts the
            // Set to an array. The conversion does not keep order so converting
            // the result back to a Set makes validation easier.
            deepEqual(
                new Set(this.biomTable.getObservationUnionForSamples(["s1"])),
                new Set(["o1", "o2", "o4", "o5", "o7", "o10"]),
                "Test: observations in s1"
            );
            deepEqual(
                new Set(
                    this.biomTable.getObservationUnionForSamples(["s1", "s4"])
                ),
                new Set(["o1", "o2", "o4", "o5", "o7", "o8", "o10"]),
                "Test: observations in s1 and s4"
            );
            deepEqual(
                this.biomTable.getObservationUnionForSamples([]),
                [],
                "Test: input list of samples is empty"
            );
            var scope = this;
            throws(
                function () {
                    scope.biomTable.getObservationUnionForSamples(["sBad"]);
                },
                /Sample ID "sBad" not in BIOM table./,
                "Test: error thrown if unrecognized sample ID passed"
            );
        });

        test("Test getObsBy", function () {
            var obsReturned = this.biomTable.getObsBy("f1");
            var keys = Object.keys(obsReturned);

            // convert obsReturned elements (which are arrays) to Set since
            // getObsBy uses Sets and then converts the Sets to arrays.
            // The conversion does not keep order so converting the result back
            // to Sets makes validation easier.
            for (var i = 0; i < keys.length; i++) {
                obsReturned[keys[i]] = new Set(obsReturned[keys[i]]);
            }
            deepEqual(
                obsReturned,
                {
                    a: new Set([
                        "o1",
                        "o2",
                        "o3",
                        "o4",
                        "o5",
                        "o6",
                        "o7",
                        "o10",
                    ]),
                    b: new Set(["o4", "o5", "o8"]),
                    c: new Set(["o2", "o3", "o6"]),
                },
                "Test: find observations in f1 "
            );

            obsReturned = this.biomTable.getObsBy("f3");
            keys = Object.keys(obsReturned);
            for (i = 0; i < keys.length; i++) {
                obsReturned[keys[i]] = new Set(obsReturned[keys[i]]);
            }
            deepEqual(
                obsReturned,
                {
                    h: new Set([["o5", "o8"]]),
                    i: new Set(),
                    j: new Set(),
                },
                "Test: find observations in f3"
            );

            var scope = this;
            throws(
                function () {
                    scope.biomTable.getObsBy("f100");
                },
                /Sample metadata column "f100" not in BIOM table./,
                "Test: error thrown if unrecognized metadata col passed"
            );
        });

        test("Test getObsCountsBy", function () {
            deepEqual(
                this.biomTable.getObsCountsBy("f1", "o1"),
                {
                    a: 2,
                    b: 0,
                    c: 0,
                },
                "Test: getObsCountsBy(f1, o1)"
            );

            deepEqual(
                this.biomTable.getObsCountsBy("f3", "o5"),
                {
                    h: 1,
                    i: 1,
                    j: 1,
                },
                "Test: getObsCountsBy(f3, o5)"
            );

            var scope = this;
            throws(
                function () {
                    scope.biomTable.getObsCountsBy("f100", "o1");
                },
                /Sample metadata column "f100" not in BIOM table./,
                "Test: error thrown if unrecognized metadata col passed"
            );

            throws(
                function () {
                    scope.biomTable.getObsCountsBy("f1", "o100");
                },
                /Feature ID "o100" not in BIOM table./,
                "Test: error thrown if unrecognized feature ID passed"
            );

            // The metadata error takes "precedence" over the feature ID
            // error so it's what we check for, but the order doesn't matter --
            // it's just what we're going with. (This test just verifies that
            // *both* inputs being invalid doesn't explode everything.)
            throws(
                function () {
                    scope.biomTable.getObsCountsBy("f100", "o100");
                },
                /Sample metadata column "f100" not in BIOM table./,
                "Test: error thrown if unrecognized metadata col and " +
                    "feature ID passed"
            );
        });

        test("Test getSampleCategories", function () {
            deepEqual(
                this.biomTable.getSampleCategories(),
                ["f1", "f2", "f3", "f4"],
                "Test getSampleCategories()"
            );
            var tblWithNonAlphabeticallySortedMDFields = new BiomTable(
                this._sIDs,
                this._fIDs,
                this._sID2Idx,
                this._fID2Idx,
                this._tbl,
                ["f4", "f1", "f3", "f2"],
                this._sm
            );
            deepEqual(
                tblWithNonAlphabeticallySortedMDFields.getSampleCategories(),
                ["f1", "f2", "f3", "f4"],
                "Test that getSampleCategories() actually sorts field names"
            );
        });

        test("Test getUniqueSampleValues", function () {
            deepEqual(
                this.biomTable.getUniqueSampleValues("f1"),
                ["a", "b", "c"],
                "Test non-numeric category f1"
            );
            deepEqual(
                this.biomTable.getUniqueSampleValues("f4"),
                ["1", "2", "3", "4", "5"],
                "Test numeric category f4"
            );
            var tblWithMixedf3 = new BiomTable(
                this._sIDs,
                this._fIDs,
                this._sID2Idx,
                this._fID2Idx,
                this._tbl,
                this._smCols,
                [
                    ["a", "d", "2", "4"],
                    ["a", "d", "j", "3"],
                    ["c", "d", "10", "1"],
                    ["b", "e", "1", "2"],
                    ["b", "f", "i", "5"],
                ]
            );
            deepEqual(
                tblWithMixedf3.getUniqueSampleValues("f3"),
                ["i", "j", "1", "2", "10"],
                "Test mixed numeric and non-numeric category"
            );
            var scope = this;
            throws(
                function () {
                    scope.biomTable.getUniqueSampleValues("asdfasdf");
                },
                /Sample metadata column "asdfasdf" not in BIOM table./,
                "Test: error thrown if unrecognized metadata col passed"
            );
        });

        test("Test getGradientStep", function () {
            var obsReturned = this.biomTable.getGradientStep("f1", "a", "f4");
            var keys = Object.keys(obsReturned);

            // convert obsReturned elements (which are arrays) to Set since
            // getGradientStep uses Sets and then converts the Sets to arrays.
            // The conversion does not keep order so converting the result back
            // to Sets makes validation easier.
            for (var ii = 0; ii < keys.length; ii++) {
                obsReturned[keys[ii]] = new Set(obsReturned[keys[ii]]);
            }
            deepEqual(
                obsReturned,
                {
                    3: new Set([["o1", "o3", "o5", "o6", "o7", "o9"]]),
                    4: new Set(["o1", "o2", "o4", "o5", "o7", "o10"]),
                },
                "Test gradient a trajectory f4"
            );

            obsReturned = this.biomTable.getGradientStep("f2", "d", "f3");
            keys = Object.keys(obsReturned);
            for (var jj = 0; jj < keys.length; jj++) {
                obsReturned[keys[jj]] = new Set(obsReturned[keys[jj]]);
            }
            deepEqual(
                obsReturned,
                {
                    i: new Set(["o1", "o2", "o4", "o5", "o7", "o10"]),
                    j: new Set(["o1", "o2", "o3", "o5", "o6", "o7", "o9"]),
                },
                "Test gradient d trajectory f3"
            );
            var scope = this;
            throws(
                function () {
                    scope.biomTable.getGradientStep("fasdf", "d", "f3");
                },
                /Sample metadata column "fasdf" not in BIOM table./,
                "Test: error thrown if unrecognized gradient col passed"
            );
            throws(
                function () {
                    scope.biomTable.getGradientStep("f2", "d", "foiuoiu");
                },
                /Sample metadata column "foiuoiu" not in BIOM table./,
                "Test: error thrown if unrecognized trajectory col passed"
            );
            throws(
                function () {
                    scope.biomTable.getGradientStep("f2", "a", "f3");
                },
                /No samples have "a" as their value in the "f2" gradient sample metadata column./,
                "Test: error thrown if no samples have the input gradient val"
            );
        });

        test("Test getSamplesByObservations", function () {
            var obsReturned = this.biomTable.getSamplesByObservations(["o10"]);
            deepEqual(
                obsReturned,
                ["s1"],
                "Test find samples that contain o10"
            );

            obsReturned = this.biomTable.getSamplesByObservations(["o1", "o2"]);
            obsReturned.sort();
            deepEqual(
                obsReturned,
                ["s1", "s2", "s3"],
                "Test find samples that contain o1 and o2"
            );
            deepEqual(
                this.biomTable.getSamplesByObservations([]),
                [],
                "Test empty array of feature IDs -> empty array of sample IDs"
            );
            var scope = this;
            throws(
                function () {
                    scope.biomTable.getSamplesByObservations(["o1", "oasdf"]);
                },
                /Feature ID "oasdf" not in BIOM table./,
                "Test: error thrown if unrecognized feature ID passed"
            );
        });

        test("Test getSampleValuesCount", function () {
            deepEqual(
                this.biomTable.getSampleValuesCount(
                    ["s1", "s2", "s3", "s4", "s5"],
                    "f1"
                ),
                {
                    a: 2,
                    b: 2,
                    c: 1,
                },
                "Test getSampleValuesCount passing all samples for f1 category"
            );
            deepEqual(
                this.biomTable.getSampleValuesCount(["s1", "s3"], "f4"),
                {
                    "4": 1,
                    "1": 1,
                },
                "Test getSampleValuesCount passing s1 and s3 for f4"
            );
            deepEqual(
                this.biomTable.getSampleValuesCount(["s4"], "f2"),
                {
                    e: 1,
                },
                "Test getSampleValuesCount passing s4 for f2 (just one sample)"
            );
            deepEqual(
                this.biomTable.getSampleValuesCount([], "f3"),
                {},
                "Test getSampleValuesCount: empty sample list -> empty Object"
            );
            var scope = this;
            throws(
                function () {
                    scope.biomTable.getSampleValuesCount(["sBad"], "f1");
                },
                /Sample ID "sBad" not in BIOM table./,
                "Test: error thrown if unrecognized sample ID passed"
            );
            throws(
                function () {
                    scope.biomTable.getSampleValuesCount(["s1"], "fasdf");
                },
                /Sample metadata column "fasdf" not in BIOM table./,
                "Test: error thrown if unrecognized metadata col passed"
            );
        });
<<<<<<< HEAD

        test("Test isMetadaColumn, column exists", function() {
            ok(this.biomTable.isMetadataColumn("f1"));
        });

        test("Test isMetadaColumn, column doesn't exists", function() {
            ok(!this.biomTable.isMetadataColumn("bad_column_name"));
        });

=======
>>>>>>> 4987a806
    });
});<|MERGE_RESOLUTION|>--- conflicted
+++ resolved
@@ -684,8 +684,6 @@
                 "Test: error thrown if unrecognized metadata col passed"
             );
         });
-<<<<<<< HEAD
-
         test("Test isMetadaColumn, column exists", function() {
             ok(this.biomTable.isMetadataColumn("f1"));
         });
@@ -693,8 +691,5 @@
         test("Test isMetadaColumn, column doesn't exists", function() {
             ok(!this.biomTable.isMetadataColumn("bad_column_name"));
         });
-
-=======
->>>>>>> 4987a806
     });
 });