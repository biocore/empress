--- conflicted
+++ resolved
@@ -205,13 +205,10 @@
           'LayoutsUtil' : './support_files/js/layouts-util',
           'ExportUtil' : './support_files/js/export-util',
           'TreeController' : './support_files/js/tree-controller',
-<<<<<<< HEAD
           'ColorOptionsHandler' : './support_files/js/color-options-handler',
-=======
           'EnableDisableTab': './support_files/js/enable-disable-tab',
           'EnableDisableSidePanelTab': './support_files/js/enable-disable-side-panel-tab',
           'EnableDisableAnimationTab': './support_files/js/enable-disable-animation-tab',
->>>>>>> bf6f755c
 
           /* test utility code */
           'UtilitiesForTesting' : './../tests/utilities-for-testing',
