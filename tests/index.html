--- conflicted
+++ resolved
@@ -205,14 +205,11 @@
           'LayoutsUtil' : './support_files/js/layouts-util',
           'ExportUtil' : './support_files/js/export-util',
           'TreeController' : './support_files/js/tree-controller',
-<<<<<<< HEAD
           'SampleFeatureColorLegend': './support_files/js/sample-feature-color-legend',
           'BarplotLegend': './support_files/js/barplot-legend',
-=======
           'EnableDisableTab': './support_files/js/enable-disable-tab',
           'EnableDisableSidePanelTab': './support_files/js/enable-disable-side-panel-tab',
           'EnableDisableAnimationTab': './support_files/js/enable-disable-animation-tab',
->>>>>>> 95848b85
 
           /* test utility code */
           'UtilitiesForTesting' : './../tests/utilities-for-testing',
