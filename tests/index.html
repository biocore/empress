--- conflicted
+++ resolved
@@ -130,11 +130,8 @@
           'testEmpress' : './../tests/test-empress',
           'testExport': './../tests/test-export',
           'testAnimationHandler': './../tests/test-animation-panel-handler',
-<<<<<<< HEAD
-          'testLayoutsUtil': './../tests/test-layouts-util'
-=======
+          'testLayoutsUtil': './../tests/test-layouts-util',
           'testBarplotPanelHandler': './../tests/test-barplot-panel-handler'
->>>>>>> 6a7b9c47
         }
     });
 
@@ -156,11 +153,8 @@
          'util',
          'Empress',
          'Legend',
-<<<<<<< HEAD
          'LayoutsUtil',
-=======
          'UtilitiesForTesting',
->>>>>>> 6a7b9c47
          'testBPTree',
          'testByteTree',
          'testBIOMTable',
@@ -172,12 +166,8 @@
          'testEmpress',
          'testExport',
          'testAnimationHandler',
-<<<<<<< HEAD
-         'testExport',
-         'testLayoutsUtil'
-=======
+         'testLayoutsUtil',
          'testBarplotPanelHandler',
->>>>>>> 6a7b9c47
          ],
 
         // start tests
@@ -199,11 +189,8 @@
           util,
           Empress,
           Legend,
-<<<<<<< HEAD
           LayoutsUtil,
-=======
           UtilitiesForTesting,
->>>>>>> 6a7b9c47
           testBPTree,
           testByteTree,
           testCamera,
@@ -214,12 +201,8 @@
           testEmpress,
           testExport,
           testAnimationHandler,
-<<<<<<< HEAD
-          testExport,
-          testLayoutUtils
-=======
-          testBarplotPanelHandler
->>>>>>> 6a7b9c47
+          testLayoutUtils,
+          testBarplotPanelHandler,
         ) {
             $(document).ready(function() {
                 QUnit.start();
