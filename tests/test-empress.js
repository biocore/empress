require([
    "jquery",
    "BPTree",
    "Empress",
    "BiomTable",
    "util",
    "chroma",
], function ($, BPTree, Empress, BiomTable, util, chroma) {
    $(document).ready(function () {
        // Setup test variables
<<<<<<< HEAD
        // Note: This is ran for each test() so tests can modify bpArray
        // without affecting other tests.
        module('Empress', {
            setup: function() {
=======
        // Note: This is ran for each test() so tests can modify bpArray without
        // effecting other test
        module("Empress", {
            setup: function () {
>>>>>>> 4987a806
                // tree comes from the following newick string
                // ((1,(2,3)4)5,6)7;
                var tree = new BPTree(
                    new Uint8Array([1, 1, 1, 0, 1, 1, 0, 1, 0, 0, 0, 1, 0, 0]),
                    null,
                    null,
                    null
                );
                var layoutToCoordSuffix = {
<<<<<<< HEAD
                    "Rectangular": "r",
                    "Circular": "c1",
                    "Unrooted": "2"
=======
                    Rectangular: "r",
                    Circular: "c2",
                    Unrooted: "2",
>>>>>>> 4987a806
                };

                var nameToKeys = {
                    root: [7],
                    EmpressNode6: [6],
                    internal: [5, 4],
                    "2": [2],
                    "3": [3],
                    "1": [1],
                };
                // Note: the coordinates for each layout are "random". i.e.
                // they will not make an actual tree. They were created to
                // make testing easier.
                var treeData = {
                    7: {
<<<<<<< HEAD
                        "color":[1.0, 1.0, 1.0],
                        "inSample": false,
                        "xr": 13,
                        "yr": 14,
                        "xc1": 27,
                        "yc1": 28,
                        "x2": 41,
                        "y2": 42,
                        "name": "root",
                        "inSample": true,
                        "visible": true
                    },
                    6: {
                        "color":[1.0, 1.0, 1.0],
                        "inSample": false,
                        "xr": 11,
                        "yr": 12,
                        "xc1": 25,
                        "yc1": 26,
                        "x2": 39,
                        "y2": 40,
                        "name": "EmpressNode6",
                        "inSample": true,
                        "visible": true
                    },
                    5: {
                        "color":[1.0, 1.0, 1.0],
                        "inSample": false,
                        "xr": 9,
                        "yr": 10,
                        "xc1": 23,
                        "yc1": 24,
                        "x2": 37,
                        "y2": 38,
                        "name": "internal",
                        "inSample": true,
                        "visible": true
                    },
                    4: {
                        "color":[1.0, 1.0, 1.0],
                        "inSample": false,
                        "xr": 7,
                        "yr": 8,
                        "xc1": 21,
                        "yc1": 22,
                        "x2": 35,
                        "y2": 36,
                        "name": "internal",
                        "inSample": true,
                        "visible": true
                    },
                    2: {
                        "color":[1.0, 1.0, 1.0],
                        "inSample": false,
                        "xr": 3,
                        "yr": 4,
                        "xc1": 17,
                        "yc1": 18,
                        "x2": 31,
                        "y2": 32,
                        "name": "2",
                        "inSample": true,
                        "visible": true
                    },
                    3: {
                        "color":[1.0, 1.0, 1.0],
                        "inSample": false,
                        "xr": 5,
                        "yr": 6,
                        "xc1": 19,
                        "yc1": 20,
                        "x2": 33,
                        "y2": 34,
                        "name": "3",
                        "inSample": true,
                        "visible": true
                    },
                    1: {
                        "color":[1.0, 1.0, 1.0],
                        "inSample": false,
                        "xr": 1,
                        "yr": 2,
                        "xc1": 15,
                        "yc1": 16,
                        "x2": 29,
                        "y2": 30,
                        "name": "1",
                        "inSample": true,
                        "visible": true
                    }

=======
                        color: [1.0, 1.0, 1.0],
                        xr: 13,
                        yr: 14,
                        xc2: 27,
                        yc2: 28,
                        x2: 41,
                        y2: 42,
                        name: "root",
                    },
                    6: {
                        color: [1.0, 1.0, 1.0],
                        xr: 11,
                        yr: 12,
                        xc2: 25,
                        yc2: 26,
                        x2: 39,
                        y2: 40,
                        name: "EmpressNode6",
                    },
                    5: {
                        color: [1.0, 1.0, 1.0],
                        xr: 9,
                        yr: 10,
                        xc2: 23,
                        yc2: 24,
                        x2: 37,
                        y2: 38,
                        name: "internal",
                    },
                    4: {
                        color: [1.0, 1.0, 1.0],
                        xr: 7,
                        yr: 8,
                        xc2: 21,
                        yc2: 22,
                        x2: 35,
                        y2: 36,
                        name: "internal",
                    },
                    2: {
                        color: [1.0, 1.0, 1.0],
                        xr: 3,
                        yr: 4,
                        xc2: 17,
                        yc2: 18,
                        x2: 31,
                        y2: 32,
                        name: "2",
                    },
                    3: {
                        color: [1.0, 1.0, 1.0],
                        xr: 5,
                        yr: 6,
                        xc2: 19,
                        yc2: 20,
                        x2: 33,
                        y2: 34,
                        name: "3",
                    },
                    1: {
                        color: [1.0, 1.0, 1.0],
                        xr: 1,
                        yr: 2,
                        xc2: 15,
                        yc2: 16,
                        x2: 29,
                        y2: 30,
                        name: "1",
                    },
>>>>>>> 4987a806
                };
                // data for the BiomTable object
                // (These IDs / indices aren't assigned in any particular
                // order; as long as it's consistent it doesn't matter.
                // However, setting fIDs in this way is convenient b/c it means
                // the index of feature "1" is 1, of "2" is 2, etc.)
                var sIDs = ["s1", "s2", "s3", "s4", "s5", "s6", "s7"];
                var fIDs = ["EmpressNode6", "1", "2", "3"];
                var sID2Idx = {
                    s1: 0,
                    s2: 1,
                    s3: 2,
                    s4: 3,
                    s5: 4,
                    s6: 5,
                    s7: 6,
                };
                var fID2Idx = {
                    EmpressNode6: 0,
                    "1": 1,
                    "2": 2,
                    "3": 3,
                };
                // See test-biom-table.js for details on this format. Briefly,
                // each inner array describes the feature indices present in a
                // sample.
                var tbl = [
                    [1, 2, 3],
                    [2, 3],
                    [0, 1, 3],
                    [2],
                    [0, 1, 2, 3],
                    [1, 2, 3],
                    [0],
                ];
                var smCols = ["f1", "grad", "traj"];
                var sm = [
                    ["a", "1", "t1"],
                    ["a", "2", "t1"],
                    ["a", "1", "t2"],
                    ["b", "2", "t2"],
                    ["a", "3", "t3"],
                    ["a", "3", "t3"],
                    ["b", "4", "t4"],
                ];
                var featureColumns = ["f1", "f2"];
                var tipMetadata = {
                    "1": ["2", "2"],
                    "2": ["1", "2"],
                    "3": ["1", "2"],
                    EmpressNode6: ["2", "2"],
                };
                var intMetadata = {
                    internal: ["1", "1"],
                };
                var biom = new BiomTable(
                    sIDs,
                    fIDs,
                    sID2Idx,
                    fID2Idx,
                    tbl,
                    smCols,
                    sm
                );
                var canvas = document.createElement("canvas");
                this.empress = new Empress(
                    tree,
                    treeData,
                    nameToKeys,
                    layoutToCoordSuffix,
                    "Unrooted",
                    biom,
                    featureColumns,
                    tipMetadata,
                    intMetadata,
                    canvas
                );
                this.empress._drawer.initialize();
            },

            teardown: function () {
                this.empress = null;
            },
        });

        test("Test getX/getY", function () {
            // The tree coordinates were defined in such way that, starting at
            // node 1, rectangular layout, and coord=1, a node's coords should
            // be (coord++, coord++)
            var coord = 1;
            var node;
            this.empress._currentLayout = "Rectangular";
            for (var i = 1; i <= 7; i++) {
                node = this.empress._treeData[i];
                equal(this.empress.getX(node), coord++);
                equal(this.empress.getY(node), coord++);
            }

            this.empress._currentLayout = "Circular";
            for (i = 1; i <= 7; i++) {
                node = this.empress._treeData[i];
                equal(this.empress.getX(node), coord++);
                equal(this.empress.getY(node), coord++);
            }

            this.empress._currentLayout = "Unrooted";
            for (i = 1; i <= 7; i++) {
                node = this.empress._treeData[i];
                equal(this.empress.getX(node), coord++);
                equal(this.empress.getY(node), coord++);
            }
        });

        test("Test computeNecessaryCoordsSize", function () {
            // add drawer information to empress
            // the only drawer info needed for computeNecessaryCoordsSize is
            // the size of each vertex which is 5 ([x, y, r, g, b])
            this.empress._drawer = {};
            this.empress._drawer.VERTEX_SIZE = 5;

            // Note: tree has 1 root, 4 tips, and 2 non-root internal nodes

            // rectangual layout needs one line for root, 4 lines for tips,
            // and 4 lines for non-root internal nodes (2 lines per non-root
            // internal node). Then each line is defined by 2 verticies and each
            // vertex has a size of 5
            var recLines = (1 + 4 + 2 * 2) * 2 * 5;
            this.empress._currentLayout = "Rectangular";
            equal(this.empress.computeNecessaryCoordsSize(), recLines);

            // circular layout needs 0 lines for root, 4 lines for tips, and
            // 32 lines for non-root internal nodes (16 lines per non-root
            // internal nodes). Then each line is defined by 2 verticies and each
            // vertex has a size of 5
            var circLines = (0 + 4 + 2 * 16) * 2 * 5;
            this.empress._currentLayout = "Circular";
            equal(this.empress.computeNecessaryCoordsSize(), circLines);

            //unrooted layout needs 0 lines for root, 4 lines for tips, and
            // 2 lines for non-root internal nodes. Then each lines is defined
            // by 2 verticies and each vertex has a size of 5.
            var unrootLines = (0 + 4 + 2) * 2 * 5;
            this.empress._currentLayout = "Unrooted";
            equal(this.empress.computeNecessaryCoordsSize(), unrootLines);
        });

        test("Test getNodeCoords", function () {
            // Note: node 6's name is EmpressNode6 which means it will not be
            // included in the getNodeCoords()
            // prettier-ignore
            var rectCoords = new Float32Array([
                1, 2, 0.75, 0.75, 0.75,
                3, 4, 0.75, 0.75, 0.75,
                5, 6, 0.75, 0.75, 0.75,
                7, 8, 0.75, 0.75, 0.75,
                9, 10, 0.75, 0.75, 0.75,
                13, 14, 0.75, 0.75, 0.75,
            ]);
            this.empress._currentLayout = "Rectangular";
            var empressRecCoords = this.empress.getNodeCoords();
            deepEqual(empressRecCoords, rectCoords);

            // prettier-ignore
            var circCoords = new Float32Array([
                15, 16, 0.75, 0.75, 0.75,
                17, 18, 0.75, 0.75, 0.75,
                19, 20, 0.75, 0.75, 0.75,
                21, 22, 0.75, 0.75, 0.75,
                23, 24, 0.75, 0.75, 0.75,
                27, 28, 0.75, 0.75, 0.75,
            ]);
            this.empress._currentLayout = "Circular";
            var empressCirCoords = this.empress.getNodeCoords();
            deepEqual(empressCirCoords, circCoords);

            // prettier-ignore
            var unrootCoords = new Float32Array([
                29, 30, 0.75, 0.75, 0.75,
                31, 32, 0.75, 0.75, 0.75,
                33, 34, 0.75, 0.75, 0.75,
                35, 36, 0.75, 0.75, 0.75,
                37, 38, 0.75, 0.75, 0.75,
                41, 42, 0.75, 0.75, 0.75,
            ]);
            this.empress._currentLayout = "Unrooted";
            var empressUnrootCoords = this.empress.getNodeCoords();
            deepEqual(empressUnrootCoords, unrootCoords);
        });

        test("Test colorSampleGroups, single group", function () {
            // Note: the group names for colorSampleGroup must be a color
            // hex string
            var sampleGroup = {
                FF0000: ["s1", "s2", "s7"],
            };
            this.empress.colorSampleGroups(sampleGroup);

            // the entire tree should be colored. sampleGroup contain all tips
            for (var i = 1; i <= 7; i++) {
                var node = this.empress._treeData[i];
                deepEqual(node.color, [1.0, 0, 0]);
            }
        });

        test("Test colorSampleGroups, mult group", function () {
            // Note: the group names for colorSampleGroup must be a color
            // hex string
            var sampleGroups = {
                FF0000: ["s4", "s7"],
                "00FF00": ["s1", "s2"],
            };

            // red nodes are the unique nodes in FFOOOO
            var redNodes = new Set([6]);
            // green nodes are the unique nodes in 00FF00
            var greeNodes = new Set([1, 3]);
            this.empress.colorSampleGroups(sampleGroups);
            for (var i = 1; i <= 7; i++) {
                var node = this.empress._treeData[i];
                if (redNodes.has(i)) {
                    deepEqual(node.color, [1.0, 0, 0]);
                } else if (greeNodes.has(i)) {
                    deepEqual(node.color, [0, 1.0, 0]);
                } else {
                    deepEqual(node.color, [0.75, 0.75, 0.75]);
                }
            }
        });

        test("Test _namesToKeys", function () {
            var internalKeys = [4, 5, 7];
            var result = this.empress._namesToKeys(["root", "internal"]);
            result = util.naturalSort(Array.from(result));
            deepEqual(result, internalKeys);

            var tip = [1];
            result = this.empress._namesToKeys(["1"]);
            result = util.naturalSort(Array.from(result));
            deepEqual(result, tip);

            var allNodes = [1, 2, 3, 4, 5, 6, 7];
            result = this.empress._namesToKeys([
                "1",
                "2",
                "3",
                "internal",
                "EmpressNode6",
                "root",
            ]);
            result = util.naturalSort(Array.from(result));
            deepEqual(result, allNodes);
        });

        test("Test colorBySampleCat", function () {
            var cm = this.empress.colorBySampleCat(
                "f1",
                "discrete-coloring-qiime"
            );

            // Group 'a' is the only group that contains unique features. Thus,
            // group b should be removed by _projectObservations
            var groups = ["a"];
            var resultGroups = util.naturalSort(Object.keys(cm));
            deepEqual(resultGroups, groups);

            // make sure nodes where assigned the correct color
            // note that gropu b does not have any unique nodes
            var aGroupNodes = new Set([1, 3]);
            for (var i = 1; i <= 7; i++) {
                var node = this.empress._treeData[i];
                if (aGroupNodes.has(i)) {
                    deepEqual(node.color, chroma(cm.a).gl().slice(0, 3));
                } else {
                    deepEqual(node.color, [0.75, 0.75, 0.75]);
                }
            }
        });

        test("Test colorByFeatureMetadata, tip only", function () {
            // make usre error is thrown when invalid color method is used
            throws(function () {
                this.empress.colorByFeatureMetadata(null, null, "badInput");
            });

            // test 'tip' only method

            // get color map
            var cm = this.empress.colorByFeatureMetadata(
                "f1",
                "discrete-coloring-qiime",
                "tip"
            );
            var groups = ["1", "2"];

            // make sure '1' and '2' are the only gropus
            var resultGroups = util.naturalSort(Object.keys(cm));
            deepEqual(resultGroups, groups);

            // make sure nodes were assigned correct color
            var node;
            var group1 = new Set([2, 3, 4]);
            var group2 = new Set([1, 6]);
            for (var i = 1; i <= 7; i++) {
                node = this.empress._treeData[i];
                if (group1.has(i)) {
                    deepEqual(node.color, chroma(cm["1"]).gl().slice(0, 3));
                } else if (group2.has(i)) {
                    deepEqual(node.color, chroma(cm["2"]).gl().slice(0, 3));
                } else {
                    deepEqual(node.color, [0.75, 0.75, 0.75]);
                }
            }

            // test 'all' method

            cm = this.empress.colorByFeatureMetadata(
                "f2",
                "discrete-coloring-qiime",
                "all"
            );
            resultGroups = util.naturalSort(Object.keys(cm));
            deepEqual(resultGroups, groups);

            // Note: 'all' method does not use propagtion
            //       if propagtion was used, then 4, 5 would belong to group2
            group1 = new Set([4, 5]);
            group2 = new Set([1, 2, 3, 6]);
            for (i = 1; i <= 7; i++) {
                node = this.empress._treeData[i];
                if (group1.has(i)) {
                    deepEqual(node.color, chroma(cm["1"]).gl().slice(0, 3));
                } else if (group2.has(i)) {
                    deepEqual(node.color, chroma(cm["2"]).gl().slice(0, 3));
                } else {
                    deepEqual(node.color, [0.75, 0.75, 0.75]);
                }
            }
        });

        test("Test _projectObservations, all tips in obs", function () {
            var obs = {
                g1: new Set([2, 3]),
                g2: new Set([1]),
                g3: new Set([6]),
            };
            var expectedResult = {
                g1: new Set([2, 3, 4]),
                g2: new Set([1]),
                g3: new Set([6]),
            };
            var result = this.empress._projectObservations(obs);

            var groups = ["g1", "g2", "g3"];
            for (var i = 0; i < groups.length; i++) {
                var group = groups[i];
                var expectedArray = Array.from(expectedResult[group]);
                var resultArray = util.naturalSort(Array.from(result[group]));
                deepEqual(resultArray, expectedArray);
            }

            var columns = Object.keys(result);
            deepEqual(columns, groups);
        });

        test("Test _projectObservations, missing tips in obs", function () {
            var obs = {
                g1: new Set([2, 3]),
                g2: new Set([]),
                g3: new Set([6]),
            };
            var expectedResult = {
                g1: new Set([2, 3, 4]),
                g3: new Set([6]),
            };
            var result = this.empress._projectObservations(obs);

            var groups = ["g1", "g3"];
            for (var i = 0; i < groups.length; i++) {
                var group = groups[i];
                var expectedArray = Array.from(expectedResult[group]);
                var resultArray = util.naturalSort(Array.from(result[group]));
                deepEqual(resultArray, expectedArray);
            }

            var columns = Object.keys(result);
            deepEqual(columns, groups);
        });

        test("Test _projectObservations, all tips are unique to group", function () {
            var obs = {
                g1: new Set([1, 2, 3, 6]),
                g2: new Set([]),
            };
            var expectedResult = {
                g1: new Set([1, 2, 3, 4, 5, 6, 7]),
            };
            var result = this.empress._projectObservations(obs);

            var groups = ["g1"];
            for (var i = 0; i < groups.length; i++) {
                var group = groups[i];
                var expectedArray = Array.from(expectedResult[group]);
                var resultArray = util.naturalSort(Array.from(result[group]));
                deepEqual(resultArray, expectedArray);
            }

            var columns = Object.keys(result);
            deepEqual(columns, groups);
        });

        test("Test _projectObservations, no tips are present in any group", function () {
            var obs = {
                g1: new Set([]),
                g2: new Set([]),
            };
            var result = this.empress._projectObservations(obs);
            var expectedResult = [];
            var columns = Object.keys(result);
            deepEqual(columns, expectedResult);
        });

        test("Test _colorTree", function () {
            var g1Nodes = new Set([1, 2, 3]);
            var g2Nodes = new Set([4, 5, 6]);
            var g3Nodes = new Set([7]);
            var obs = {
                g1: g1Nodes,
                g2: g2Nodes,
                g3: g3Nodes,
            };
            var cm = {
                g1: [1, 0, 0],
                g2: [0, 1, 0],
                g3: [0, 0, 1],
            };
            this.empress._colorTree(obs, cm);
            for (var i = 1; i <= 7; i++) {
                var node = this.empress._treeData[i];
                if (g1Nodes.has(i)) {
                    deepEqual(node.color, [1, 0, 0]);
                } else if (g2Nodes.has(i)) {
                    deepEqual(node.color, [0, 1, 0]);
                } else {
                    deepEqual(node.color, [0, 0, 1]);
                }
            }
        });

        test("Test resetTree", function () {
            var e = this.empress; // used to shorten function calls
            var keys = Object.keys(e._treeData);
            e.resetTree();
            for (var i = 0; i < keys.length; i++) {
                var key = keys[i];
                deepEqual(e._treeData[key].color, e.DEFAULT_COLOR);
                equal(e._treeData[key].sampleColored, false);
            }
        });

        test("Test getSampleCategories", function () {
            var categories = ["f1", "grad", "traj"];
            var result = this.empress.getSampleCategories();
            result = util.naturalSort(result);
            deepEqual(result, categories);
        });

        test("Test getAvailableLayouts", function () {
            var layouts = ["Circular", "Rectangular", "Unrooted"];
            var result = this.empress.getAvailableLayouts();
            result = util.naturalSort(result);
            deepEqual(result, layouts);
        });

        test("Test updateLayout", function () {
            // check if layout updates with valid layout
            this.empress.updateLayout("Circular");
            deepEqual(this.empress._currentLayout, "Circular");

            // check to make sure an error is thrown with invalid layout
            throws(function () {
                this.empress.updateLayout("bad_layout");
            });
        });

        test("Test getDefaultLayout", function () {
            deepEqual(this.empress.getDefaultLayout(), "Unrooted");
        });

        test("Test getUniqueSampleValues", function () {
            var f1Values = ["a", "b"];
            var result = util.naturalSort(
                this.empress.getUniqueSampleValues("f1")
            );
            deepEqual(result, f1Values);

            var gradValues = ["1", "2", "3", "4"];
            result = util.naturalSort(
                this.empress.getUniqueSampleValues("grad")
            );
            deepEqual(result, gradValues);

            var trajValues = ["t1", "t2", "t3", "t4"];
            result = util.naturalSort(
                this.empress.getUniqueSampleValues("traj")
            );
            deepEqual(result, trajValues);
        });

        test("Test getGradientStep", function () {
            var expectedObs = {
                t1: ["1", "2", "3"],
                t2: ["EmpressNode6", "1", "3"],
            };
            var obs = this.empress.getGradientStep("grad", "1", "traj");
            var groups = Object.keys(obs);
            for (var i = 0; i < groups.length; i++) {
                var group = groups[i];
                obs[group] = util.naturalSort(obs[group]);
            }
            deepEqual(obs, expectedObs);
        });

        test("Test getFeatureMetadataCategories", function () {
            var columns = this.empress.getFeatureMetadataCategories();
            deepEqual(columns, ["f1", "f2"]);
        });

        test("Test centerLayoutAvgPoint", function () {
            // cache average point for all layouts
            this.empress._currentLayout = "Rectangular";
            this.empress.centerLayoutAvgPoint();
            this.empress._currentLayout = "Circular";
            this.empress.centerLayoutAvgPoint();
            this.empress._currentLayout = "Unrooted";
            this.empress.centerLayoutAvgPoint();

            // x coord for rectangular layout
            ok(
                Math.abs(this.empress.layoutAvgPoint.Rectangular[0] - 7) <=
                    1.0e-15
            );
            // y coor for rectangular layout
            ok(
                Math.abs(this.empress.layoutAvgPoint.Rectangular[1] - 8) <=
                    1.0e-15
            );

            // x coord for circular layout
            ok(
                Math.abs(this.empress.layoutAvgPoint.Circular[0] - 21) <=
                    1.0e-15
            );
            // y coor for circular layout
            ok(
                Math.abs(this.empress.layoutAvgPoint.Circular[1] - 22) <=
                    1.0e-15
            );

            // x coord for Unrooted layout
            ok(
                Math.abs(this.empress.layoutAvgPoint.Unrooted[0] - 35) <=
                    1.0e-15
            );
            // y coor for Unrooted layout
            ok(
                Math.abs(this.empress.layoutAvgPoint.Unrooted[1] - 36) <=
                    1.0e-15
            );
        });
        test("Test computeTreeArea", function() {
            // max X is 13, min X is 1 (dx is 12)
            // max Y is 14, min Y is 2 (dx is 12)
            this.empress._currentLayout = "Rectangular";
            equal(this.empress.computeTreeArea(), 144);

            // max X is 27, min X is 15 (dx is 12)
            // max Y is 28, min Y is 16 (dy is 12)
            this.empress._currentLayout = "Circular";
            equal(this.empress.computeTreeArea(), 144);

            // max X is 41, min X is 29 (dx is 12)
            // max Y is 42, min Y is 30 (dx is 12)
            this.empress._currentLayout = "Unrooted";
            equal(this.empress.computeTreeArea(), 144);

            // All of the layouts in the test data happen to have identical
            // areas, so ... this test so far would theoretically pass even if
            // computeTreeArea() just returned 144 every time you called it.
            // (Although that would be pretty funny.)
            // To verify that this function actually works, we temporarily
            // alter the rectangular layout coordinates.
            this.empress._treeData[1].xr = -1000;
            this.empress._treeData[1].yr = 10000;
            // Now, for the rect layout:
            // max X is 13, min X is -1000 (dx is 1013)
            // max Y is 10000, min Y is 4 (dy is 9996)
            this.empress._currentLayout = "Rectangular";
            equal(this.empress.computeTreeArea(), 10125948);
        });
    });
});<|MERGE_RESOLUTION|>--- conflicted
+++ resolved
@@ -8,17 +8,10 @@
 ], function ($, BPTree, Empress, BiomTable, util, chroma) {
     $(document).ready(function () {
         // Setup test variables
-<<<<<<< HEAD
         // Note: This is ran for each test() so tests can modify bpArray
         // without affecting other tests.
-        module('Empress', {
-            setup: function() {
-=======
-        // Note: This is ran for each test() so tests can modify bpArray without
-        // effecting other test
         module("Empress", {
             setup: function () {
->>>>>>> 4987a806
                 // tree comes from the following newick string
                 // ((1,(2,3)4)5,6)7;
                 var tree = new BPTree(
@@ -28,15 +21,9 @@
                     null
                 );
                 var layoutToCoordSuffix = {
-<<<<<<< HEAD
-                    "Rectangular": "r",
-                    "Circular": "c1",
-                    "Unrooted": "2"
-=======
                     Rectangular: "r",
-                    Circular: "c2",
+                    Circular: "c1",
                     Unrooted: "2",
->>>>>>> 4987a806
                 };
 
                 var nameToKeys = {
@@ -52,104 +39,11 @@
                 // make testing easier.
                 var treeData = {
                     7: {
-<<<<<<< HEAD
-                        "color":[1.0, 1.0, 1.0],
-                        "inSample": false,
-                        "xr": 13,
-                        "yr": 14,
-                        "xc1": 27,
-                        "yc1": 28,
-                        "x2": 41,
-                        "y2": 42,
-                        "name": "root",
-                        "inSample": true,
-                        "visible": true
-                    },
-                    6: {
-                        "color":[1.0, 1.0, 1.0],
-                        "inSample": false,
-                        "xr": 11,
-                        "yr": 12,
-                        "xc1": 25,
-                        "yc1": 26,
-                        "x2": 39,
-                        "y2": 40,
-                        "name": "EmpressNode6",
-                        "inSample": true,
-                        "visible": true
-                    },
-                    5: {
-                        "color":[1.0, 1.0, 1.0],
-                        "inSample": false,
-                        "xr": 9,
-                        "yr": 10,
-                        "xc1": 23,
-                        "yc1": 24,
-                        "x2": 37,
-                        "y2": 38,
-                        "name": "internal",
-                        "inSample": true,
-                        "visible": true
-                    },
-                    4: {
-                        "color":[1.0, 1.0, 1.0],
-                        "inSample": false,
-                        "xr": 7,
-                        "yr": 8,
-                        "xc1": 21,
-                        "yc1": 22,
-                        "x2": 35,
-                        "y2": 36,
-                        "name": "internal",
-                        "inSample": true,
-                        "visible": true
-                    },
-                    2: {
-                        "color":[1.0, 1.0, 1.0],
-                        "inSample": false,
-                        "xr": 3,
-                        "yr": 4,
-                        "xc1": 17,
-                        "yc1": 18,
-                        "x2": 31,
-                        "y2": 32,
-                        "name": "2",
-                        "inSample": true,
-                        "visible": true
-                    },
-                    3: {
-                        "color":[1.0, 1.0, 1.0],
-                        "inSample": false,
-                        "xr": 5,
-                        "yr": 6,
-                        "xc1": 19,
-                        "yc1": 20,
-                        "x2": 33,
-                        "y2": 34,
-                        "name": "3",
-                        "inSample": true,
-                        "visible": true
-                    },
-                    1: {
-                        "color":[1.0, 1.0, 1.0],
-                        "inSample": false,
-                        "xr": 1,
-                        "yr": 2,
-                        "xc1": 15,
-                        "yc1": 16,
-                        "x2": 29,
-                        "y2": 30,
-                        "name": "1",
-                        "inSample": true,
-                        "visible": true
-                    }
-
-=======
                         color: [1.0, 1.0, 1.0],
                         xr: 13,
                         yr: 14,
-                        xc2: 27,
-                        yc2: 28,
+                        xc1: 27,
+                        yc1: 28,
                         x2: 41,
                         y2: 42,
                         name: "root",
@@ -158,8 +52,8 @@
                         color: [1.0, 1.0, 1.0],
                         xr: 11,
                         yr: 12,
-                        xc2: 25,
-                        yc2: 26,
+                        xc1: 25,
+                        yc1: 26,
                         x2: 39,
                         y2: 40,
                         name: "EmpressNode6",
@@ -168,8 +62,8 @@
                         color: [1.0, 1.0, 1.0],
                         xr: 9,
                         yr: 10,
-                        xc2: 23,
-                        yc2: 24,
+                        xc1: 23,
+                        yc1: 24,
                         x2: 37,
                         y2: 38,
                         name: "internal",
@@ -178,8 +72,8 @@
                         color: [1.0, 1.0, 1.0],
                         xr: 7,
                         yr: 8,
-                        xc2: 21,
-                        yc2: 22,
+                        xc1: 21,
+                        yc1: 22,
                         x2: 35,
                         y2: 36,
                         name: "internal",
@@ -188,8 +82,8 @@
                         color: [1.0, 1.0, 1.0],
                         xr: 3,
                         yr: 4,
-                        xc2: 17,
-                        yc2: 18,
+                        xc1: 17,
+                        yc1: 18,
                         x2: 31,
                         y2: 32,
                         name: "2",
@@ -198,8 +92,8 @@
                         color: [1.0, 1.0, 1.0],
                         xr: 5,
                         yr: 6,
-                        xc2: 19,
-                        yc2: 20,
+                        xc1: 19,
+                        yc1: 20,
                         x2: 33,
                         y2: 34,
                         name: "3",
@@ -208,13 +102,12 @@
                         color: [1.0, 1.0, 1.0],
                         xr: 1,
                         yr: 2,
-                        xc2: 15,
-                        yc2: 16,
+                        xc1: 15,
+                        yc1: 16,
                         x2: 29,
                         y2: 30,
                         name: "1",
                     },
->>>>>>> 4987a806
                 };
                 // data for the BiomTable object
                 // (These IDs / indices aren't assigned in any particular
