--- conflicted
+++ resolved
@@ -622,7 +622,6 @@
             equal(obj.b_.length, 51 + 51 + 4);
         });
 
-<<<<<<< HEAD
         test("Test inOrderNodes", function () {
             var expect = [11, 5, 6, 10, 1, 2, 4, 9, 3, 7, 8];
             deepEqual(this.bpObj.inOrderNodes(), expect);
@@ -637,7 +636,9 @@
 
             throws(function () {
                 this.bpObj.getTotalLength(5, 3);
-=======
+            });
+        });
+
         test("Test findTips", function () {
             var names = ["a", "b", "c", "d", "e", "f", "g", "h", "i", "j", "k"];
             var resBP = new BPTree(this.bpArray, names, null, null);
@@ -660,7 +661,6 @@
             var leafNode = index[2];
             throws(function () {
                 resBP.findTips(leafNode);
->>>>>>> dfcd8ba7
             });
         });
 
